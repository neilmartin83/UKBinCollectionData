--- conflicted
+++ resolved
@@ -204,11 +204,7 @@
     paon = kwargs.get("paon", None)
     uprn = kwargs.get("uprn", None)
     usrn = kwargs.get("usrn", None)
-<<<<<<< HEAD
     web_driver = kwargs.get("web_driver", None)
-=======
-def write_output_json(council: str, content: str):
->>>>>>> a9045c7f
     skip_get_url = kwargs.get("skip_get_url", None)
     cwd = os.getcwd()
     input_file_path = os.path.join(cwd, "uk_bin_collection", "tests", "input.json")
@@ -227,17 +223,8 @@
                 data[council]["uprn"] = uprn
             if usrn is not None:
                 data[council]["usrn"] = usrn
-<<<<<<< HEAD
             if web_driver is not None:
                 data[council]["web_driver"] = web_driver
-=======
-    outputs_path = os.path.join(cwd, "..", "tests", "outputs")
-    if not os.path.exists(outputs_path) or not os.path.isdir(outputs_path):
-        outputs_path = os.path.join(cwd, "uk_bin_collection", "tests", "outputs")
-    if os.path.exists(outputs_path) and os.path.isdir(outputs_path):
-        with open(os.path.join(outputs_path, council + ".json"), "w") as f:
-            f.write(content)
->>>>>>> a9045c7f
             if skip_get_url is not None:
                 data[council]["skip_get_url"] = skip_get_url
         with open(input_file_path, 'w') as f:
