--- conflicted
+++ resolved
@@ -128,10 +128,6 @@
         return False
 
 
-<<<<<<< HEAD
-def remove_alpha_characters(input_string: str) -> str:
-    return ''.join(c for c in input_string if c.isdigit() or c == " ")
-=======
 def dates_in_period(start: datetime, day_of_week: int, amount=8) -> list[datetime]:
     """
 Returns a list of dates of a given weekday from a start date for the given amount of weeks.
@@ -142,4 +138,7 @@
     """
     return pd.date_range(start=start, freq=f"W-{calendar.day_abbr[day_of_week]}", periods=amount)\
         .strftime('%d/%m/%Y').tolist()
->>>>>>> ec511872
+
+
+def remove_alpha_characters(input_string: str) -> str:
+    return ''.join(c for c in input_string if c.isdigit() or c == " ")