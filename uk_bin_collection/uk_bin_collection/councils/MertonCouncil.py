--- conflicted
+++ resolved
@@ -47,17 +47,10 @@
             bin_type = cells[0].get_text().strip()
             # Date is on the second cell, second paragraph, wrapped in p
             collectionDate = None
-<<<<<<< HEAD
-            for format in possible_formats:
-                try:
-                    collectionDate = datetime.strptime(
-                        cells[1].select("p > b")[2].get_text(strip=True), format
-=======
             for date_format in possible_formats:
                 try:
                     collectionDate = datetime.strptime(
                         cells[1].select("p > b")[2].get_text(strip=True), date_format
->>>>>>> 1186ab6c
                     )
                     break  # Exit the loop if parsing is successful
                 except ValueError:
