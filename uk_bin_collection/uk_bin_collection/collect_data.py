import argparse
import importlib
import os
import sys

# We use this method to dynamically import the council processor
SRC_PATH = os.path.join("councils")
module_path = os.path.realpath(os.path.join(os.path.dirname(__file__), SRC_PATH))
sys.path.append(module_path)


class UKBinCollectionApp:
    def __init__(self):
        self.parser = argparse.ArgumentParser(description="")
        self.parser.add_argument("module", type=str, help="Name of council module to use")
        self.parser.add_argument(
            "URL", type=str, help="URL to parse - should be wrapped in double quotes"
        )
        self.parser.add_argument(
            "-p",
            "--postcode",
            type=str,
            help="Postcode to parse - should include a space and be wrapped in "
                 "double-quotes",
            required=False,
        )
        self.parser.add_argument(
            "-n", "--number", type=str, help="House number to parse", required=False
        )
        self.parser.add_argument(
            "-s",
            "--skip_get_url",
            action="store_true",
            help="Skips the generic get_url - uses one in council class",
            required=False,
        )
        self.parser.add_argument("-u", "--uprn", type=str, help="UPRN to parse", required=False)
        self.parser.add_argument(
            "-d",
            "--dev_mode",
            action="store_true",
            help="Enables development mode - creates/updates outputs .json file for the council on each run",
            required=False,
        )
        self.parsed_args = None

    def set_args(self, args):
        self.parsed_args = self.parser.parse_args(args)

    def get_council_module(self, council_module_str):
        return importlib.import_module(council_module_str)

    def client_code(self, get_bin_data_class, address_url, **kwargs) -> None:
        """
        The client code calls the template method to execute the algorithm. Client
        code does not have to know the concrete class of an object it works with,
        as long as it works with objects through the interface of their base class.
        """
        return get_bin_data_class.template_method(address_url, **kwargs)

    def run(self):
        council_module_str = self.parsed_args.module
        address_url = self.parsed_args.URL
        council_module = self.get_council_module(council_module_str)
        postcode = self.parsed_args.postcode
        paon = self.parsed_args.number
        uprn = self.parsed_args.uprn
        skip_get_url = self.parsed_args.skip_get_url
        dev_mode = self.parsed_args.dev_mode

        return self.client_code(
            council_module.CouncilClass(),
            address_url,
            postcode=postcode,
            paon=paon,
            uprn=uprn,
            skip_get_url=skip_get_url,
            dev_mode=dev_mode,
            council_module_str=council_module_str,
        )


if __name__ == "__main__":
    import sys

    app = UKBinCollectionApp()
    app.set_args(sys.argv[1:])
<<<<<<< HEAD
    data = app.run()
    print(data)
=======
    app.run()
>>>>>>> 7ea847ae
<|MERGE_RESOLUTION|>--- conflicted
+++ resolved
@@ -85,9 +85,5 @@
 
     app = UKBinCollectionApp()
     app.set_args(sys.argv[1:])
-<<<<<<< HEAD
     data = app.run()
-    print(data)
-=======
-    app.run()
->>>>>>> 7ea847ae
+    print(data)