{
    "AberdeenCityCouncil": {
        "LAD24CD": "S12000033",
        "uprn": "9051156186",
        "url": "https://www.aberdeencity.gov.uk",
        "wiki_name": "Aberdeen City",
        "wiki_note": "You will need to use [FindMyAddress](https://www.findmyaddress.co.uk/search) to find the UPRN."
    },
    "AberdeenshireCouncil": {
        "LAD24CD": "S12000034",
        "uprn": "151176430",
        "url": "https://online.aberdeenshire.gov.uk",
        "wiki_command_url_override": "https://online.aberdeenshire.gov.uk",
        "wiki_name": "Aberdeenshire",
        "wiki_note": "You will need to use [FindMyAddress](https://www.findmyaddress.co.uk/search) to find the UPRN."
    },
    "AdurAndWorthingCouncils": {
        "url": "https://www.adur-worthing.gov.uk/bin-day/?brlu-selected-address=100061878829",
        "wiki_command_url_override": "https://www.adur-worthing.gov.uk/bin-day/?brlu-selected-address=XXXXXXXX",
        "wiki_name": "Adur",
        "wiki_note": "Replace XXXXXXXX with your UPRN. You will need to use [FindMyAddress](https://www.findmyaddress.co.uk/search) to find it.",
        "LAD24CD": "E07000223"
    },
    "AmberValleyBoroughCouncil": {
        "uprn": "100030026621",
        "url": "https://ambervalley.gov.uk",
        "wiki_name": "Amber Valley",
        "wiki_note": "You will need to use [FindMyAddress](https://www.findmyaddress.co.uk/search) to find the UPRN.",
        "LAD24CD": "E07000032"
    },
    "AntrimAndNewtonabbeyCouncil": {
        "LAD24CD": "N09000001",
        "url": "https://antrimandnewtownabbey.gov.uk/residents/bins-recycling/bins-schedule/?Id=643",
        "wiki_command_url_override": "https://antrimandnewtownabbey.gov.uk/residents/bins-recycling/bins-schedule/?Id=XXXX",
        "wiki_name": "Antrim and Newtownabbey",
        "wiki_note": "Navigate to [https://antrimandnewtownabbey.gov.uk/residents/bins-recycling/bins-schedule] and search for your street name. Use the URL with the ID to replace XXXXXXXX with your specific ID."
    },
    "ArdsAndNorthDownCouncil": {
        "uprn": "187136177",
        "url": "https://www.ardsandnorthdown.gov.uk",
        "wiki_command_url_override": "https://www.ardsandnorthdown.gov.uk",
        "wiki_name": "Ards and North Down",
        "wiki_note": "You will need to use [FindMyAddress](https://www.findmyaddress.co.uk/search) to find the UPRN.",
        "LAD24CD": "N09000011"
    },
    "ArgyllandButeCouncil": {
        "skip_get_url": true,
        "postcode": "PA286LJ",
        "uprn": "000125011723",
        "url": "https://www.argyll-bute.gov.uk/rubbish-and-recycling/household-waste/bin-collection",
        "web_driver": "http://selenium:4444",
        "wiki_name": "Argyll and Bute",
        "wiki_note": "Pass the UPRN. You will need to use [FindMyAddress](https://www.findmyaddress.co.uk/search).",
        "LAD24CD": "S12000035"
    },
    "ArmaghBanbridgeCraigavonCouncil": {
        "LAD24CD": "N09000002",
        "uprn": "185625284",
        "url": "https://www.armaghbanbridgecraigavon.gov.uk/",
        "wiki_command_url_override": "https://www.armaghbanbridgecraigavon.gov.uk/",
        "wiki_name": "Armagh City, Banbridge and Craigavon",
        "wiki_note": "You will need to use [FindMyAddress](https://www.findmyaddress.co.uk/search) to find the UPRN."
    },
    "ArunCouncil": {
        "house_number": "1",
        "postcode": "BN16 4DA",
        "skip_get_url": true,
        "url": "https://www1.arun.gov.uk/when-are-my-bins-collected",
        "web_driver": "http://selenium:4444",
        "wiki_name": "Arun",
        "wiki_note": "Pass the house name/number and postcode in their respective parameters, both wrapped in double quotes. This parser requires a Selenium webdriver.",
        "LAD24CD": "E07000224"
    },
    "AshfieldDistrictCouncil": {
        "house_number": "1",
        "postcode": "NG16 6RH",
        "url": "https://www.ashfield.gov.uk",
        "web_driver": "http://selenium:4444",
        "wiki_name": "Ashfield",
        "wiki_note": "Pass the house name/number and postcode in their respective parameters, both wrapped in double quotes. This parser requires a Selenium webdriver",
        "LAD24CD": "E07000170"
    },
    "AshfordBoroughCouncil": {
        "postcode": "TN23 7SP",
        "uprn": "100060777899",
        "url": "https://ashford.gov.uk",
        "web_driver": "http://selenium:4444",
        "wiki_command_url_override": "https://ashford.gov.uk",
        "wiki_name": "Ashford",
        "wiki_note": "You will need to use [FindMyAddress](https://www.findmyaddress.co.uk/search) to find the UPRN.",
        "LAD24CD": "E07000105"
    },
    "AylesburyValeCouncil": {
        "skip_get_url": true,
        "uprn": "766252532",
        "url": "http://avdcbins.web-labs.co.uk/RefuseApi.asmx",
        "wiki_name": "Buckinghamshire",
        "wiki_note": "To get the UPRN, please use [FindMyAddress](https://www.findmyaddress.co.uk/search). Returns all published collections in the past, present, future.",
        "LAD24CD": "E06000060"
    },
    "BCPCouncil": {
        "LAD24CD": "E06000058",
        "skip_get_url": true,
        "uprn": "100040810214",
        "url": "https://online.bcpcouncil.gov.uk/bindaylookup/",
        "wiki_name": "Bournemouth, Christchurch and Poole",
        "wiki_note": "You will need to use [FindMyAddress](https://www.findmyaddress.co.uk/search) to find the UPRN."
    },
    "BaberghDistrictCouncil": {
        "house_number": "Monday",
        "postcode": "Week 1",
        "skip_get_url": true,
        "uprn": "Tuesday",
        "url": "https://www.babergh.gov.uk",
        "wiki_name": "Babergh",
        "wiki_note": "Use the House Number field to pass the DAY of the week for your NORMAL collections. [Monday/Tuesday/Wednesday/Thursday/Friday]. [OPTIONAL] Use the 'postcode' field to pass the WEEK for your garden collection. [Week 1/Week 2]. [OPTIONAL] Use the 'uprn' field to pass the DAY for your garden collection. [Monday/Tuesday/Wednesday/Thursday/Friday]",
        "LAD24CD": "E07000200"
    },
    "BarkingDagenham": {
        "house_number": "19 KELLY WAY, CHADWELL HEATH, RM6 6XH",
        "postcode": "RM6 6XH",
        "skip_get_url": true,
        "web_driver": "http://selenium:4444",
        "url": "https://www.lbbd.gov.uk/rubbish-recycling/household-bin-collection/check-your-bin-collection-days",
        "wiki_name": "Barking and Dagenham",
        "wiki_note": "Use the full address as it appears on the drop-down on the site when you search by postcode.",
        "LAD24CD": "E09000002"
    },
    "BarnetCouncil": {
        "house_number": "HA8 7NA, 2, MANOR PARK GARDENS, EDGWARE, BARNET",
        "postcode": "HA8 7NA",
        "skip_get_url": true,
        "url": "https://www.barnet.gov.uk/recycling-and-waste/bin-collections/find-your-bin-collection-day",
        "web_driver": "http://selenium:4444",
        "wiki_name": "Barnet",
        "wiki_note": "Follow the instructions [here](https://www.barnet.gov.uk/recycling-and-waste/bin-collections/find-your-bin-collection-day) until you get the page listing your address, then copy the entire address text and use that in the house number field. This parser requires a Selenium webdriver.",
        "LAD24CD": "E09000003"
    },
    "BarnsleyMBCouncil": {
        "postcode": "S36 9AN",
        "skip_get_url": true,
        "uprn": "2007004502",
        "url": "https://waste.barnsley.gov.uk/ViewCollection/Collections",
        "wiki_name": "Barnsley",
        "wiki_note": "To get the UPRN, you will need to use [FindMyAddress](https://www.findmyaddress.co.uk/search).",
        "LAD24CD": "E08000016"
    },
    "BasildonCouncil": {
        "skip_get_url": true,
        "uprn": "10013350430",
        "url": "https://basildonportal.azurewebsites.net/api/getPropertyRefuseInformation",
        "wiki_name": "Basildon",
        "wiki_note": "To get the UPRN, you will need to use [FindMyAddress](https://www.findmyaddress.co.uk/search).",
        "LAD24CD": "E07000066"
    },
    "BasingstokeCouncil": {
        "LAD24CD": "E07000084",
        "skip_get_url": true,
        "uprn": "100060220926",
        "url": "https://www.basingstoke.gov.uk/bincollection",
        "wiki_name": "Basingstoke and Deane",
        "wiki_note": "You will need to use [FindMyAddress](https://www.findmyaddress.co.uk/search) to find the UPRN."
    },
    "BathAndNorthEastSomersetCouncil": {
        "skip_get_url": true,
        "uprn": "100120000855",
        "url": "https://www.bathnes.gov.uk/webforms/waste/collectionday/",
        "wiki_name": "Bath and North East Somerset",
        "wiki_note": "You will need to use [FindMyAddress](https://www.findmyaddress.co.uk/search) to find the UPRN.",
        "LAD24CD": "E06000022"
    },
    "BedfordBoroughCouncil": {
        "skip_get_url": true,
        "uprn": "10024232065",
        "url": "https://www.bedford.gov.uk/bins-and-recycling/household-bins-and-recycling/check-your-bin-day",
        "wiki_name": "Bedford",
        "wiki_note": "You will need to use [FindMyAddress](https://www.findmyaddress.co.uk/search) to find the UPRN.",
        "LAD24CD": "E06000055"
    },
    "BedfordshireCouncil": {
        "postcode": "SG19 2UP",
        "skip_get_url": true,
        "uprn": "10000802040",
        "url": "https://www.centralbedfordshire.gov.uk/info/163/bins_and_waste_collections_-_check_bin_collection_day",
        "wiki_name": "Central Bedfordshire",
        "wiki_note": "In order to use this parser, you must provide a valid postcode and a UPRN retrieved from the council's website for your specific address.",
        "LAD24CD": "E06000056"
    },
    "BelfastCityCouncil": {
        "postcode": "BT10 0GY",
        "skip_get_url": true,
        "uprn": "185086469",
        "url": "https://online.belfastcity.gov.uk/find-bin-collection-day/Default.aspx",
        "wiki_name": "Belfast",
        "wiki_note": "You will need to use [FindMyAddress](https://www.findmyaddress.co.uk/search) to find the UPRN.",
        "LAD24CD": "N09000003"
    },
    "BexleyCouncil": {
        "house_number": "1",
        "postcode": "DA5 3AH",
        "skip_get_url": true,
        "url": "https://waste.bexley.gov.uk/waste",
        "web_driver": "http://selenium:4444",
        "wiki_name": "Bexley",
        "wiki_note": "In order to use this parser, you will need to sign up to [Bexley's @Home app](https://www.bexley.gov.uk/services/rubbish-and-recycling/bexley-home-recycling-app/about-app). Complete the setup by entering your email and setting your address with postcode and address line. Once you can see the calendar, you should be good to run the parser. Just pass the email you used in quotes in the UPRN parameter.",
        "LAD24CD": "E09000004"
    },
    "BirminghamCityCouncil": {
        "postcode": "B5 7XE",
        "uprn": "100070445256",
        "url": "https://www.birmingham.gov.uk/xfp/form/619",
        "wiki_name": "Birmingham",
        "wiki_note": "You will need to use [FindMyAddress](https://www.findmyaddress.co.uk/search) to find the UPRN.",
        "LAD24CD": "E08000025"
    },
    "BlabyDistrictCouncil": {
        "uprn": "100030401782",
        "url": "https://www.blaby.gov.uk",
        "wiki_command_url_override": "https://www.blaby.gov.uk",
        "wiki_name": "Blaby",
        "wiki_note": "You will need to use [FindMyAddress](https://www.findmyaddress.co.uk/search) to find the UPRN.",
        "LAD24CD": "E07000129"
    },
    "BlackburnCouncil": {
        "url": "https://www.blaby.gov.uk",
        "LAD24CD": "E06000008",
        "skip_get_url": true,
        "uprn": "100010733027",
<<<<<<< HEAD
        "wiki_name": "Blackburn Council",
=======
        "url": "https://mybins.blackburn.gov.uk/api/mybins/getbincollectiondays?uprn=100010733027&month=8&year=2022",
        "web_driver": "http://selenium:4444",
        "wiki_command_url_override": "https://www.blackburn.gov.uk",
        "wiki_name": "Blackburn with Darwen",
>>>>>>> 41b13e3f
        "wiki_note": "You will need to use [FindMyAddress](https://www.findmyaddress.co.uk/search) to find the UPRN."
    },
    "BlaenauGwentCountyBoroughCouncil": {
        "postcode": "NP23 7TE",
        "skip_get_url": false,
        "uprn": "100100471367",
        "url": "https://www.blaenau-gwent.gov.uk",
        "web_driver": "http://selenium:4444",
        "wiki_name": "Blaenau Gwent",
        "wiki_note": "You will need to use [FindMyAddress](https://www.findmyaddress.co.uk/search) to find the UPRN.",
        "LAD24CD": "W06000019"
    },
    "BolsoverCouncil": {
        "uprn": "100030066827",
        "url": "https://bolsover.gov.uk",
        "wiki_name": "Bolsover",
        "wiki_note": "You will need to use [FindMyAddress](https://www.findmyaddress.co.uk/search) to find the UPRN.",
        "LAD24CD": "E07000033"
    },
    "BoltonCouncil": {
        "postcode": "BL1 5PQ",
        "skip_get_url": true,
        "uprn": "100010886936",
        "url": "https://carehomes.bolton.gov.uk/bins.aspx",
        "web_driver": "http://selenium:4444",
        "wiki_name": "Bolton",
        "wiki_note": "To get the UPRN, you will need to use [FindMyAddress](https://www.findmyaddress.co.uk/search). Previously required a single field that was UPRN and full address; now requires UPRN and postcode as separate fields.",
        "LAD24CD": "E08000001"
    },
    "BostonBoroughCouncil": {
        "house_number": "CEDAR",
        "postcode": "PE20 1AY",
        "skip_get_url": true,
        "url": "https://www.boston.gov.uk/findwastecollections",
        "web_driver": "http://selenium:4444",
        "wiki_name": "Boston",
        "wiki_note": "Provide your house number in the `house_number` parameter and postcode in the `postcode` parameter.",
        "LAD24CD": "E07000136"
    },
    "BracknellForestCouncil": {
        "house_number": "57",
        "paon": "57",
        "postcode": "GU47 9BS",
        "skip_get_url": true,
        "url": "https://selfservice.mybfc.bracknell-forest.gov.uk/w/webpage/waste-collection-days",
        "wiki_name": "Bracknell Forest",
        "wiki_note": "Pass the house number and postcode in their respective parameters.",
        "LAD24CD": "E06000036"
    },
    "BradfordMDC": {
        "custom_component_show_url_field": false,
        "skip_get_url": true,
        "uprn": "100051146921",
        "url": "https://onlineforms.bradford.gov.uk/ufs/collectiondates.eb",
        "wiki_name": "Bradford",
        "wiki_note": "To get the UPRN, you will need to use [FindMyAddress](https://www.findmyaddress.co.uk/search). Postcode isn't parsed by this script, but you can pass it in double quotes.",
        "LAD24CD": "E08000032"
    },
    "BraintreeDistrictCouncil": {
        "postcode": "CO5 9BD",
        "skip_get_url": true,
        "uprn": "10006930172",
        "url": "https://www.braintree.gov.uk/",
        "wiki_name": "Braintree",
        "wiki_note": "Provide your UPRN and postcode. Use [FindMyAddress](https://www.findmyaddress.co.uk/search) to find your UPRN.",
        "LAD24CD": "E07000067"
    },
    "BrecklandCouncil": {
        "uprn": "100091495479",
        "url": "https://www.breckland.gov.uk",
        "wiki_command_url_override": "https://www.breckland.gov.uk",
        "wiki_name": "Breckland",
        "wiki_note": "You will need to use [FindMyAddress](https://www.findmyaddress.co.uk/search) to find the UPRN.",
        "LAD24CD": "E07000143"
    },
    "BrentCouncil": {
        "house_number": "25",
        "postcode": "HA3 0QU",
        "url": "https://recyclingservices.brent.gov.uk/waste",
        "wiki_name": "Brent",
        "wiki_note": "Pass the house number and postcode in their respective parameters.",
        "LAD24CD": "E09000005"
    },
    "BrightonandHoveCityCouncil": {
        "house_number": "44 Carden Avenue, Brighton, BN1 8NE",
        "postcode": "BN1 8NE",
        "skip_get_url": true,
        "url": "https://cityclean.brighton-hove.gov.uk/link/collections",
        "web_driver": "http://selenium:4444",
        "wiki_name": "Brighton and Hove",
        "wiki_note": "Use the full address as it appears on the drop-down on the site when you search by postcode.",
        "LAD24CD": "E06000043"
    },
    "BristolCityCouncil": {
        "LAD24CD": "E06000023",
        "skip_get_url": true,
        "uprn": "116638",
        "url": "https://bristolcouncil.powerappsportals.com/completedynamicformunauth/?servicetypeid=7dce896c-b3ba-ea11-a812-000d3a7f1cdc",
        "wiki_name": "City of Bristol",
        "wiki_note": "You will need to use [FindMyAddress](https://www.findmyaddress.co.uk/search) to find the UPRN."
    },
    "BroadlandDistrictCouncil": {
        "skip_get_url": true,
        "house_number": "1 Park View, Horsford, Norfolk, NR10 3FD",
        "postcode": "NR10 3FD",
        "url": "https://area.southnorfolkandbroadland.gov.uk/FindAddress",
        "web_driver": "http://selenium:4444",
        "wiki_name": "Broadland",
        "wiki_note": "Use the full address as it appears on the drop-down on the site when you search by postcode.",
        "LAD24CD": "E07000144"
    },
    "BromleyBoroughCouncil": {
        "url": "https://recyclingservices.bromley.gov.uk/waste/6087017",
        "web_driver": "http://selenium:4444",
        "wiki_command_url_override": "https://recyclingservices.bromley.gov.uk/waste/XXXXXXX",
        "wiki_name": "Bromley",
        "wiki_note": "Follow the instructions [here](https://recyclingservices.bromley.gov.uk/waste) until the \"Your bin days\" page then copy the URL and replace the URL in the command.",
        "LAD24CD": "E09000006"
    },
    "BromsgroveDistrictCouncil": {
        "uprn": "100120584652",
        "url": "https://www.bromsgrove.gov.uk",
        "wiki_command_url_override": "https://www.bromsgrove.gov.uk",
        "wiki_name": "Bromsgrove",
        "wiki_note": "You will need to use [FindMyAddress](https://www.findmyaddress.co.uk/search) to find the UPRN.",
        "LAD24CD": "E07000234"
    },
    "BroxbourneCouncil": {
        "postcode": "EN8 7FL",
        "uprn": "148048608",
        "url": "https://www.broxbourne.gov.uk",
        "wiki_name": "Broxbourne",
        "wiki_note": "You will need to use [FindMyAddress](https://www.findmyaddress.co.uk/search) to find the UPRN.",
        "LAD24CD": "E07000095"
    },
    "BroxtoweBoroughCouncil": {
        "postcode": "NG16 2LY",
        "skip_get_url": true,
        "uprn": "100031325997",
        "url": "https://www.broxtowe.gov.uk/",
        "web_driver": "http://selenium:4444",
        "wiki_name": "Broxtowe",
        "wiki_note": "Pass the UPRN and postcode. To get the UPRN, you can use [FindMyAddress](https://www.findmyaddress.co.uk/search).",
        "LAD24CD": "E07000172"
    },
    "BuckinghamshireCouncil": {
        "house_number": "2",
        "postcode": "HP13 7BA",
        "skip_get_url": true,
        "url": "https://iapp.itouchvision.com/iappcollectionday/collection-day/?uuid=FA353FC74600CBE61BE409534D00A8EC09BDA3AC&lang=en",
        "web_driver": "http://selenium:4444",
        "wiki_name": "Buckinghamshire",
        "wiki_note": "Pass the house name/number and postcode in their respective arguments, both wrapped in quotes.",
        "LAD24CD": "E06000060"
    },
    "BurnleyBoroughCouncil": {
        "uprn": "100010347165",
        "url": "https://www.burnley.gov.uk",
        "wiki_name": "Burnley",
        "wiki_note": "Pass the UPRN. You can find it using [FindMyAddress](https://www.findmyaddress.co.uk/search).",
        "LAD24CD": "E07000117"
    },
    "BuryCouncil": {
        "house_number": "3",
        "postcode": "M26 3XY",
        "skip_get_url": true,
        "url": "https://www.bury.gov.uk/waste-and-recycling/bin-collection-days-and-alerts",
        "wiki_name": "Bury",
        "wiki_note": "Pass the postcode and house number in their respective arguments, both wrapped in quotes.",
        "LAD24CD": "E08000002"
    },
    "CalderdaleCouncil": {
        "postcode": "OL14 7EX",
        "skip_get_url": true,
        "uprn": "010035034598",
        "url": "https://www.calderdale.gov.uk/environment/waste/household-collections/collectiondayfinder.jsp",
        "web_driver": "http://selenium:4444",
        "wiki_name": "Calderdale",
        "wiki_note": "Pass the UPRN and postcode. To get the UPRN, you can use [FindMyAddress](https://www.findmyaddress.co.uk/search).",
        "LAD24CD": "E08000033"
    },
    "CambridgeCityCouncil": {
        "uprn": "200004159750",
        "url": "https://www.cambridge.gov.uk/",
        "wiki_name": "Cambridge",
        "wiki_note": "You will need to use [FindMyAddress](https://www.findmyaddress.co.uk/search) to find the UPRN.",
        "LAD24CD": "E07000008"
    },
    "CannockChaseDistrictCouncil": {
        "postcode": "WS15 1JA",
        "skip_get_url": true,
        "uprn": "200003095389",
        "url": "https://www.cannockchasedc.gov.uk/",
        "wiki_name": "Cannock Chase",
        "wiki_note": "To get the UPRN, you can use [FindMyAddress](https://www.findmyaddress.co.uk/search).",
        "LAD24CD": "E07000192"
    },
    "CanterburyCityCouncil": {
        "uprn": "10094583181",
        "url": "https://www.canterbury.gov.uk",
        "wiki_command_url_override": "https://www.canterbury.gov.uk",
        "wiki_name": "Canterbury",
        "wiki_note": "You will need to use [FindMyAddress](https://www.findmyaddress.co.uk/search) to find the UPRN.",
        "LAD24CD": "E07000106"
    },
    "CardiffCouncil": {
        "skip_get_url": true,
        "uprn": "100100112419",
        "url": "https://www.gov.uk",
        "wiki_name": "Cardiff",
        "wiki_note": "You will need to use [FindMyAddress](https://www.findmyaddress.co.uk/search) to find the UPRN.",
        "LAD24CD": "W06000015"
    },
    "CarmarthenshireCountyCouncil": {
        "uprn": "10004859302",
        "url": "https://www.carmarthenshire.gov.wales",
        "wiki_command_url_override": "https://www.carmarthenshire.gov.wales",
        "wiki_name": "Carmarthenshire",
        "wiki_note": "You will need to use [FindMyAddress](https://www.findmyaddress.co.uk/search) to find the UPRN.",
        "LAD24CD": "W06000010"
    },
    "CastlepointDistrictCouncil": {
        "skip_get_url": true,
        "uprn": "4525",
        "url": "https://apps.castlepoint.gov.uk/cpapps/index.cfm?fa=wastecalendar",
        "wiki_name": "Castle Point",
        "wiki_note": "For this council, 'uprn' is actually a 4-digit code for your street. Go [here](https://apps.castlepoint.gov.uk/cpapps/index.cfm?fa=wastecalendar) and inspect the source of the dropdown box to find the 4-digit number for your street.",
        "LAD24CD": "E07000069"
    },
    "CeredigionCountyCouncil": {
        "house_number": "BLAEN CWMMAGWR, TRISANT, CEREDIGION, SY23 4RQ",
        "postcode": "SY23 4RQ",
        "url": "https://www.ceredigion.gov.uk/resident/bins-recycling/",
        "web_driver": "http://selenium:4444",
        "wiki_name": "Ceredigion",
        "wiki_note": "House Number is the full address as it appears on the drop-down on the site when you search by postcode. This parser requires a Selenium webdriver.",
        "LAD24CD": "W06000008"
    },
    "CharnwoodBoroughCouncil": {
        "url": "https://my.charnwood.gov.uk/location?put=cbc10070067259&rememberme=0&redirect=%2F",
        "wiki_command_url_override": "https://my.charnwood.gov.uk/location?put=cbcXXXXXXXX&rememberme=0&redirect=%2F",
        "wiki_name": "Charnwood",
        "wiki_note": "Replace XXXXXXXX with your UPRN, keeping \"cbc\" before it.",
        "LAD24CD": "E07000130"
    },
    "ChelmsfordCityCouncil": {
        "house_number": "1 Celeborn Street, South Woodham Ferrers, Chelmsford, CM3 7AE",
        "postcode": "CM3 7AE",
        "url": "https://www.chelmsford.gov.uk/myhome/",
        "web_driver": "http://selenium:4444",
        "wiki_name": "Chelmsford",
        "wiki_note": "Follow the instructions [here](https://www.chelmsford.gov.uk/myhome/) until you get the page listing your address, then copy the entire address text and use that in the house number field.",
        "LAD24CD": "E07000070"
    },
    "CheltenhamBoroughCouncil": {
        "postcode": "GL51 3NA",
        "skip_get_url": true,
        "uprn": "100120372027",
        "url": "https://www.cheltenham.gov.uk",
        "wiki_name": "Cheltenham",
        "wiki_note": "Pass the UPRN. You will need to use [FindMyAddress](https://www.findmyaddress.co.uk/search).",
        "LAD24CD": "E07000078"
    },
    "CherwellDistrictCouncil": {
        "uprn": "100121292407",
        "url": "https://www.cherwell.gov.uk",
        "wiki_name": "Cherwell",
        "wiki_note": "Use [FindMyAddress](https://www.findmyaddress.co.uk/search) to find your UPRN.",
        "LAD24CD": "E07000177"
    },
    "CheshireEastCouncil": {
        "url": "https://online.cheshireeast.gov.uk/MyCollectionDay/SearchByAjax/GetBartecJobList?uprn=100012791226&onelineaddress=3%20COBBLERS%20YARD,%20SK9%207DZ&_=1689413260149",
        "wiki_command_url_override": "https://online.cheshireeast.gov.uk/MyCollectionDay/SearchByAjax/GetBartecJobList?uprn=XXXXXXXX&onelineaddress=XXXXXXXX&_=1689413260149",
        "wiki_name": "Cheshire East",
        "wiki_note": "Both the UPRN and a one-line address are passed in the URL, which needs to be wrapped in double quotes. The one-line address is made up of the house number, street name, and postcode. Use the form [here](https://online.cheshireeast.gov.uk/mycollectionday/) to find them, then take the first line and postcode and replace all spaces with `%20`.",
        "LAD24CD": "E06000049"
    },
    "CheshireWestAndChesterCouncil": {
        "skip_get_url": true,
        "uprn": "100012346655",
        "url": "https://my.cheshirewestandchester.gov.uk",
        "wiki_name": "Cheshire West and Chester",
        "wiki_note": "Pass the UPRN. You will need to use [FindMyAddress](https://www.findmyaddress.co.uk/search).",
        "LAD24CD": "E06000050"
    },
    "ChesterfieldBoroughCouncil": {
        "skip_get_url": true,
        "uprn": "74008234",
        "url": "https://www.chesterfield.gov.uk",
        "wiki_name": "Chesterfield",
        "wiki_note": "Pass the UPRN. You will need to use [FindMyAddress](https://www.findmyaddress.co.uk/search).",
        "LAD24CD": "E07000034"
    },
    "ChichesterDistrictCouncil": {
        "house_number": "7, Plaistow Road, Kirdford, Billingshurst, West Sussex",
        "postcode": "RH14 0JT",
        "skip_get_url": true,
        "url": "https://www.chichester.gov.uk/checkyourbinday",
        "web_driver": "http://selenium:4444",
        "wiki_name": "Chichester",
        "wiki_note": "Needs the full address and postcode as it appears on [this page](https://www.chichester.gov.uk/checkyourbinday).",
        "LAD24CD": "E07000225"
    },
    "ChorleyCouncil": {
        "postcode": "PR6 7PG",
        "skip_get_url": true,
        "uprn": "UPRN100010382247",
        "url": "https://myaccount.chorley.gov.uk/wastecollections.aspx",
        "web_driver": "http://selenium:4444",
        "wiki_name": "Chorley",
        "wiki_note": "Chorley needs to be passed both a Postcode & UPRN in the format of UPRNXXXXXX to work. Find this on [FindMyAddress](https://www.findmyaddress.co.uk/search).",
        "LAD24CD": "E07000118"
    },
    "ColchesterCityCouncil": {
        "house_number": "29",
        "paon": "29",
        "postcode": "CO2 8UN",
        "skip_get_url": false,
        "url": "https://www.colchester.gov.uk/your-recycling-calendar",
        "web_driver": "http://selenium:4444",
        "wiki_name": "Colchester",
        "wiki_note": "Pass the house name/number in the house number parameter, wrapped in double quotes.",
        "LAD24CD": "E07000071"
    },
    "ConwyCountyBorough": {
        "uprn": "100100429249",
        "url": "https://www.conwy.gov.uk",
        "wiki_name": "Conwy",
        "wiki_note": "Use [FindMyAddress](https://www.findmyaddress.co.uk/search) to find your UPRN.",
        "LAD24CD": "W06000003"
    },
    "CopelandBoroughCouncil": {
        "LAD24CD": "E07000028",
        "uprn": "100110734613",
        "url": "https://www.copeland.gov.uk",
        "wiki_name": "Copeland",
        "wiki_note": "*****This has now been replaced by Cumberland Council****"
    },
    "CornwallCouncil": {
        "skip_get_url": true,
        "uprn": "100040128734",
        "url": "https://www.cornwall.gov.uk/my-area/",
        "wiki_name": "Cornwall",
        "wiki_note": "Use [FindMyAddress](https://www.findmyaddress.co.uk/search) to find your UPRN.",
        "LAD24CD": "E06000052"
    },
    "CotswoldDistrictCouncil": {
        "house_number": "19",
        "postcode": "GL56 0GB",
        "skip_get_url": true,
        "url": "https://community.cotswold.gov.uk/s/waste-collection-enquiry",
        "web_driver": "http://selenium:4444",
        "wiki_name": "Cotswold",
        "wiki_note": "Pass the full address in the house number and postcode in",
        "LAD24CD": "E07000079"
    },
    "CoventryCityCouncil": {
        "url": "https://www.coventry.gov.uk/directory-record/62310/abberton-way-",
        "wiki_command_url_override": "https://www.coventry.gov.uk/directory_record/XXXXXX/XXXXXX",
        "wiki_name": "Coventry",
        "wiki_note": "Follow the instructions [here](https://www.coventry.gov.uk/bin-collection-calendar) until you get the page that shows the weekly collections for your address then copy the URL and replace the URL in the command.",
        "LAD24CD": "E08000026"
    },
    "CrawleyBoroughCouncil": {
        "house_number": "9701076",
        "skip_get_url": true,
        "uprn": "100061785321",
        "url": "https://my.crawley.gov.uk/",
        "wiki_name": "Crawley",
        "wiki_note": "Crawley needs to be passed both a UPRN and a USRN to work. Find these on [FindMyAddress](https://www.findmyaddress.co.uk/search) or [FindMyStreet](https://www.findmystreet.co.uk/map).",
        "LAD24CD": "E07000226"
    },
    "CroydonCouncil": {
        "house_number": "13",
        "postcode": "SE25 5DW",
        "skip_get_url": true,
        "url": "https://service.croydon.gov.uk/wasteservices/w/webpage/bin-day-enter-address",
        "wiki_name": "Croydon",
        "wiki_note": "Pass the house number and postcode in their respective parameters.",
        "LAD24CD": "E09000008"
    },
    "CumberlandAllerdaleCouncil": {
        "house_number": "2",
        "postcode": "CA13 0DE",
        "url": "https://www.allerdale.gov.uk",
        "wiki_name": "Cumberland",
        "wiki_note": "Pass the house number and postcode in their respective parameters.",
        "LAD24CD": "E06000063"
    },
    "CumberlandCouncil": {
        "uprn": "100110734613",
        "url": "https://waste.cumberland.gov.uk",
        "wiki_name": "Cumberland",
        "wiki_note": "Use [FindMyAddress](https://www.findmyaddress.co.uk/search) to find your UPRN.",
        "LAD24CD": "E06000063"
    },
    "DacorumBoroughCouncil": {
        "house_number": "13",
        "postcode": "HP3 9JY",
        "skip_get_url": true,
        "url": "https://webapps.dacorum.gov.uk/bincollections/",
        "web_driver": "http://selenium:4444",
        "wiki_name": "Dacorum",
        "wiki_note": "Pass the house number and postcode in their respective parameters. This parser requires a Selenium webdriver.",
        "LAD24CD": "E07000096"
    },
    "DartfordBoroughCouncil": {
        "uprn": "010094157511",
        "url": "https://windmz.dartford.gov.uk/ufs/WS_CHECK_COLLECTIONS.eb?UPRN=010094157511",
        "wiki_name": "Dartford",
        "wiki_note": "Use [FindMyAddress](https://www.findmyaddress.co.uk/search) to find your UPRN.",
        "LAD24CD": "E07000107"
    },
    "DenbighshireCouncil": {
        "uprn": "200004299351",
        "url": "https://www.denbighshire.gov.uk/",
        "wiki_name": "Denbighshire",
        "wiki_note": "You will need to use [FindMyAddress](https://www.findmyaddress.co.uk/search) to find the UPRN.",
        "LAD24CD": "W06000004"
    },
    "DerbyCityCouncil": {
        "uprn": "10010684240",
        "url": "https://www.derby.gov.uk",
        "wiki_name": "Derby",
        "wiki_note": "You will need to use [FindMyAddress](https://www.findmyaddress.co.uk/search) to find the UPRN.",
        "LAD24CD": "E06000015"
    },
    "DerbyshireDalesDistrictCouncil": {
        "postcode": "DE4 3AS",
        "skip_get_url": true,
        "uprn": "10070102161",
        "url": "https://www.derbyshiredales.gov.uk/",
        "wiki_name": "Derbyshire Dales",
        "wiki_note": "Pass the UPRN and postcode. To get the UPRN, you can use [FindMyAddress](https://www.findmyaddress.co.uk/search).",
        "LAD24CD": "E07000035"
    },
    "DoncasterCouncil": {
        "skip_get_url": true,
        "uprn": "100050768956",
        "url": "https://www.doncaster.gov.uk/Compass/Entity/Launch/D3/",
        "wiki_name": "Doncaster",
        "wiki_note": "Pass the UPRN. You will need to use [FindMyAddress](https://www.findmyaddress.co.uk/search).",
        "LAD24CD": "E08000017"
    },
    "DorsetCouncil": {
        "skip_get_url": true,
        "uprn": "100040711049",
        "url": "https://www.dorsetcouncil.gov.uk/",
        "wiki_name": "Dorset Council",
        "wiki_note": "Pass the UPRN. You will need to use [FindMyAddress](https://www.findmyaddress.co.uk/search).",
        "LAD24CD": "E06000059"
    },
    "DoverDistrictCouncil": {
        "url": "https://collections.dover.gov.uk/property/100060908340",
        "wiki_command_url_override": "https://collections.dover.gov.uk/property/XXXXXXXXXXX",
        "wiki_name": "Dover",
        "wiki_note": "Replace XXXXXXXXXXX with your UPRN. To get the UPRN, you can use [FindMyAddress](https://www.findmyaddress.co.uk/search).",
        "LAD24CD": "E07000108"
    },
    "DudleyCouncil": {
        "uprn": "90014244",
        "url": "https://my.dudley.gov.uk",
        "wiki_command_url_override": "https://my.dudley.gov.uk",
        "wiki_name": "Dudley",
        "wiki_note": "You will need to use [FindMyAddress](https://www.findmyaddress.co.uk/search) to find the UPRN.",
        "LAD24CD": "E08000027"
    },
    "DundeeCityCouncil": {
        "uprn": "9059043390",
        "url": "https://www.dundeecity.gov.uk/",
        "wiki_name": "Dundee City",
        "wiki_note": "You will need to use [FindMyAddress](https://www.findmyaddress.co.uk/search) to find the UPRN.",
        "LAD24CD": "S12000042"
    },
    "DurhamCouncil": {
        "LAD24CD": "E06000047",
        "skip_get_url": true,
        "uprn": "200003218818",
        "url": "https://www.durham.gov.uk/bincollections?uprn=",
        "wiki_name": "County Durham",
        "wiki_note": "Pass the UPRN. You will need to use [FindMyAddress](https://www.findmyaddress.co.uk/search)."
    },
    "EalingCouncil": {
        "skip_get_url": true,
        "uprn": "12073883",
        "url": "https://www.ealing.gov.uk/site/custom_scripts/WasteCollectionWS/home/FindCollection",
        "wiki_name": "Ealing",
        "wiki_note": "Pass the UPRN. You can find it using [FindMyAddress](https://www.findmyaddress.co.uk/search).",
        "LAD24CD": "E09000009"
    },
    "EastAyrshireCouncil": {
        "uprn": "127074727",
        "url": "https://www.east-ayrshire.gov.uk",
        "wiki_command_url_override": "https://www.east-ayrshire.gov.uk",
        "wiki_name": "East Ayrshire",
        "wiki_note": "You will need to use [FindMyAddress](https://www.findmyaddress.co.uk/search) to find the UPRN.",
        "LAD24CD": "S12000008"
    },
    "EastCambridgeshireCouncil": {
        "skip_get_url": true,
        "uprn": "10002597178",
        "url": "https://www.eastcambs.gov.uk/",
        "wiki_name": "East Cambridgeshire",
        "wiki_note": "Pass the UPRN. You can find it using [FindMyAddress](https://www.findmyaddress.co.uk/search).",
        "LAD24CD": "E07000009"
    },
    "EastDevonDC": {
        "url": "https://eastdevon.gov.uk/recycling-and-waste/recycling-waste-information/when-is-my-bin-collected/future-collections-calendar/?UPRN=010090909915",
        "wiki_command_url_override": "https://eastdevon.gov.uk/recycling-and-waste/recycling-waste-information/when-is-my-bin-collected/future-collections-calendar/?UPRN=XXXXXXXX",
        "wiki_name": "East Devon",
        "wiki_note": "Replace XXXXXXXX with your UPRN.",
        "LAD24CD": "E07000040"
    },
    "EastHertsCouncil": {
        "LAD24CD": "E07000097",
        "house_number": "1",
        "postcode": "CM20 2FZ",
        "skip_get_url": true,
        "url": "https://www.eastherts.gov.uk",
        "web_driver": "http://selenium:4444",
        "wiki_name": "East Herts Council",
        "wiki_note": "Pass the house number and postcode in their respective parameters."
    },
    "EastLindseyDistrictCouncil": {
        "house_number": "1",
        "postcode": "PE22 0YD",
        "skip_get_url": true,
        "url": "https://www.e-lindsey.gov.uk/",
        "web_driver": "http://selenium:4444",
        "wiki_name": "East Lindsey",
        "wiki_note": "Pass the house name/number and postcode in their respective parameters. This parser requires a Selenium webdriver.",
        "LAD24CD": "E07000137"
    },
    "EastLothianCouncil": {
        "house_number": "Flat 1",
        "postcode": "EH21 6QA",
        "skip_get_url": true,
        "url": "https://eastlothian.gov.uk",
        "wiki_name": "East Lothian",
        "wiki_note": "Pass the house number and postcode in their respective parameters",
        "LAD24CD": "S12000010"
    },
    "EastRenfrewshireCouncil": {
        "house_number": "23",
        "postcode": "G46 6RG",
        "skip_get_url": true,
        "url": "https://eastrenfrewshire.gov.uk/",
        "web_driver": "http://selenium:4444",
        "wiki_name": "East Renfrewshire",
        "wiki_note": "Pass the house name/number and postcode in their respective parameters. This parser requires a Selenium webdriver.",
        "LAD24CD": "S12000011"
    },
    "EastRidingCouncil": {
        "LAD24CD": "E06000011",
        "house_number": "14 THE LEASES BEVERLEY HU17 8LG",
        "postcode": "HU17 8LG",
        "skip_get_url": true,
        "url": "https://wasterecyclingapi.eastriding.gov.uk",
        "web_driver": "http://selenium:4444",
        "wiki_name": "East Riding of Yorkshire",
        "wiki_note": "Put the full address as it displays on the council website dropdown when you do the check manually."
    },
    "EastStaffordshireBoroughCouncil": {
        "url": "https://www.eaststaffsbc.gov.uk/bins-rubbish-recycling/collection-dates/68382",
        "wiki_command_url_override": "https://www.eaststaffsbc.gov.uk/bins-rubbish-recycling/collection-dates/XXXXX",
        "wiki_name": "East Staffordshire",
        "wiki_note": "Replace `XXXXX` with your property's ID when selecting from https://www.eaststaffsbc.gov.uk/bins-rubbish-recycling/collection-dates.",
        "LAD24CD": "E07000193"
    },
    "EastSuffolkCouncil": {
        "postcode": "IP11 9FJ",
        "skip_get_url": true,
        "uprn": "10093544720",
        "url": "https://my.eastsuffolk.gov.uk/service/Bin_collection_dates_finder",
        "web_driver": "http://selenium:4444",
        "wiki_name": "East Suffolk",
        "wiki_note": "To get the UPRN, you can use [FindMyAddress](https://www.findmyaddress.co.uk/search). This parser requires a Selenium webdriver.",
        "LAD24CD": "E07000244"
    },
    "EastleighBoroughCouncil": {
        "skip_get_url": true,
        "uprn": "100060303535",
        "url": "https://www.eastleigh.gov.uk/waste-bins-and-recycling/collection-dates/your-waste-bin-and-recycling-collections?uprn=",
        "wiki_name": "Eastleigh",
        "wiki_note": "Pass the UPRN. You can find it using [FindMyAddress](https://www.findmyaddress.co.uk/search).",
        "LAD24CD": "E07000086"
    },
    "EdinburghCityCouncil": {
        "LAD24CD": "S12000036",
        "house_number": "Tuesday",
        "postcode": "Week 1",
        "skip_get_url": true,
        "url": "https://www.edinburgh.gov.uk",
        "wiki_name": "City of Edinburgh",
        "wiki_note": "Use the House Number field to pass the DAY of the week for your collections. Monday/Tuesday/Wednesday/Thursday/Friday. Use the 'postcode' field to pass the WEEK for your collection. [Week 1/Week 2]"
    },
    "ElmbridgeBoroughCouncil": {
        "uprn": "10013119164",
        "url": "https://www.elmbridge.gov.uk",
        "wiki_command_url_override": "https://www.elmbridge.gov.uk",
        "wiki_name": "Elmbridge",
        "wiki_note": "You will need to use [FindMyAddress](https://www.findmyaddress.co.uk/search) to find the UPRN.",
        "LAD24CD": "E07000207"
    },
    "EnfieldCouncil": {
        "house_number": "111",
        "postcode": "N13 5AJ",
        "skip_get_url": true,
        "url": "https://www.enfield.gov.uk/services/rubbish-and-recycling/find-my-collection-day",
        "web_driver": "http://selenium:4444",
        "wiki_name": "Enfield",
        "wiki_note": "Pass the house number and postcode in their respective parameters. This parser requires a Selenium webdriver.",
        "LAD24CD": "E09000010"
    },
    "EnvironmentFirst": {
        "url": "https://environmentfirst.co.uk/house.php?uprn=100060055444",
        "wiki_command_url_override": "https://environmentfirst.co.uk/house.php?uprn=XXXXXXXXXX",
        "wiki_name": "Environment First",
        "wiki_note": "For properties with collections managed by Environment First, such as Lewes and Eastbourne. Replace the XXXXXXXXXX with the UPRN of your property\u2014you can use [FindMyAddress](https://www.findmyaddress.co.uk/search) to find this."
    },
    "EppingForestDistrictCouncil": {
        "postcode": "IG9 6EP",
        "url": "https://eppingforestdc.maps.arcgis.com/apps/instant/lookup/index.html?appid=bfca32b46e2a47cd9c0a84f2d8cdde17&find=IG9%206EP",
        "web_driver": "http://selenium:4444",
        "wiki_name": "Epping Forest",
        "wiki_note": "Replace the postcode in the URL with your own.",
        "LAD24CD": "E07000072"
    },
    "EpsomandEwellBoroughCouncil": {
        "uprn": "100061349083",
        "url": "https://www.epsom-ewell.gov.uk",
        "wiki_name": "Epsom and Ewell",
        "wiki_note": "Use [FindMyAddress](https://www.findmyaddress.co.uk/search) to find your UPRN.",
        "LAD24CD": "E07000208"
    },
    "ErewashBoroughCouncil": {
        "skip_get_url": true,
        "uprn": "10003582028",
        "url": "https://map.erewash.gov.uk/isharelive.web/myerewash.aspx",
        "wiki_name": "Erewash",
        "wiki_note": "Pass the UPRN. You can find it using [FindMyAddress](https://www.findmyaddress.co.uk/search).",
        "LAD24CD": "E07000036"
    },
    "ExeterCityCouncil": {
        "uprn": "100040212270",
        "url": "https://www.exeter.gov.uk",
        "wiki_name": "Exeter",
        "wiki_note": "Pass the UPRN. You can find it using [FindMyAddress](https://www.findmyaddress.co.uk/search).",
        "LAD24CD": "E07000041"
    },
    "FalkirkCouncil": {
        "uprn": "136065818",
        "url": "https://www.falkirk.gov.uk",
        "wiki_command_url_override": "https://www.falkirk.gov.uk",
        "wiki_name": "Falkirk",
        "wiki_note": "You will need to use [FindMyAddress](https://www.findmyaddress.co.uk/search) to find the UPRN.",
        "LAD24CD": "S12000014"
    },
    "FarehamBoroughCouncil": {
        "postcode": "PO14 4NR",
        "skip_get_url": true,
        "url": "https://www.fareham.gov.uk/internetlookups/search_data.aspx?type=JSON&list=DomesticBinCollections&Road=&Postcode=PO14%204NR",
        "wiki_name": "Fareham",
        "wiki_note": "Pass the postcode in the postcode parameter, wrapped in double quotes.",
        "LAD24CD": "E07000087"
    },
    "FenlandDistrictCouncil": {
        "skip_get_url": true,
        "uprn": "200002981143",
        "url": "https://www.fenland.gov.uk/article/13114/",
        "wiki_name": "Fenland",
        "wiki_note": "Pass the UPRN. You can find it using [FindMyAddress](https://www.findmyaddress.co.uk/search).",
        "LAD24CD": "E07000010"
    },
    "FifeCouncil": {
        "uprn": "320203521",
        "url": "https://www.fife.gov.uk",
        "wiki_command_url_override": "https://www.fife.gov.uk",
        "wiki_name": "Fife",
        "wiki_note": "You will need to use [FindMyAddress](https://www.findmyaddress.co.uk/search) to find the UPRN.",
        "LAD24CD": "S12000047"
    },
    "FlintshireCountyCouncil": {
        "uprn": "100100213710",
        "url": "https://digital.flintshire.gov.uk",
        "wiki_command_url_override": "https://digital.flintshire.gov.uk",
        "wiki_name": "Flintshire",
        "wiki_note": "You will need to use [FindMyAddress](https://www.findmyaddress.co.uk/search) to find the UPRN.",
        "LAD24CD": "W06000005"
    },
    "FolkstoneandHytheDistrictCouncil": {
        "LAD24CD": "E07000112",
        "skip_get_url": true,
        "uprn": "50032097",
        "url": "https://www.folkestone-hythe.gov.uk",
        "wiki_name": "Folkestone and Hythe",
        "wiki_note": "Use [FindMyAddress](https://www.findmyaddress.co.uk/search) to find your UPRN."
    },
    "ForestOfDeanDistrictCouncil": {
        "house_number": "ELMOGAL, PARKEND ROAD, BREAM, LYDNEY",
        "postcode": "GL15 6JT",
        "skip_get_url": true,
        "url": "https://community.fdean.gov.uk/s/waste-collection-enquiry",
        "web_driver": "http://selenium:4444",
        "wiki_name": "Forest of Dean",
        "wiki_note": "Pass the full address in the house number and postcode parameters. This parser requires a Selenium webdriver.",
        "LAD24CD": "E07000080"
    },
    "FyldeCouncil": {
        "uprn": "100010402452",
        "url": "https://www.fylde.gov.uk",
        "wiki_command_url_override": "https://www.fylde.gov.uk",
        "wiki_name": "Fylde",
        "wiki_note": "You will need to use [FindMyAddress](https://www.findmyaddress.co.uk/search) to find the UPRN.",
        "LAD24CD": "E07000119"
    },
    "GatesheadCouncil": {
        "house_number": "Bracken Cottage",
        "postcode": "NE16 5LQ",
        "skip_get_url": true,
        "url": "https://www.gateshead.gov.uk/",
        "web_driver": "http://selenium:4444",
        "wiki_name": "Gateshead",
        "wiki_note": "Pass the house name/number and postcode in their respective parameters. This parser requires a Selenium webdriver.",
        "LAD24CD": "E08000037"
    },
    "GedlingBoroughCouncil": {
        "house_number": "Friday G4, Friday J",
        "skip_get_url": true,
        "url": "https://www.gedling.gov.uk/",
        "wiki_name": "Gedling",
        "wiki_note": "Use [this site](https://www.gbcbincalendars.co.uk/) to find the collections for your address. Use the `-n` parameter to add them in a comma-separated list inside quotes, such as: 'Friday G4, Friday J'.",
        "LAD24CD": "E07000173"
    },
    "GlasgowCityCouncil": {
        "url": "https://onlineservices.glasgow.gov.uk/forms/RefuseAndRecyclingWebApplication/CollectionsCalendar.aspx?UPRN=906700034497",
        "wiki_command_url_override": "https://onlineservices.glasgow.gov.uk/forms/RefuseAndRecyclingWebApplication/CollectionsCalendar.aspx?UPRN=XXXXXXXX",
        "wiki_name": "Glasgow City",
        "wiki_note": "Replace XXXXXXXX with your UPRN.",
        "LAD24CD": "S12000049"
    },
    "GloucesterCityCouncil": {
        "house_number": "111",
        "postcode": "GL2 0RR",
        "skip_get_url": true,
        "uprn": "100120479507",
        "url": "https://gloucester-self.achieveservice.com/service/Bins___Check_your_bin_day",
        "web_driver": "http://selenium:4444",
        "wiki_name": "Gloucester",
        "wiki_note": "Pass the house number, postcode, and UPRN in their respective parameters. This parser requires a Selenium webdriver.",
        "LAD24CD": "E07000081"
    },
    "GooglePublicCalendarCouncil": {
        "url": "https://calendar.google.com/calendar/ical/0d775884b4db6a7bae5204f06dae113c1a36e505b25991ebc27c6bd42edf5b5e%40group.calendar.google.com/public/basic.ics",
        "wiki_name": "Google Calendar (Public)",
        "wiki_note": "The URL should be the public ics file URL for the public Google calendar. See https://support.google.com/calendar/answer/37083?sjid=7202815583021446882-EU. Councils that currently need this are Trafford.",
        "supported_councils": [
            "TraffordCouncil",
            "ClackmannanshireCouncil",
            "HavantBoroughCouncil",
            "NorthWarwickshireBoroughCouncil",
            "NewryMourneAndDownDistrictCouncil",
            "EastDunbartonshireCouncil",
            "PendleBoroughCouncil",
            "TorfaenCountyBoroughCouncil",
            "EastHampshireCountyCouncil",
            "RibbleValleyCouncil",
            "BrentwoodBoroughCouncil",
            "IsleOfWightCouncil",
            "WestmorlAndFurnessCouncil",
            "DerryAndStrabaneDistrictCouncil",
            "NorwichCityCouncil"
        ],
        "supported_councils_LAD24CD": [
            "E06000046",
            "E07000068",
            "E07000085",
            "E07000090",
            "E07000124",
            "E07000218",
            "E08000009",
            "N09000005",
            "N09000010",
            "S12000005",
            "S12000045",
            "W06000020",
            "E07000122"
        ]
    },
    "GraveshamBoroughCouncil": {
        "skip_get_url": true,
        "uprn": "100060927046",
        "url": "https://www.gravesham.gov.uk",
        "wiki_name": "Gravesham",
        "wiki_note": "Pass the UPRN. You will need to use [FindMyAddress](https://www.findmyaddress.co.uk/search).",
        "LAD24CD": "E07000109"
    },
    "GreatYarmouthBoroughCouncil": {
        "postcode": "NR31 7EB",
        "skip_get_url": true,
        "uprn": "100090834792",
        "url": "https://myaccount.great-yarmouth.gov.uk/article/6456/Find-my-waste-collection-days",
        "web_driver": "http://selenium:4444",
        "wiki_name": "Great Yarmouth",
        "wiki_note": "Pass the postcode, and UPRN in their respective parameters. This parser requires a Selenium webdriver.",
        "LAD24CD": "E07000145"
    },
    "GuildfordCouncil": {
        "house_number": "THE LODGE, PUTTENHAM HILL HOUSE, PUTTENHAM HILL, PUTTENHAM, GUILDFORD, GU3 1AH",
        "postcode": "GU3 1AH",
        "skip_get_url": true,
        "uprn": "100061372691",
        "url": "https://my.guildford.gov.uk/customers/s/view-bin-collections",
        "web_driver": "http://selenium:4444",
        "wiki_name": "Guildford",
        "wiki_note": "If the bin day is 'today' then the collectionDate will only show today's date if before 7 AM; else the date will be in 'previousCollectionDate'. To get the UPRN, you will need to use [FindMyAddress](https://www.findmyaddress.co.uk/search).",
        "LAD24CD": "E07000209"
    },
    "GwyneddCouncil": {
        "uprn": "10070350463",
        "url": "https://diogel.gwynedd.llyw.cymru",
        "wiki_name": "Gwynedd",
        "wiki_note": "You will need to use [FindMyAddress](https://www.findmyaddress.co.uk/search) to find the UPRN.",
        "LAD24CD": "W06000002"
    },
    "HackneyCouncil": {
        "house_number": "101",
        "postcode": "N16 9AS",
        "url": "https://www.hackney.gov.uk",
        "wiki_name": "Hackney",
        "wiki_note": "Pass the postcode and house number in their respective arguments, both wrapped in quotes.",
        "LAD24CD": "E09000012"
    },
    "HaltonBoroughCouncil": {
        "house_number": "12",
        "postcode": "WA7 4HA",
        "skip_get_url": true,
        "url": "https://webapp.halton.gov.uk/PublicWebForms/WasteServiceSearchv1.aspx#collections",
        "web_driver": "http://selenium:4444",
        "wiki_name": "Halton",
        "wiki_note": "Pass the house number and postcode. This parser requires a Selenium webdriver.",
        "LAD24CD": "E06000006"
    },
    "HarboroughDistrictCouncil": {
        "uprn": "100030489072",
        "url": "https://www.harborough.gov.uk",
        "wiki_command_url_override": "https://www.harborough.gov.uk",
        "wiki_name": "Harborough",
        "wiki_note": "You will need to use [FindMyAddress](https://www.findmyaddress.co.uk/search) to find the UPRN.",
        "LAD24CD": "E07000131"
    },
    "HaringeyCouncil": {
        "skip_get_url": true,
        "uprn": "100021203052",
        "url": "https://wastecollections.haringey.gov.uk/property",
        "wiki_name": "Haringey",
        "wiki_note": "Pass the UPRN, which can be found at `https://wastecollections.haringey.gov.uk/property/{uprn}`.",
        "LAD24CD": "E09000014"
    },
    "HarrogateBoroughCouncil": {
        "LAD24CD": "E07000165",
        "skip_get_url": true,
        "uprn": "100050414307",
        "url": "https://secure.harrogate.gov.uk/inmyarea",
        "wiki_name": "Harrogate",
        "wiki_note": "Pass the UPRN, which can be found at [this site](https://secure.harrogate.gov.uk/inmyarea). URL doesn't need to be passed."
    },
    "HartDistrictCouncil": {
        "skip_get_url": true,
        "uprn": "100062349291",
        "url": "https://www.hart.gov.uk/",
        "wiki_name": "Hart",
        "wiki_note": "You will need to use [FindMyAddress](https://www.findmyaddress.co.uk/search) to find the UPRN.",
        "LAD24CD": "E07000089"
    },
    "HartlepoolBoroughCouncil": {
        "uprn": "100110019551",
        "url": "https://www.hartlepool.gov.uk",
        "wiki_name": "Hartlepool",
        "wiki_note": "You will need to use [FindMyAddress](https://www.findmyaddress.co.uk/search) to find your UPRN.",
        "LAD24CD": "E06000001"
    },
    "HastingsBoroughCouncil": {
        "uprn": "100060038877",
        "url": "https://www.hastings.gov.uk",
        "wiki_command_url_override": "https://www.hastings.gov.uk",
        "wiki_name": "Hastings",
        "wiki_note": "You will need to use [FindMyAddress](https://www.findmyaddress.co.uk/search) to find the UPRN.",
        "LAD24CD": "E07000062"
    },
    "HerefordshireCouncil": {
        "url": "https://www.herefordshire.gov.uk/rubbish-recycling/check-bin-collection-day?blpu_uprn=10096232662",
        "wiki_command_url_override": "https://www.herefordshire.gov.uk/rubbish-recycling/check-bin-collection-day?blpu_uprn=XXXXXXXXXXXX",
        "wiki_name": "Herefordshire",
        "wiki_note": "Replace 'XXXXXXXXXX' with your property's UPRN. You can find it using [FindMyAddress](https://www.findmyaddress.co.uk/search).",
        "LAD24CD": "E06000019"
    },
    "HertsmereBoroughCouncil": {
        "house_number": "1",
        "postcode": "WD7 9HZ",
        "skip_get_url": true,
        "url": "https://www.hertsmere.gov.uk",
        "web_driver": "http://selenium:4444",
        "wiki_name": "Hertsmere",
        "wiki_note": "Provide your house number in the `house_number` parameter and postcode in the `postcode` parameter.",
        "LAD24CD": "E07000098"
    },
    "HighPeakCouncil": {
        "house_number": "9 Ellison Street, Glossop",
        "postcode": "SK13 8BX",
        "skip_get_url": true,
        "url": "https://www.highpeak.gov.uk/findyourbinday",
        "web_driver": "http://selenium:4444",
        "wiki_name": "High Peak",
        "wiki_note": "Pass the name of the street with the house number parameter, wrapped in double quotes. This parser requires a Selenium webdriver.",
        "LAD24CD": "E07000037"
    },
    "HighlandCouncil": {
        "uprn": "130072429",
        "url": "https://www.highland.gov.uk",
        "wiki_command_url_override": "https://www.highland.gov.uk",
        "wiki_name": "Highland",
        "wiki_note": "You will need to use [FindMyAddress](https://www.findmyaddress.co.uk/search) to find the UPRN.",
        "LAD24CD": "S12000017"
    },
    "Hillingdon": {
        "house_number": "1, Milverton Drive, Ickenham, UB10 8PP, Ickenham, Hillingdon",
        "postcode": "UB10 8PP",
        "skip_get_url": true,
        "url": "https://www.hillingdon.gov.uk/collection-day",
        "web_driver": "http://selenium:4444",
        "wiki_name": "Hillingdon",
        "wiki_note": "Pass the postcode and the full address as it appears in the address pulldown menu.",
        "LAD24CD": "E09000017"
    },
    "HinckleyandBosworthBoroughCouncil": {
        "uprn": "100030533512",
        "url": "https://www.hinckley-bosworth.gov.uk",
        "wiki_name": "Hinckley and Bosworth",
        "wiki_note": "You will need to use [FindMyAddress](https://www.findmyaddress.co.uk/search) to find the UPRN.",
        "LAD24CD": "E07000132"
    },
    "HorshamDistrictCouncil": {
        "postcode": "RH12 1AA",
        "LAD24CD": "E07000227",
        "skip_get_url": true,
        "uprn": "010013792717",
        "url": "https://www.horsham.gov.uk/waste-recycling-and-bins/household-bin-collections/check-your-bin-collection-day",
        "web_driver": "http://selenium:4444",
        "wiki_name": "Horsham",
        "wiki_note": "Pass the UPRN. You can find it using [FindMyAddress](https://www.findmyaddress.co.uk/search). This parser requires a Selenium webdriver."
    },
    "HullCityCouncil": {
        "LAD24CD": "E06000010",
        "skip_get_url": true,
        "uprn": "21033995",
        "url": "https://www.hull.gov.uk/bins-and-recycling/bin-collections/bin-collection-day-checker",
        "wiki_name": "Kingston upon Hull",
        "wiki_note": "Pass the UPRN. You can find it using [FindMyAddress](https://www.findmyaddress.co.uk/search)."
    },
    "HuntingdonDistrictCouncil": {
        "LAD24CD": "E07000011",
        "url": "http://www.huntingdonshire.gov.uk/refuse-calendar/10012048679",
        "wiki_command_url_override": "https://www.huntingdonshire.gov.uk/refuse-calendar/XXXXXXXX",
        "wiki_name": "Huntingdonshire",
        "wiki_note": "Replace XXXXXXXX with your UPRN."
    },
    "HyndburnBoroughCouncil": {
        "postcode": "BB1 4DJ",
        "LAD24CD": "E07000120",
        "uprn": "100010448773",
        "url": "https://iapp.itouchvision.com/iappcollectionday/collection-day/?uuid=FEBA68993831481FD81B2E605364D00A8DC017A4",
        "web_driver": "http://selenium:4444",
        "wiki_name": "Hyndburn",
        "wiki_note": "Pass the UPRN. You can find it using [FindMyAddress](https://www.findmyaddress.co.uk/search). This parser requires a Selenium webdriver."
    },
    "IpswichBoroughCouncil": {
        "house_number": "Siloam Place",
        "url": "https://app.ipswich.gov.uk/bin-collection/",
        "wiki_name": "Ipswich",
        "wiki_note": "Provide only the street name (no house number) as the PAON",
        "LAD24CD": "E07000202"
    },
    "IslingtonCouncil": {
        "uprn": "5300094897",
        "url": "https://www.islington.gov.uk/your-area?Postcode=unused&Uprn=5300094897",
        "wiki_command_url_override": "https://www.islington.gov.uk/your-area?Postcode=unused&Uprn=XXXXXXXX",
        "wiki_name": "Islington",
        "wiki_note": "Replace XXXXXXXX with your UPRN.",
        "LAD24CD": "E09000019"
    },
    "KingsLynnandWestNorfolkBC": {
        "uprn": "10023636886",
        "url": "https://www.west-norfolk.gov.uk/",
        "wiki_name": "Kings Lynn and West Norfolk",
        "wiki_note": "Provide your UPRN. Find your UPRN using [FindMyAddress](https://www.findmyaddress.co.uk/search).",
        "LAD24CD": "E07000146"
    },
    "KingstonUponThamesCouncil": {
        "url": "https://waste-services.kingston.gov.uk/waste/2701097",
        "web_driver": "http://selenium:4444",
        "wiki_command_url_override": "https://waste-services.kingston.gov.uk/waste/XXXXXXX",
        "wiki_name": "Kingston upon Thames",
        "wiki_note": "Follow the instructions [here](https://waste-services.kingston.gov.uk/waste) until the \"Your bin days\" page, then copy the URL and replace the URL in the command.",
        "LAD24CD": "E09000021"
    },
    "KirkleesCouncil": {
        "skip_get_url": true,
        "uprn": "83002937",
        "url": "https://www.kirklees.gov.uk/beta/your-property-bins-recycling/your-bins",
        "wiki_name": "Kirklees",
        "wiki_note": "Provide your UPRN. Find your UPRN using [FindMyAddress](https://www.findmyaddress.co.uk/search).",
        "LAD24CD": "E08000034"
    },
    "KnowsleyMBCouncil": {
        "house_number": "2 ALTMOOR ROAD HUYTON L36 3UY",
        "postcode": "L36 3UY",
        "skip_get_url": true,
        "url": "https://knowsleytransaction.mendixcloud.com/link/youarebeingredirected?target=bincollectioninformation",
        "web_driver": "http://selenium:4444",
        "wiki_name": "Knowsley",
        "wiki_note": "Pass the postcode in the postcode parameter, wrapped in double quotes and with a space.",
        "LAD24CD": "E08000011"
    },
    "LancasterCityCouncil": {
        "house_number": "1",
        "postcode": "LA1 1RS",
        "skip_get_url": true,
        "url": "https://lcc-wrp.whitespacews.com",
        "wiki_name": "Lancaster",
        "wiki_note": "Pass the house number and postcode in their respective parameters.",
        "LAD24CD": "E07000121"
    },
    "LeedsCityCouncil": {
        "house_number": "1",
        "postcode": "LS6 2SE",
        "skip_get_url": true,
        "uprn": "72506983",
        "url": "https://www.leeds.gov.uk/residents/bins-and-recycling/check-your-bin-day",
        "web_driver": "http://selenium:4444",
        "wiki_name": "Leeds",
        "wiki_note": "Pass the house number, postcode, and UPRN. This parser requires a Selenium webdriver.",
        "LAD24CD": "E08000035"
    },
    "LeicesterCityCouncil": {
        "uprn": "2465027976",
        "url": "https://biffaleicester.co.uk",
        "wiki_name": "Leicester",
        "wiki_note": "You will need to use [FindMyAddress](https://www.findmyaddress.co.uk/search) to find the UPRN.",
        "LAD24CD": "E06000016"
    },
    "LichfieldDistrictCouncil": {
        "uprn": "100031694085",
        "url": "https://www.lichfielddc.gov.uk",
        "wiki_command_url_override": "https://www.lichfielddc.gov.uk",
        "wiki_name": "Lichfield",
        "wiki_note": "You will need to use [FindMyAddress](https://www.findmyaddress.co.uk/search) to find the UPRN.",
        "LAD24CD": "E07000194"
    },
    "LincolnCouncil": {
        "postcode": "LN5 7SH",
        "uprn": "000235024846",
        "url": "https://lincoln.gov.uk",
        "wiki_command_url_override": "https://lincoln.gov.uk",
        "wiki_name": "City of Lincoln",
        "wiki_note": "You will need to use [FindMyAddress](https://www.findmyaddress.co.uk/search) to find the UPRN.",
        "LAD24CD": "E07000138"
    },
    "LisburnCastlereaghCityCouncil": {
        "house_number": "97",
        "postcode": "BT28 1JN",
        "skip_get_url": true,
        "url": "https://lisburn.isl-fusion.com",
        "wiki_name": "Lisburn and Castlereagh",
        "wiki_note": "Pass the house number and postcode in their respective parameters.",
        "LAD24CD": "N09000007"
    },
    "LiverpoolCityCouncil": {
        "url": "https://liverpool.gov.uk/Bins/BinDatesTable?UPRN=38164600",
        "wiki_command_url_override": "https://liverpool.gov.uk/Bins/BinDatesTable?UPRN=XXXXXXXX",
        "wiki_name": "Liverpool",
        "wiki_note": "Replace XXXXXXXX with your property's UPRN.",
        "LAD24CD": "E08000012"
    },
    "LondonBoroughEaling": {
        "skip_get_url": true,
        "uprn": "12081498",
        "url": "https://www.ealing.gov.uk/site/custom_scripts/WasteCollectionWS/home/FindCollection",
        "wiki_name": "Ealing",
        "wiki_note": "Pass the UPRN. You can find it using [FindMyAddress](https://www.findmyaddress.co.uk/search).",
        "LAD24CD": "E09000009"
    },
    "LondonBoroughHarrow": {
        "uprn": "100021298754",
        "url": "https://www.harrow.gov.uk",
        "wiki_command_url_override": "https://www.harrow.gov.uk",
        "wiki_name": "Harrow",
        "wiki_note": "You will need to use [FindMyAddress](https://www.findmyaddress.co.uk/search) to find the UPRN.",
        "LAD24CD": "E09000015"
    },
    "LondonBoroughHavering": {
        "uprn": "100021380730",
        "url": "https://www.havering.gov.uk",
        "wiki_name": "Havering",
        "wiki_note": "Pass the UPRN. You can find it using [FindMyAddress](https://www.findmyaddress.co.uk/search).",
        "LAD24CD": "E09000016"
    },
    "LondonBoroughHounslow": {
        "skip_get_url": true,
        "uprn": "100021577765",
        "url": "https://www.hounslow.gov.uk/homepage/86/recycling_and_waste_collection_day_finder",
        "wiki_name": "Hounslow",
        "wiki_note": "Pass the UPRN. You can find it using [FindMyAddress](https://www.findmyaddress.co.uk/search).",
        "LAD24CD": "E09000018"
    },
    "LondonBoroughLambeth": {
        "skip_get_url": true,
        "uprn": "100021881738",
        "url": "https://wasteservice.lambeth.gov.uk/WhitespaceComms/GetServicesByUprn",
        "wiki_name": "Lambeth",
        "wiki_note": "Pass the UPRN. You can find it using [FindMyAddress](https://www.findmyaddress.co.uk/search).",
        "LAD24CD": "E09000022"
    },
    "LondonBoroughLewisham": {
        "postcode": "SE12 9QF",
        "skip_get_url": true,
        "uprn": "100021954849",
        "url": "https://www.lewisham.gov.uk",
        "web_driver": "http://selenium:4444",
        "wiki_name": "Lewisham",
        "wiki_note": "Pass the UPRN and postcode. To get the UPRN, you can use [FindMyAddress](https://www.findmyaddress.co.uk/search).",
        "LAD24CD": "E09000023"
    },
    "LondonBoroughOfRichmondUponThames": {
        "house_number": "March Road",
        "skip_get_url": true,
        "url": "https://www.richmond.gov.uk/services/waste_and_recycling/collection_days/",
        "web_driver": "http://selenium:4444",
        "wiki_name": "Richmond upon Thames",
        "wiki_note": "Pass the name of the street ONLY in the house number parameter, unfortunately post code's are not allowed. ",
        "LAD24CD": "E09000027"
    },
    "LondonBoroughRedbridge": {
        "postcode": "IG2 6LQ",
        "uprn": "10023770353",
        "url": "https://my.redbridge.gov.uk/RecycleRefuse",
        "web_driver": "http://selenium:4444",
        "wiki_name": "Redbridge",
        "wiki_note": "Follow the instructions [here](https://my.redbridge.gov.uk/RecycleRefuse) until you get the page listing your address, then copy the entire address text and use that in the house number field.",
        "LAD24CD": "E09000026"
    },
    "LondonBoroughSutton": {
        "uprn": "4473006",
        "url": "https://waste-services.sutton.gov.uk/waste",
        "wiki_command_url_override": "https://waste-services.sutton.gov.uk/waste",
        "wiki_name": "Sutton",
        "wiki_note": "You will need to find your unique property reference by going to (https://waste-services.sutton.gov.uk/waste), entering your details and then using the 7 digit reference in the URL as your UPRN",
        "LAD24CD": "E09000029"
    },
    "LutonBoroughCouncil": {
        "uprn": "100080155778",
        "url": "https://myforms.luton.gov.uk",
        "wiki_command_url_override": "https://myforms.luton.gov.uk",
        "wiki_name": "Luton",
        "wiki_note": "You will need to use [FindMyAddress](https://www.findmyaddress.co.uk/search) to find the UPRN.",
        "LAD24CD": "E06000032"
    },
    "MaldonDistrictCouncil": {
        "skip_get_url": true,
        "uprn": "100090557253",
        "url": "https://maldon.suez.co.uk/maldon/ServiceSummary",
        "wiki_name": "Maldon",
        "wiki_note": "Pass the UPRN. You can find it using [FindMyAddress](https://www.findmyaddress.co.uk/search).",
        "LAD24CD": "E07000074"
    },
    "MalvernHillsDC": {
        "skip_get_url": true,
        "uprn": "100121348457",
        "url": "https://swict.malvernhills.gov.uk/mhdcroundlookup/HandleSearchScreen",
        "wiki_name": "Malvern Hills",
        "wiki_note": "Pass the UPRN. You can find it using [FindMyAddress](https://www.findmyaddress.co.uk/search).",
        "LAD24CD": "E07000235"
    },
    "ManchesterCityCouncil": {
        "skip_get_url": true,
        "uprn": "77127089",
        "url": "https://www.manchester.gov.uk/bincollections",
        "wiki_name": "Manchester",
        "wiki_note": "Pass the UPRN. You can find it using [FindMyAddress](https://www.findmyaddress.co.uk/search).",
        "LAD24CD": "E08000003"
    },
    "MansfieldDistrictCouncil": {
        "skip_get_url": true,
        "uprn": "100031396580",
        "url": "https://www.mansfield.gov.uk/xfp/form/1327",
        "wiki_name": "Mansfield",
        "wiki_note": "Pass the UPRN. You can find it using [FindMyAddress](https://www.findmyaddress.co.uk/search).",
        "LAD24CD": "E07000174"
    },
    "MedwayCouncil": {
        "skip_get_url": true,
        "uprn": "200000907059",
        "url": "https://www.medway.gov.uk/homepage/45/check_your_waste_collection_day",
        "wiki_name": "Medway",
        "wiki_note": "Pass the UPRN. You can find it using [FindMyAddress](https://www.findmyaddress.co.uk/search).",
        "LAD24CD": "E06000035"
    },
    "MeltonBoroughCouncil": {
        "uprn": "100030540956",
        "url": "https://my.melton.gov.uk/collections",
        "wiki_name": "Melton",
        "wiki_note": "To get the UPRN, you can use [FindMyAddress](https://www.findmyaddress.co.uk/search).",
        "LAD24CD": "E07000133"
    },
    "MertonCouncil": {
        "url": "https://myneighbourhood.merton.gov.uk/wasteservices/WasteServices.aspx?ID=25936129",
        "wiki_command_url_override": "https://myneighbourhood.merton.gov.uk/Wasteservices/WasteServices.aspx?ID=XXXXXXXX",
        "wiki_name": "Merton",
        "wiki_note": "Follow the instructions [here](https://myneighbourhood.merton.gov.uk/Wasteservices/WasteServicesSearch.aspx) until you get the \"Your recycling and rubbish collection days\" page, then copy the URL and replace the URL in the command.",
        "LAD24CD": "E09000024"
    },
    "MidAndEastAntrimBoroughCouncil": {
        "postcode": "100 Galgorm Road",
        "skip_get_url": true,
        "url": "https://www.midandeastantrim.gov.uk/resident/waste-recycling/collection-dates/",
        "web_driver": "http://selenium:4444",
        "wiki_name": "Mid and East Antrim",
        "wiki_note": "Pass the house name/number plus the name of the street with the postcode parameter, wrapped in double quotes. Check the address on the website first. This version will only pick the first SHOW button returned by the search or if it is fully unique.",
        "LAD24CD": "N09000008"
    },
    "MidDevonCouncil": {
        "uprn": "200003997770",
        "url": "https://www.middevon.gov.uk",
        "wiki_command_url_override": "https://www.middevon.gov.uk",
        "wiki_name": "Mid Devon",
        "wiki_note": "You will need to use [FindMyAddress](https://www.findmyaddress.co.uk/search) to find the UPRN.",
        "LAD24CD": "E07000042"
    },
    "MidSuffolkDistrictCouncil": {
        "house_number": "Monday",
        "postcode": "Week 2",
        "skip_get_url": true,
        "uprn": "Monday",
        "url": "https://www.midsuffolk.gov.uk",
        "wiki_name": "Mid Suffolk",
        "wiki_note": "Use the House Number field to pass the DAY of the week for your NORMAL collections. [Monday/Tuesday/Wednesday/Thursday/Friday]. [OPTIONAL] Use the 'postcode' field to pass the WEEK for your garden collection. [Week 1/Week 2]. [OPTIONAL] Use the 'uprn' field to pass the DAY for your garden collection. [Monday/Tuesday/Wednesday/Thursday/Friday]",
        "LAD24CD": "E07000203"
    },
    "MidSussexDistrictCouncil": {
        "house_number": "OAKLANDS, OAKLANDS ROAD RH16 1SS",
        "postcode": "RH16 1SS",
        "skip_get_url": true,
        "url": "https://www.midsussex.gov.uk/waste-recycling/bin-collection/",
        "web_driver": "http://selenium:4444",
        "wiki_name": "Mid Sussex",
        "wiki_note": "Pass the name of the street with the house number parameter, wrapped in double quotes. This parser requires a Selenium webdriver.",
        "LAD24CD": "E07000228"
    },
    "MiddlesbroughCouncil": {
        "house_number": "12 Constantine Court Park Road North, Middlesbrough",
        "skip_get_url": true,
        "url": "https://www.middlesbrough.gov.uk/recycling-and-rubbish/bin-collection-dates/",
        "web_driver": "http://selenium:4444",
        "wiki_name": "Middlesbrough",
        "wiki_note": "Pass the entire address without postcode as it appears when you type it on the website. This parser requires a Selenium webdriver.",
        "LAD24CD": "E06000002"
    },
    "MidlothianCouncil": {
        "house_number": "52",
        "postcode": "EH19 2EB",
        "skip_get_url": true,
        "url": "https://www.midlothian.gov.uk/info/1054/bins_and_recycling/343/bin_collection_days",
        "wiki_name": "Midlothian",
        "wiki_note": "Pass the house name/number wrapped in double quotes along with the postcode parameter.",
        "LAD24CD": "S12000019"
    },
    "MidUlsterDistrictCouncil": {
        "house_number": "20 HILLHEAD, STEWARTSTOWN, BT71 5HY",
        "postcode": "BT71 5HY",
        "skip_get_url": true,
        "url": "https://www.midulstercouncil.org",
        "web_driver": "http://selenium:4444",
        "wiki_name": "Mid Ulster",
        "wiki_note": "Pass the full address of the house postcode as displayed on the site. This parser requires a Selenium webdriver.",
        "LAD24CD": "N09000009"
    },
    "MiltonKeynesCityCouncil": {
        "uprn": "25109551",
        "url": "https://mycouncil.milton-keynes.gov.uk/en/service/Waste_Collection_Round_Checker",
        "wiki_name": "Milton Keynes",
        "wiki_note": "You will need to use [FindMyAddress](https://www.findmyaddress.co.uk/search) to find the UPRN.",
        "LAD24CD": "E06000042"
    },
    "MoleValleyDistrictCouncil": {
        "postcode": "RH4 1SJ",
        "skip_get_url": true,
        "uprn": "200000171235",
        "url": "https://myproperty.molevalley.gov.uk/molevalley/",
        "wiki_name": "Mole Valley",
        "wiki_note": "UPRN can only be parsed with a valid postcode.",
        "LAD24CD": "E07000210"
    },
    "MonmouthshireCountyCouncil": {
        "uprn": "100100266220",
        "url": "https://maps.monmouthshire.gov.uk",
        "wiki_name": "Monmouthshire",
        "wiki_note": "You will need to use [FindMyAddress](https://www.findmyaddress.co.uk/search) to find the UPRN.",
        "LAD24CD": "W06000021"
    },
    "MorayCouncil": {
        "uprn": "45438",
        "url": "https://bindayfinder.moray.gov.uk/",
        "wiki_name": "Moray",
        "wiki_note": "Find your property ID by going to (https://bindayfinder.moray.gov.uk), search for your property and extracting the ID from the URL. i.e. (https://bindayfinder.moray.gov.uk/disp_bins.php?id=00028841)",
        "LAD24CD": "S12000020"
    },
    "NeathPortTalbotCouncil": {
        "house_number": "2",
        "postcode": "SA13 3BA",
        "skip_get_url": true,
        "url": "https://www.npt.gov.uk",
        "web_driver": "http://selenium:4444",
        "wiki_name": "Neath Port Talbot",
        "wiki_note": "Pass the house number and postcode in their respective parameters. This parser requires a Selenium webdriver.",
        "LAD24CD": "W06000012"
    },
    "NewForestCouncil": {
        "postcode": "SO41 0GJ",
        "skip_get_url": true,
        "uprn": "100060482345",
        "url": "https://forms.newforest.gov.uk/id/FIND_MY_COLLECTION",
        "web_driver": "http://selenium:4444",
        "wiki_name": "New Forest",
        "wiki_note": "Pass the postcode and UPRN. This parser requires a Selenium webdriver.",
        "LAD24CD": "E07000091"
    },
    "NewarkAndSherwoodDC": {
        "url": "http://app.newark-sherwooddc.gov.uk/bincollection/calendar?pid=200004258529",
        "wiki_command_url_override": "http://app.newark-sherwooddc.gov.uk/bincollection/calendar?pid=XXXXXXXX",
        "wiki_name": "Newark and Sherwood",
        "wiki_note": "Replace XXXXXXXX with your UPRN.",
        "LAD24CD": "E07000175"
    },
    "NewcastleCityCouncil": {
        "LAD24CD": "E08000021",
        "url": "https://community.newcastle.gov.uk/my-neighbourhood/ajax/getBinsNew.php?uprn=004510730634",
        "wiki_command_url_override": "https://community.newcastle.gov.uk/my-neighbourhood/ajax/getBinsNew.php?uprn=XXXXXXXX",
        "wiki_name": "Newcastle upon Tyne",
        "wiki_note": "Replace XXXXXXXX with your UPRN. UPRNs need to be 12 digits long so please pad the left hand side with 0s if your UPRN is not long enough"
    },
    "NewcastleUnderLymeCouncil": {
        "uprn": "100031725433",
        "url": "https://www.newcastle-staffs.gov.uk",
        "wiki_name": "Newcastle-under-Lyme",
        "wiki_note": "You will need to use [FindMyAddress](https://www.findmyaddress.co.uk/search) to find your UPRN.",
        "LAD24CD": "E07000195"
    },
    "NewhamCouncil": {
        "url": "https://bincollection.newham.gov.uk/Details/Index/000046002133",
        "wiki_command_url_override": "https://bincollection.newham.gov.uk/Details/Index/XXXXXXXXXXX",
        "wiki_name": "Newham",
        "wiki_note": "Follow the instructions [here](https://bincollection.newham.gov.uk/) until you get the \"Rubbish and Recycling Collections\" page, then copy the URL and replace the URL in the command.",
        "LAD24CD": "E09000025"
    },
    "NewportCityCouncil": {
        "postcode": "NP20 4HE",
        "skip_get_url": true,
        "uprn": "100100688837",
        "url": "https://www.newport.gov.uk/",
        "wiki_name": "Newport",
        "wiki_note": "Pass the postcode and UPRN. You can find the UPRN using [FindMyAddress](https://www.findmyaddress.co.uk/search).",
        "LAD24CD": "W06000022"
    },
    "NorthAyrshireCouncil": {
        "uprn": "126045552",
        "url": "https://www.north-ayrshire.gov.uk/",
        "wiki_command_url_override": "https://www.north-ayrshire.gov.uk/",
        "wiki_name": "North Ayrshire",
        "wiki_note": "You will need to use [FindMyAddress](https://www.findmyaddress.co.uk/search) to find the UPRN.",
        "LAD24CD": "S12000021"
    },
    "NorthDevonCountyCouncil": {
        "house_number": "1",
        "postcode": "EX31 2LE",
        "skip_get_url": true,
        "uprn": "100040249471",
        "url": "https://my.northdevon.gov.uk/service/WasteRecyclingCollectionCalendar",
        "web_driver": "http://selenium:4444",
        "wiki_name": "North Devon",
        "wiki_note": "Pass the house number and postcode in their respective parameters. This parser requires a Selenium webdriver.",
        "LAD24CD": "E07000043"
    },
    "NorthEastDerbyshireDistrictCouncil": {
        "postcode": "S42 5RB",
        "skip_get_url": true,
        "uprn": "010034492221",
        "url": "https://myselfservice.ne-derbyshire.gov.uk/service/Check_your_Bin_Day",
        "web_driver": "http://selenium:4444",
        "wiki_name": "North East Derbyshire",
        "wiki_note": "Pass the postcode and UPRN. This parser requires a Selenium webdriver.",
        "LAD24CD": "E07000038"
    },
    "NorthEastLincs": {
        "uprn": "11062649",
        "url": "https://www.nelincs.gov.uk/refuse-collection-schedule/?view=timeline&uprn=11062649",
        "wiki_command_url_override": "https://www.nelincs.gov.uk/refuse-collection-schedule/?view=timeline&uprn=XXXXXXXX",
        "wiki_name": "North East Lincolnshire",
        "wiki_note": "Replace XXXXXXXX with your UPRN.",
        "LAD24CD": "E06000012"
    },
    "NorthHertfordshireDistrictCouncil": {
        "house_number": "2",
        "postcode": "SG6 4BJ",
        "url": "https://www.north-herts.gov.uk",
        "wiki_name": "North Hertfordshire",
        "wiki_note": "Pass the house number and postcode in their respective parameters.",
        "LAD24CD": "E07000099"
    },
    "NorthKestevenDistrictCouncil": {
        "url": "https://www.n-kesteven.org.uk/bins/display?uprn=100030869513",
        "wiki_command_url_override": "https://www.n-kesteven.org.uk/bins/display?uprn=XXXXXXXX",
        "wiki_name": "North Kesteven",
        "wiki_note": "Replace XXXXXXXX with your UPRN.",
        "LAD24CD": "E07000139"
    },
    "NorthLanarkshireCouncil": {
        "url": "https://www.northlanarkshire.gov.uk/bin-collection-dates/000118016164/48402118",
        "wiki_command_url_override": "https://www.northlanarkshire.gov.uk/bin-collection-dates/XXXXXXXXXXX/XXXXXXXXXXX",
        "wiki_name": "North Lanarkshire",
        "wiki_note": "Follow the instructions [here](https://www.northlanarkshire.gov.uk/bin-collection-dates) until you get the \"Next collections\" page, then copy the URL and replace the URL in the command.",
        "LAD24CD": "S12000050"
    },
    "NorthLincolnshireCouncil": {
        "skip_get_url": true,
        "uprn": "100050194170",
        "url": "https://www.northlincs.gov.uk/bins-waste-and-recycling/bin-and-box-collection-dates/",
        "wiki_name": "North Lincolnshire",
        "wiki_note": "Pass the UPRN. You can find it using [FindMyAddress](https://www.findmyaddress.co.uk/search).",
        "LAD24CD": "E06000013"
    },
    "NorthNorfolkDistrictCouncil": {
        "house_number": "1 Morston Mews",
        "postcode": "NR25 6BH",
        "skip_get_url": true,
        "url": "https://www.north-norfolk.gov.uk/",
        "web_driver": "http://selenium:4444",
        "wiki_name": "North Norfolk",
        "wiki_note": "Pass the name of the street with the house number parameter, wrapped in double quotes. This parser requires a Selenium webdriver.",
        "LAD24CD": "E07000147"
    },
    "NorthNorthamptonshireCouncil": {
        "skip_get_url": true,
        "uprn": "100031021317",
        "url": "https://cms.northnorthants.gov.uk/bin-collection-search/calendarevents/100031021318/2023-10-17/2023-10-01",
        "wiki_name": "North Northamptonshire",
        "wiki_note": "Pass the UPRN. You can find it using [FindMyAddress](https://www.findmyaddress.co.uk/search).",
        "LAD24CD": "E06000061"
    },
    "NorthSomersetCouncil": {
        "postcode": "BS49 5AA",
        "skip_get_url": true,
        "uprn": "24051674",
        "url": "https://forms.n-somerset.gov.uk/Waste/CollectionSchedule",
        "wiki_name": "North Somerset",
        "wiki_note": "Pass the postcode and UPRN. You can find the UPRN using [FindMyAddress](https://www.findmyaddress.co.uk/search).",
        "LAD24CD": "E06000024"
    },
    "NorthTynesideCouncil": {
        "postcode": "NE26 2TG",
        "skip_get_url": true,
        "uprn": "47097627",
        "url": "https://my.northtyneside.gov.uk/category/81/bin-collection-dates",
        "wiki_name": "North Tyneside",
        "wiki_note": "Pass the postcode and UPRN. You can find the UPRN using [FindMyAddress](https://www.findmyaddress.co.uk/search).",
        "LAD24CD": "E08000022"
    },
    "NorthWestLeicestershire": {
        "postcode": "DE74 2FZ",
        "skip_get_url": true,
        "uprn": "100030572613",
        "url": "https://www.nwleics.gov.uk/pages/collection_information",
        "web_driver": "http://selenium:4444",
        "wiki_name": "North West Leicestershire",
        "wiki_note": "Pass the postcode and UPRN. This parser requires a Selenium webdriver.",
        "LAD24CD": "E07000134"
    },
    "NorthYorkshire": {
        "skip_get_url": true,
        "uprn": "10093091235",
        "url": "https://www.northyorks.gov.uk/bin-calendar/lookup",
        "wiki_name": "North Yorkshire",
        "wiki_note": "Pass the UPRN. You can find it using [FindMyAddress](https://www.findmyaddress.co.uk/search).",
        "LAD24CD": "E06000065"
    },
    "NorthumberlandCouncil": {
        "house_number": "22",
        "postcode": "NE46 1UQ",
        "skip_get_url": true,
        "url": "https://www.northumberland.gov.uk/Waste/Household-waste/Household-bin-collections/Bin-Calendars.aspx",
        "web_driver": "http://selenium:4444",
        "wiki_name": "Northumberland",
        "wiki_note": "Pass the house number and postcode in their respective parameters. This parser requires a Selenium webdriver.",
        "LAD24CD": "E06000057"
    },
    "NorwichCityCouncil": {
        "uprn": "100090888980",
        "url": "https://www.norwich.gov.uk",
        "wiki_command_url_override": "https://www.norwich.gov.uk",
        "wiki_name": "Norwich",
        "wiki_note": "You will need to use [FindMyAddress](https://www.findmyaddress.co.uk/search) to find the UPRN.",
        "LAD24CD": "E07000148"
    },
    "NottinghamCityCouncil": {
        "skip_get_url": true,
        "uprn": "100031540180",
        "url": "https://geoserver.nottinghamcity.gov.uk/bincollections2/api/collection/100031540180",
        "wiki_name": "Nottingham",
        "wiki_note": "Pass the UPRN. You can find it using [FindMyAddress](https://www.findmyaddress.co.uk/search).",
        "LAD24CD": "E06000018"
    },
    "NuneatonBedworthBoroughCouncil": {
        "house_number": "Newdigate Road",
        "skip_get_url": true,
        "url": "https://www.nuneatonandbedworth.gov.uk",
        "wiki_name": "Nuneaton and Bedworth",
        "wiki_note": "Pass the name of the street ONLY in the house number parameter, wrapped in double quotes. Street name must match exactly as it appears on the council's website.",
        "LAD24CD": "E07000219"
    },
    "OadbyAndWigstonBoroughCouncil": {
        "LAD24CD": "E07000135",
        "uprn": "10010149102",
        "url": "https://my.oadby-wigston.gov.uk",
        "wiki_name": "Oadby and Wigston",
        "wiki_note": "You will need to use [FindMyAddress](https://www.findmyaddress.co.uk/search) to find the UPRN."
    },
    "OldhamCouncil": {
        "url": "https://portal.oldham.gov.uk/bincollectiondates/details?uprn=422000033556",
        "wiki_name": "Oldham",
        "wiki_note": "Replace UPRN in URL with your own UPRN.",
        "LAD24CD": "E08000004"
    },
    "OxfordCityCouncil": {
        "postcode": "OX3 7QF",
        "uprn": "100120820551",
        "url": "https://www.oxford.gov.uk",
        "wiki_command_url_override": "https://www.oxford.gov.uk",
        "wiki_name": "Oxford",
        "wiki_note": "You will need to use [FindMyAddress](https://www.findmyaddress.co.uk/search) to find the UPRN.",
        "LAD24CD": "E07000178"
    },
    "PembrokeshireCountyCouncil": {
        "url": "https://nearest.pembrokeshire.gov.uk/property/100100278790",
        "wiki_command_url_override": "https://nearest.pembrokeshire.gov.uk/property/XXXXXXXXXX",
        "wiki_name": "Pembrokeshire",
        "wiki_note": "Replace XXXXXXXX with your UPRN. You will need to use [FindMyAddress](https://www.findmyaddress.co.uk/search) to find it.",
        "LAD24CD": "W06000009"
    },
    "PeterboroughCityCouncil": {
        "house_number": "7 Arundel Road, Peterborough, PE4 6JJ",
        "postcode": "PE4 6JJ",
        "skip_get_url": true,
        "url": "https://report.peterborough.gov.uk/waste",
        "web_driver": "http://selenium:4444",
        "wiki_name": "Peterborough",
        "wiki_note": "Pass the full address as it appears o nthe Peterborough website and postcode in their respective parameters. This parser requires a Selenium webdriver.",
        "LAD24CD": "E06000031"
    },
    "PerthAndKinrossCouncil": {
        "uprn": "124032322",
        "url": "https://www.pkc.gov.uk",
        "wiki_command_url_override": "https://www.pkc.gov.uk",
        "wiki_name": "Perth and Kinross",
        "wiki_note": "You will need to use [FindMyAddress](https://www.findmyaddress.co.uk/search) to find the UPRN.",
        "LAD24CD": "S12000048"
    },
    "PlymouthCouncil": {
        "uprn": "100040420582",
        "url": "https://www.plymouth.gov.uk",
        "wiki_command_url_override": "https://www.plymouth.gov.uk",
        "wiki_name": "Plymouth",
        "wiki_note": "You will need to use [FindMyAddress](https://www.findmyaddress.co.uk/search) to find the UPRN.",
        "LAD24CD": "E06000026"
    },
    "PortsmouthCityCouncil": {
        "postcode": "PO4 0LE",
        "skip_get_url": true,
        "uprn": "1775027504",
        "url": "https://my.portsmouth.gov.uk/en/AchieveForms/?form_uri=sandbox-publish://AF-Process-26e27e70-f771-47b1-a34d-af276075cede/AF-Stage-cd7cc291-2e59-42cc-8c3f-1f93e132a2c9/definition.json&redirectlink=%2F&cancelRedirectLink=%2F",
        "web_driver": "http://selenium:4444",
        "wiki_name": "Portsmouth",
        "wiki_note": "Pass the postcode and UPRN. This parser requires a Selenium webdriver.",
        "LAD24CD": "E06000044"
    },
    "PowysCouncil": {
        "house_number": "LANE COTTAGE",
        "postcode": "HR3 5JS",
        "skip_get_url": true,
        "url": "https://www.powys.gov.uk",
        "web_driver": "http://selenium:4444",
        "wiki_name": "Powys",
        "LAD24CD": "W06000023"
    },
    "PrestonCityCouncil": {
        "house_number": "Town Hall",
        "postcode": "PR1 2RL",
        "skip_get_url": true,
        "url": "https://selfservice.preston.gov.uk/service/Forms/FindMyNearest.aspx?Service=bins",
        "web_driver": "http://selenium:4444",
        "wiki_name": "Preston",
        "wiki_note": "Pass the house number and postcode in their respective parameters. This parser requires a Selenium webdriver.",
        "LAD24CD": "E07000123"
    },
    "ReadingBoroughCouncil": {
        "url": "https://api.reading.gov.uk/api/collections/310056735",
        "wiki_command_url_override": "https://api.reading.gov.uk/api/collections/XXXXXXXX",
        "wiki_name": "Reading",
        "wiki_note": "Replace XXXXXXXX with your property's UPRN.",
        "LAD24CD": "E06000038"
    },
    "RedcarandClevelandCouncil": {
        "house_number": "11",
        "postcode": "TS10 2RE",
        "skip_get_url": true,
        "url": "https://www.redcar-cleveland.gov.uk",
        "wiki_name": "Redcar and Cleveland",
        "wiki_note": "Pass the house name/number and postcode in their respective parameters",
        "LAD24CD": "E06000003"
    },
    "RedditchBoroughCouncil": {
        "uprn": "10094557691",
        "url": "https://redditchbc.gov.uk",
        "wiki_command_url_override": "https://redditchbc.gov.uk",
        "wiki_name": "Redditch",
        "wiki_note": "You will need to use [FindMyAddress](https://www.findmyaddress.co.uk/search) to find the UPRN.",
        "LAD24CD": "E07000236"
    },
    "ReigateAndBansteadBoroughCouncil": {
        "skip_get_url": true,
        "uprn": "68134867",
        "url": "https://www.reigate-banstead.gov.uk/",
        "web_driver": "http://selenium:4444",
        "wiki_name": "Reigate and Banstead",
        "wiki_note": "To get the UPRN, you can use [FindMyAddress](https://www.findmyaddress.co.uk/search). This parser requires a Selenium webdriver.",
        "LAD24CD": "E07000211"
    },
    "RenfrewshireCouncil": {
        "house_number": "1, STATIONHOUSE DRIVE, JOHNSTONE, RENFREWSHIRE, PA6 7FJ",
        "paon": "1, STATIONHOUSE DRIVE, JOHNSTONE, RENFREWSHIRE, PA6 7FJ",
        "postcode": "PA6 7FJ",
        "skip_get_url": true,
        "url": "https://www.renfrewshire.gov.uk/bin-day",
        "web_driver": "http://selenium:4444",
        "wiki_name": "Renfrewshire",
        "wiki_note": "Pass the full address as it appears on the website. This parser requires a Selenium webdriver.",
        "LAD24CD": "S12000038"
    },
    "RhonddaCynonTaffCouncil": {
        "skip_get_url": true,
        "uprn": "100100778320",
        "url": "https://www.rctcbc.gov.uk/EN/Resident/RecyclingandWaste/RecyclingandWasteCollectionDays.aspx",
        "wiki_name": "Rhondda Cynon Taff",
        "wiki_note": "To get the UPRN, you can use [FindMyAddress](https://www.findmyaddress.co.uk/search).",
        "LAD24CD": "W06000016"
    },
    "RochdaleCouncil": {
        "postcode": "OL11 5BE",
        "skip_get_url": true,
        "uprn": "23049922",
        "url": "https://webforms.rochdale.gov.uk/BinCalendar",
        "wiki_name": "Rochdale",
        "wiki_note": "Provide your UPRN and postcode. You can find your UPRN using [FindMyAddress](https://www.findmyaddress.co.uk/search).",
        "LAD24CD": "E08000005"
    },
    "RochfordCouncil": {
        "url": "https://www.rochford.gov.uk/online-bin-collections-calendar",
        "wiki_name": "Rochford",
        "wiki_note": "No extra parameters are required. Dates presented should be read as 'week commencing'.",
        "LAD24CD": "E07000075"
    },
    "RotherDistrictCouncil": {
        "uprn": "100061937338",
        "url": "https://www.rother.gov.uk",
        "wiki_name": "Rother",
        "wiki_note": "Use [FindMyAddress](https://www.findmyaddress.co.uk/search) to find your UPRN.",
        "LAD24CD": "E07000064"
    },
    "RotherhamCouncil": {
        "uprn": "100050866000",
        "url": "https://www.rotherham.gov.uk/bin-collections?address=100050866000&submit=Submit",
        "wiki_command_url_override": "https://www.rotherham.gov.uk/bin-collections?address=XXXXXXXXX&submit=Submit",
        "wiki_name": "Rotherham",
        "wiki_note": "Replace `XXXXXXXXX` with your UPRN in the URL. You can find your UPRN using [FindMyAddress](https://www.findmyaddress.co.uk/search).",
        "LAD24CD": "E08000018"
    },
    "RoyalBoroughofGreenwich": {
        "house_number": "57",
        "postcode": "BR7 6DN",
        "skip_get_url": true,
        "url": "https://www.royalgreenwich.gov.uk",
        "wiki_name": "Greenwich",
        "wiki_note": "Provide your house number in the `house_number` parameter and your postcode in the `postcode` parameter.",
        "LAD24CD": "E09000011"
    },
    "RugbyBoroughCouncil": {
        "postcode": "CV22 6LA",
        "skip_get_url": true,
        "uprn": "100070182634",
        "url": "https://www.rugby.gov.uk/check-your-next-bin-day",
        "wiki_name": "Rugby",
        "wiki_note": "Provide your UPRN and postcode. You can find your UPRN using [FindMyAddress](https://www.findmyaddress.co.uk/search).",
        "LAD24CD": "E07000220"
    },
    "RunnymedeBoroughCouncil": {
        "skip_get_url": true,
        "uprn": "100061483636",
        "url": "https://www.runnymede.gov.uk/",
        "wiki_name": "Runnymede",
        "wiki_note": "You will need to use [FindMyAddress](https://www.findmyaddress.co.uk/search) to find the UPRN.",
        "LAD24CD": "E07000212"
    },
    "RushcliffeBoroughCouncil": {
        "postcode": "NG13 8TZ",
        "skip_get_url": true,
        "uprn": "3040040994",
        "url": "https://www.rushcliffe.gov.uk/",
        "web_driver": "http://selenium:4444",
        "wiki_name": "Rushcliffe",
        "wiki_note": "Provide your UPRN and postcode. Use [FindMyAddress](https://www.findmyaddress.co.uk/search) to find your UPRN.",
        "LAD24CD": "E07000176"
    },
    "RushmoorCouncil": {
        "url": "https://www.rushmoor.gov.uk/Umbraco/Api/BinLookUpWorkAround/Get?selectedAddress=100060545034",
        "wiki_command_url_override": "https://www.rushmoor.gov.uk/Umbraco/Api/BinLookUpWorkAround/Get?selectedAddress=XXXXXXXXXX",
        "wiki_name": "Rushmoor",
        "wiki_note": "Replace `XXXXXXXXXX` with your UPRN, which you can find using [FindMyAddress](https://www.findmyaddress.co.uk/search).",
        "LAD24CD": "E07000092"
    },
    "SalfordCityCouncil": {
        "skip_get_url": true,
        "uprn": "100011416709",
        "url": "https://www.salford.gov.uk/bins-and-recycling/bin-collection-days/your-bin-collections",
        "wiki_name": "Salford",
        "wiki_note": "Provide your UPRN. You can find it using [FindMyAddress](https://www.findmyaddress.co.uk/search).",
        "LAD24CD": "E08000006"
    },
    "SandwellBoroughCouncil": {
        "skip_get_url": true,
        "uprn": "32101971",
        "url": "https://www.sandwell.gov.uk",
        "wiki_name": "Sandwell",
        "wiki_note": "Pass the UPRN. You will need to use [FindMyAddress](https://www.findmyaddress.co.uk/search).",
        "LAD24CD": "E08000028"
    },
    "SeftonCouncil": {
        "house_number": "1",
        "postcode": "L20 6GG",
        "url": "https://www.sefton.gov.uk",
        "wiki_name": "Sefton",
        "wiki_note": "Pass the postcode and house number in their respective arguments, both wrapped in quotes.",
        "LAD24CD": "E08000014"
    },
    "SevenoaksDistrictCouncil": {
        "house_number": "60 Hever Road",
        "postcode": "TN15 6EB",
        "skip_get_url": true,
        "url": "https://sevenoaks-dc-host01.oncreate.app/w/webpage/waste-collection-day",
        "web_driver": "http://selenium:4444",
        "wiki_name": "Sevenoaks",
        "wiki_note": "Pass the house name/number in the `house_number` parameter, wrapped in double quotes, and the postcode in the `postcode` parameter.",
        "LAD24CD": "E07000111"
    },
    "SheffieldCityCouncil": {
        "url": "https://wasteservices.sheffield.gov.uk/property/100050931898",
        "wiki_command_url_override": "https://wasteservices.sheffield.gov.uk/property/XXXXXXXXXXX",
        "wiki_name": "Sheffield",
        "wiki_note": "Follow the instructions [here](https://wasteservices.sheffield.gov.uk/) until you get the 'Your bin collection dates and services' page, then copy the URL and replace the URL in the command.",
        "LAD24CD": "E08000019"
    },
    "ShropshireCouncil": {
        "url": "https://bins.shropshire.gov.uk/property/100070034731",
        "wiki_command_url_override": "https://bins.shropshire.gov.uk/property/XXXXXXXXXXX",
        "wiki_name": "Shropshire",
        "wiki_note": "Follow the instructions [here](https://bins.shropshire.gov.uk/) until you get the page showing your bin collection dates, then copy the URL and replace the URL in the command.",
        "LAD24CD": "E06000051"
    },
    "SolihullCouncil": {
        "url": "https://digital.solihull.gov.uk/BinCollectionCalendar/Calendar.aspx?UPRN=100071005444",
        "wiki_command_url_override": "https://digital.solihull.gov.uk/BinCollectionCalendar/Calendar.aspx?UPRN=XXXXXXXX",
        "wiki_name": "Solihull",
        "wiki_note": "Replace `XXXXXXXX` with your UPRN. You will need to use [FindMyAddress](https://www.findmyaddress.co.uk/search) to find the UPRN.",
        "LAD24CD": "E08000029"
    },
    "SomersetCouncil": {
        "postcode": "TA6 4AA",
        "skip_get_url": true,
        "uprn": "10090857775",
        "url": "https://www.somerset.gov.uk/",
        "wiki_name": "Somerset",
        "wiki_note": "Provide your UPRN and postcode. Find your UPRN using [FindMyAddress](https://www.findmyaddress.co.uk/search).",
        "LAD24CD": "E06000066"
    },
    "SouthAyrshireCouncil": {
        "postcode": "KA19 7BN",
        "skip_get_url": true,
        "uprn": "141003134",
        "url": "https://www.south-ayrshire.gov.uk/",
        "wiki_name": "South Ayrshire",
        "wiki_note": "Provide your UPRN and postcode. Use [FindMyAddress](https://www.findmyaddress.co.uk/search) to find your UPRN.",
        "LAD24CD": "S12000028"
    },
    "SouthCambridgeshireCouncil": {
        "house_number": "53",
        "postcode": "CB23 6GZ",
        "skip_get_url": true,
        "url": "https://www.scambs.gov.uk/recycling-and-bins/find-your-household-bin-collection-day/",
        "wiki_name": "South Cambridgeshire",
        "wiki_note": "Provide your house number in the `house_number` parameter and postcode in the `postcode` parameter.",
        "LAD24CD": "E07000012"
    },
    "SouthDerbyshireDistrictCouncil": {
        "uprn": "10000820668",
        "url": "https://maps.southderbyshire.gov.uk/iShareLIVE.web//getdata.aspx?RequestType=LocalInfo&ms=mapsources/MyHouse&format=JSONP&group=Recycling%20Bins%20and%20Waste|Next%20Bin%20Collections&uid=",
        "wiki_command_url_override": "https://maps.southderbyshire.gov.uk/iShareLIVE.web//getdata.aspx?RequestType=LocalInfo&ms=mapsources/MyHouse&format=JSONP&group=Recycling%20Bins%20and%20Waste|Next%20Bin%20Collections&uid=XXXXXXXX",
        "wiki_name": "South Derbyshire",
        "wiki_note": "Replace `XXXXXXXX` with your UPRN. You can find your UPRN using [FindMyAddress](https://www.findmyaddress.co.uk/search).",
        "LAD24CD": "E07000039"
    },
    "SouthGloucestershireCouncil": {
        "skip_get_url": true,
        "uprn": "566419",
        "url": "https://beta.southglos.gov.uk/waste-and-recycling-collection-date",
        "wiki_name": "South Gloucestershire",
        "wiki_note": "Provide your UPRN. You can find it using [FindMyAddress](https://www.findmyaddress.co.uk/search).",
        "LAD24CD": "E06000025"
    },
    "SouthHamsDistrictCouncil": {
        "uprn": "10004742851",
        "url": "https://www.southhams.gov.uk",
        "wiki_name": "South Hams",
        "wiki_note": "Use [FindMyAddress](https://www.findmyaddress.co.uk/search) to find your UPRN.",
        "LAD24CD": "E07000044"
    },
    "SouthHollandDistrictCouncil": {
        "house_number": "1",
        "postcode": "PE6 0HE",
        "skip_get_url": true,
        "uprn": "100030872493",
        "url": "https://www.sholland.gov.uk/mycollections",
        "web_driver": "http://selenium:4444",
        "wiki_name": "South Holland",
        "wiki_note": "Pass the UPRN and postcode in their respective parameters. This parser requires a Selenium webdriver.",
        "LAD24CD": "E07000140"
    },
    "SouthKestevenDistrictCouncil": {
        "house_number": "2 Althorpe Close, Market Deeping, PE6 8BL",
        "postcode": "PE68BL",
        "skip_get_url": true,
        "url": "https://pre.southkesteven.gov.uk/BinSearch.aspx",
        "web_driver": "http://selenium:4444",
        "wiki_name": "South Kesteven",
        "wiki_note": "Provide your full address in the `house_number` parameter and your postcode in the `postcode` parameter.",
        "LAD24CD": "E07000141"
    },
    "SouthLanarkshireCouncil": {
        "url": "https://www.southlanarkshire.gov.uk/directory_record/579973/abbeyhill_crescent_lesmahagow",
        "wiki_command_url_override": "https://www.southlanarkshire.gov.uk/directory_record/XXXXX/XXXXX",
        "wiki_name": "South Lanarkshire",
        "wiki_note": "Follow the instructions [here](https://www.southlanarkshire.gov.uk/info/200156/bins_and_recycling/1670/bin_collections_and_calendar) until you get the page that shows the weekly collections for your street, then copy the URL and replace the URL in the command.",
        "LAD24CD": "S12000029"
    },
    "SouthNorfolkCouncil": {
        "skip_get_url": true,
        "uprn": "2630102526",
        "url": "https://www.southnorfolkandbroadland.gov.uk/rubbish-recycling/south-norfolk-bin-collection-day-finder",
        "wiki_name": "South Norfolk",
        "wiki_note": "Provide your UPRN. Find it using [FindMyAddress](https://www.findmyaddress.co.uk/search).",
        "LAD24CD": "E07000149"
    },
    "SouthOxfordshireCouncil": {
        "skip_get_url": true,
        "uprn": "10033002851",
        "url": "https://www.southoxon.gov.uk/south-oxfordshire-district-council/recycling-rubbish-and-waste/when-is-your-collection-day/",
        "wiki_name": "South Oxfordshire",
        "wiki_note": "Provide your UPRN. Use [FindMyAddress](https://www.findmyaddress.co.uk/search) to locate it.",
        "LAD24CD": "E07000179"
    },
    "SouthRibbleCouncil": {
        "uprn": "010013246384",
        "url": "https://www.southribble.gov.uk",
        "wiki_command_url_override": "https://www.southribble.gov.uk",
        "wiki_name": "South Ribble",
        "wiki_note": "You will need to use [FindMyAddress](https://www.findmyaddress.co.uk/search) to find your UPRN.",
        "LAD24CD": "E07000126"
    },
    "SouthStaffordshireDistrictCouncil": {
        "uprn": "200004523954",
        "url": "https://www.sstaffs.gov.uk/where-i-live?uprn=200004523954",
        "wiki_name": "South Staffordshire",
        "wiki_note": "The URL needs to be `https://www.sstaffs.gov.uk/where-i-live?uprn=<Your_UPRN>`. Replace `<Your_UPRN>` with your UPRN.",
        "LAD24CD": "E07000196"
    },
    "SouthTynesideCouncil": {
        "house_number": "1",
        "postcode": "NE33 3JW",
        "skip_get_url": true,
        "url": "https://www.southtyneside.gov.uk/article/33352/Bin-collection-dates",
        "wiki_name": "South Tyneside",
        "wiki_note": "Provide your house number in the `house_number` parameter and postcode in the `postcode` parameter.",
        "LAD24CD": "E08000023"
    },
    "SouthamptonCityCouncil": {
        "skip_get_url": true,
        "uprn": "100060731893",
        "url": "https://www.southampton.gov.uk",
        "wiki_name": "Southampton",
        "wiki_note": "Pass the UPRN. You will need to use [FindMyAddress](https://www.findmyaddress.co.uk/search).",
        "LAD24CD": "E06000045"
    },
    "SouthwarkCouncil": {
        "uprn": "200003469271",
        "url": "https://services.southwark.gov.uk/bins/lookup/",
        "wiki_command_url_override": "https://services.southwark.gov.uk/bins/lookup/XXXXXXXX",
        "wiki_name": "Southwark",
        "wiki_note": "Replace `XXXXXXXX` with your UPRN. Use [FindMyAddress](https://www.findmyaddress.co.uk/search) to find your UPRN.",
        "LAD24CD": "E09000028"
    },
    "SpelthorneBoroughCouncil": {
        "house_number": "1",
        "postcode": "TW18 2PR",
        "skip_get_url": true,
        "url": "https://www.spelthorne.gov.uk",
        "wiki_name": "Spelthorne",
        "LAD24CD": "E07000213"
    },
    "StAlbansCityAndDistrictCouncil": {
        "skip_get_url": true,
        "uprn": "100081153583",
        "url": "https://gis.stalbans.gov.uk/NoticeBoard9/VeoliaProxy.NoticeBoard.asmx/GetServicesByUprnAndNoticeBoard",
        "wiki_name": "St Albans",
        "wiki_note": "Provide your UPRN. You can find it using [FindMyAddress](https://www.findmyaddress.co.uk/search).",
        "LAD24CD": "E07000240"
    },
    "StHelensBC": {
        "house_number": "15",
        "postcode": "L34 2GA",
        "skip_get_url": true,
        "url": "https://www.sthelens.gov.uk/",
        "web_driver": "http://selenium:4444",
        "wiki_name": "St. Helens",
        "wiki_note": "Pass the house name/number in the house number parameter, wrapped in double quotes",
        "LAD24CD": "E08000013"
    },
    "StaffordBoroughCouncil": {
        "uprn": "100032203010",
        "url": "https://www.staffordbc.gov.uk/address/100032203010",
        "wiki_name": "Stafford",
        "wiki_note": "The URL needs to be `https://www.staffordbc.gov.uk/address/<Your_UPRN>`. Replace `<Your_UPRN>` with your UPRN.",
        "LAD24CD": "E07000197"
    },
    "StaffordshireMoorlandsDistrictCouncil": {
        "postcode": "ST8 6HN",
        "skip_get_url": true,
        "uprn": "100031863037",
        "url": "https://www.staffsmoorlands.gov.uk/",
        "web_driver": "http://selenium:4444",
        "wiki_name": "Staffordshire Moorlands",
        "wiki_note": "Provide your UPRN and postcode. Use [FindMyAddress](https://www.findmyaddress.co.uk/search) to find your UPRN.",
        "LAD24CD": "E07000198"
    },
    "StevenageBoroughCouncil": {
        "uprn": "100080878852",
        "url": "https://www.stevenage.gov.uk",
        "wiki_name": "Stevenage",
        "wiki_note": "Use [FindMyAddress](https://www.findmyaddress.co.uk/search) to find your UPRN.",
        "LAD24CD": "E07000243"
    },
    "StirlingCouncil": {
        "house_number": "5, SUNNYLAW ROAD, BRIDGE OF ALLAN, STIRLING, FK9 4QA",
        "postcode": "FK9 4QA",
        "skip_get_url": true,
        "url": "https://www.stirling.gov.uk/bins-and-recycling/bin-collection-dates-search/",
        "web_driver": "http://selenium:4444",
        "wiki_name": "Stirling",
        "wiki_note": "Use the full address as it appears on the drop-down on the site when you search by postcode.",
        "LAD24CD": "S12000030"
    },
    "StockportBoroughCouncil": {
        "url": "https://myaccount.stockport.gov.uk/bin-collections/show/100011434401",
        "wiki_command_url_override": "https://myaccount.stockport.gov.uk/bin-collections/show/XXXXXXXX",
        "wiki_name": "Stockport",
        "wiki_note": "Replace `XXXXXXXX` with your UPRN.",
        "LAD24CD": "E08000007"
    },
    "StocktonOnTeesCouncil": {
        "house_number": "24",
        "postcode": "TS20 2RD",
        "skip_get_url": true,
        "url": "https://www.stockton.gov.uk",
        "web_driver": "http://selenium:4444",
        "wiki_name": "Stockton-on-Tees",
        "LAD24CD": "E06000004"
    },
    "StokeOnTrentCityCouncil": {
        "url": "https://www.stoke.gov.uk/jadu/custom/webserviceLookUps/BarTecWebServices_missed_bin_calendar.php?UPRN=3455121482",
        "wiki_command_url_override": "https://www.stoke.gov.uk/jadu/custom/webserviceLookUps/BarTecWebServices_missed_bin_calendar.php?UPRN=XXXXXXXXXX",
        "wiki_name": "Stoke-on-Trent",
        "wiki_note": "Replace `XXXXXXXXXX` with your property's UPRN.",
        "LAD24CD": "E06000021"
    },
    "StratfordUponAvonCouncil": {
        "LAD24CD": "E07000221",
        "skip_get_url": true,
        "uprn": "100070212698",
        "url": "https://www.stratford.gov.uk/waste-recycling/when-we-collect.cfm/part/calendar",
        "wiki_name": "Stratford-on-Avon",
        "wiki_note": "Provide your UPRN. Use [FindMyAddress](https://www.findmyaddress.co.uk/search) to find it."
    },
    "StroudDistrictCouncil": {
        "postcode": "GL10 3BH",
        "uprn": "100120512183",
        "url": "https://www.stroud.gov.uk/my-house?uprn=100120512183&postcode=GL10+3BH",
        "wiki_name": "Stroud",
        "wiki_note": "Provide your UPRN and postcode. Replace the UPRN and postcode in the URL with your own.",
        "LAD24CD": "E07000082"
    },
    "SunderlandCityCouncil": {
        "house_number": "13",
        "postcode": "SR4 6BJ",
        "skip_get_url": true,
        "url": "https://webapps.sunderland.gov.uk/WEBAPPS/WSS/Sunderland_Portal/Forms/bindaychecker.aspx",
        "web_driver": "http://selenium:4444",
        "wiki_name": "Sunderland",
        "wiki_note": "Provide your house number (without quotes) and postcode (wrapped in double quotes with a space).",
        "LAD24CD": "E08000024"
    },
    "SurreyHeathBoroughCouncil": {
        "house_number": "36",
        "postcode": "GU20 6PN",
        "skip_get_url": true,
        "url": "https://asjwsw-wrpsurreyheathmunicipal-live.whitespacews.com/",
        "wiki_name": "Surrey Heath",
        "wiki_note": "Provide your house number in the `house_number` parameter and postcode in the `postcode` parameter.",
        "LAD24CD": "E07000214"
    },
    "SwaleBoroughCouncil": {
        "house_number": "81",
        "postcode": "ME12 2NQ",
        "skip_get_url": true,
        "url": "https://swale.gov.uk/bins-littering-and-the-environment/bins/collection-days",
        "web_driver": "http://selenium:4444",
        "wiki_name": "Swale",
        "wiki_note": "Provide your house number in the `house_number` parameter and postcode in the `postcode` parameter.",
        "LAD24CD": "E07000113"
    },
    "SwanseaCouncil": {
        "postcode": "SA43PQ",
        "skip_get_url": true,
        "uprn": "100100324821",
        "url": "https://www1.swansea.gov.uk/recyclingsearch/",
        "wiki_name": "Swansea",
        "wiki_note": "Provide your UPRN and postcode. Find your UPRN using [FindMyAddress](https://www.findmyaddress.co.uk/search).",
        "LAD24CD": "W06000011"
    },
    "SwindonBoroughCouncil": {
        "uprn": "10022793351",
        "url": "https://www.swindon.gov.uk",
        "wiki_command_url_override": "https://www.swindon.gov.uk",
        "wiki_name": "Swindon",
        "wiki_note": "You will need to use [FindMyAddress](https://www.findmyaddress.co.uk/search) to find your UPRN.",
        "LAD24CD": "E06000030"
    },
    "TamesideMBCouncil": {
        "skip_get_url": true,
        "uprn": "100012835362",
        "url": "http://lite.tameside.gov.uk/BinCollections/CollectionService.svc/GetBinCollection",
        "wiki_name": "Tameside",
        "wiki_note": "Provide your UPRN. You can find it using [FindMyAddress](https://www.findmyaddress.co.uk/search).",
        "LAD24CD": "E08000008"
    },
    "TandridgeDistrictCouncil": {
        "skip_get_url": true,
        "uprn": "100062160432",
        "url": "https://tdcws01.tandridge.gov.uk/TDCWebAppsPublic/tfaBranded/408?utm_source=pressrelease&utm_medium=smposts&utm_campaign=check_my_bin_day",
        "wiki_name": "Tandridge",
        "wiki_note": "Provide your UPRN. Use [FindMyAddress](https://www.findmyaddress.co.uk/search) to locate it.",
        "LAD24CD": "E07000215"
    },
    "TeignbridgeCouncil": {
        "uprn": "100040338776",
        "url": "https://www.google.co.uk",
        "web_driver": "http://selenium:4444",
        "wiki_command_url_override": "https://www.google.co.uk",
        "wiki_name": "Teignbridge",
        "wiki_note": "Provide Google as the URL as the real URL breaks the integration. You will need to use [FindMyAddress](https://www.findmyaddress.co.uk/search) to find the UPRN.",
        "LAD24CD": "E07000045"
    },
    "TelfordAndWrekinCouncil": {
        "skip_get_url": true,
        "uprn": "000452015013",
        "url": "https://dac.telford.gov.uk/bindayfinder/",
        "wiki_name": "Telford and Wrekin",
        "wiki_note": "Provide your UPRN. Find it using [FindMyAddress](https://www.findmyaddress.co.uk/search).",
        "LAD24CD": "E06000020"
    },
    "TendringDistrictCouncil": {
        "postcode": "CO15 4EU",
        "skip_get_url": true,
        "uprn": "100090604247",
        "url": "https://tendring-self.achieveservice.com/en/service/Rubbish_and_recycling_collection_days",
        "web_driver": "http://selenium:4444",
        "wiki_name": "Tendring",
        "wiki_note": "Provide your UPRN and postcode. Find your UPRN using [FindMyAddress](https://www.findmyaddress.co.uk/search).",
        "LAD24CD": "E07000076"
    },
    "TestValleyBoroughCouncil": {
        "postcode": "SO51 9ZD",
        "skip_get_url": true,
        "uprn": "200010012019",
        "url": "https://testvalley.gov.uk/wasteandrecycling/when-are-my-bins-collected",
        "wiki_name": "Test Valley",
        "wiki_note": "Provide your UPRN and postcode. Use [FindMyAddress](https://www.findmyaddress.co.uk/search) to find your UPRN.",
        "LAD24CD": "E07000093"
    },
    "ThanetDistrictCouncil": {
        "uprn": "100061111858",
        "url": "https://www.thanet.gov.uk",
        "web_driver": "http://selenium:4444",
        "wiki_name": "Thanet",
        "wiki_note": "Use [FindMyAddress](https://www.findmyaddress.co.uk/search) to find your UPRN.",
        "LAD24CD": "E07000114"
    },
    "ThreeRiversDistrictCouncil": {
        "postcode": "WD3 7AZ",
        "skip_get_url": true,
        "uprn": "100080913662",
        "url": "https://my.threerivers.gov.uk/en/AchieveForms/?mode=fill&consentMessage=yes&form_uri=sandbox-publish://AF-Process-52df96e3-992a-4b39-bba3-06cfaabcb42b/AF-Stage-01ee28aa-1584-442c-8d1f-119b6e27114a/definition.json&process=1&process_uri=sandbox-processes://AF-Process-52df96e3-992a-4b39-bba3-06cfaabcb42b&process_id=AF-Process-52df96e3-992a-4b39-bba3-06cfaabcb42b&noLoginPrompt=1",
        "web_driver": "http://selenium:4444",
        "wiki_name": "Three Rivers",
        "wiki_note": "Provide your UPRN and postcode. Find your UPRN using [FindMyAddress](https://www.findmyaddress.co.uk/search).",
        "LAD24CD": "E07000102"
    },
    "ThurrockCouncil": {
        "house_number": "Monday",
        "postcode": "Round A",
        "skip_get_url": true,
        "url": "https://www.thurrock.gov.uk",
        "wiki_name": "Thurrock",
        "wiki_note": "Use the House Number field to pass the DAY of the week for your collections. [Monday/Tuesday/Wednesday/Thursday/Friday]. Use the 'postcode' field to pass the ROUND (wrapped in quotes) for your collections. [Round A/Round B].",
        "LAD24CD": "E06000034"
    },
    "TonbridgeAndMallingBC": {
        "postcode": "ME19 4JS",
        "skip_get_url": true,
        "uprn": "10002914589",
        "url": "https://www.tmbc.gov.uk/",
        "wiki_name": "Tonbridge and Malling",
        "wiki_note": "Provide your UPRN and postcode.",
        "LAD24CD": "E07000115"
    },
    "TorbayCouncil": {
        "skip_get_url": true,
        "uprn": "10000016984",
        "postcode": "TQ1 1AG",
        "url": "https://www.torbay.gov.uk/recycling/bin-collections/",
        "wiki_name": "Torbay",
        "wiki_note": "Provide your UPRN. Use [FindMyAddress](https://www.findmyaddress.co.uk/search) to find it.",
        "LAD24CD": "E06000027"
    },
    "TorridgeDistrictCouncil": {
        "skip_get_url": true,
        "uprn": "10091078762",
        "url": "https://collections-torridge.azurewebsites.net/WebService2.asmx",
        "wiki_name": "Torridge",
        "wiki_note": "Provide your UPRN.",
        "LAD24CD": "E07000046"
    },
    "TunbridgeWellsCouncil": {
        "uprn": "10090058289",
        "url": "https://tunbridgewells.gov.uk",
        "wiki_command_url_override": "https://tunbridgewells.gov.uk",
        "wiki_name": "Tunbridge Wells",
        "wiki_note": "You will need to use [FindMyAddress](https://www.findmyaddress.co.uk/search) to find your UPRN.",
        "LAD24CD": "E07000116"
    },
    "UttlesfordDistrictCouncil": {
        "house_number": "72, Birchanger Lane",
        "postcode": "CM23 5QF",
        "skip_get_url": true,
        "uprn": "100090643434",
        "url": "https://bins.uttlesford.gov.uk/",
        "web_driver": "http://selenium:4444",
        "wiki_name": "Uttlesford",
        "wiki_note": "Provide your full address in the `house_number` parameter and your postcode in the `postcode` parameter.",
        "LAD24CD": "E07000077"
    },
    "ValeofGlamorganCouncil": {
        "skip_get_url": true,
        "uprn": "64029020",
        "url": "https://www.valeofglamorgan.gov.uk/en/living/Recycling-and-Waste/",
        "wiki_name": "The Vale of Glamorgan",
        "wiki_note": "Provide your UPRN. Find it using [FindMyAddress](https://www.findmyaddress.co.uk/search).",
        "LAD24CD": "W06000014"
    },
    "ValeofWhiteHorseCouncil": {
        "custom_component_show_url_field": false,
        "skip_get_url": true,
        "uprn": "100121391443",
        "url": "https://eform.whitehorsedc.gov.uk/ebase/BINZONE_DESKTOP.eb",
        "wiki_name": "Vale of White Horse",
        "wiki_note": "Provide your UPRN.",
        "LAD24CD": "E07000180"
    },
    "WakefieldCityCouncil": {
        "custom_component_show_url_field": true,
        "skip_get_url": true,
        "url": "https://www.wakefield.gov.uk/where-i-live/?uprn=63035490&a=115%20Elizabeth%20Drive%20Castleford%20WF10%203RR&usrn=41801243&e=445418&n=426091&p=WF10%203RR",
        "web_driver": "http://selenium:4444",
        "wiki_command_url_override": "https://www.wakefield.gov.uk/where-i-live/?uprn=XXXXXXXXXXX&a=XXXXXXXXXXX&usrn=XXXXXXXXXXX&e=XXXXXXXXXXX&n=XXXXXXXXXXX&p=XXXXXXXXXXX",
        "wiki_name": "Wakefield",
        "wiki_note": "Follow the instructions [here](https://www.wakefield.gov.uk/where-i-live/) until you get the page that includes a 'Bin Collections' section, then copy the URL and replace the URL in the command.",
        "LAD24CD": "E08000036"
    },
    "WalsallCouncil": {
        "uprn": "100071080513",
        "url": "https://cag.walsall.gov.uk/",
        "wiki_command_url_override": "https://cag.walsall.gov.uk/",
        "wiki_name": "Walsall",
        "wiki_note": "You will need to use [FindMyAddress](https://www.findmyaddress.co.uk/search) to find your UPRN.",
        "LAD24CD": "E08000030"
    },
    "WalthamForest": {
        "house_number": "17 Chingford Road, Walthamstow",
        "postcode": "E17 4PW",
        "skip_get_url": true,
        "uprn": "200001415697",
        "url": "https://portal.walthamforest.gov.uk/AchieveForms/?mode=fill&consentMessage=yes&form_uri=sandbox-publish://AF-Process-d62ccdd2-3de9-48eb-a229-8e20cbdd6393/AF-Stage-8bf39bf9-5391-4c24-857f-0dc2025c67f4/definition.json&process=1&process_uri=sandbox-processes://AF-Process-d62ccdd2-3de9-48eb-a229-8e20cbdd6393&process_id=AF-Process-d62ccdd2-3de9-48eb-a229-8e20cbdd6393",
        "web_driver": "http://selenium:4444",
        "wiki_name": "Waltham Forest",
        "wiki_note": "Use [FindMyAddress](https://www.findmyaddress.co.uk/search) to find your UPRN.",
        "LAD24CD": "E09000031"
    },
    "WandsworthCouncil": {
        "uprn": "100022684035",
        "url": "https://www.wandsworth.gov.uk",
        "wiki_command_url_override": "https://www.wandsworth.gov.uk",
        "wiki_name": "Wandsworth",
        "wiki_note": "You will need to use [FindMyAddress](https://www.findmyaddress.co.uk/search) to find the UPRN.",
        "LAD24CD": "E09000032"
    },
    "WarringtonBoroughCouncil": {
        "uprn": "10094964379",
        "url": "https://www.warrington.gov.uk",
        "wiki_command_url_override": "https://www.warrington.gov.uk",
        "wiki_name": "Warrington",
        "wiki_note": "You will need to use [FindMyAddress](https://www.findmyaddress.co.uk/search) to find the UPRN.",
        "LAD24CD": "E06000007"
    },
    "WarwickDistrictCouncil": {
        "url": "https://estates7.warwickdc.gov.uk/PropertyPortal/Property/Recycling/100070263793",
        "wiki_command_url_override": "https://estates7.warwickdc.gov.uk/PropertyPortal/Property/Recycling/XXXXXXXX",
        "wiki_name": "Warwick",
        "wiki_note": "Replace `XXXXXXXX` with your UPRN.",
        "LAD24CD": "E07000222"
    },
    "WatfordBoroughCouncil": {
        "uprn": "100080942183",
        "url": "https://www.watford.gov.uk",
        "wiki_command_url_override": "https://www.watford.gov.uk",
        "wiki_name": "Watford",
        "wiki_note": "You will need to use [FindMyAddress](https://www.findmyaddress.co.uk/search) to find the UPRN.",
        "LAD24CD": "E07000103"
    },
    "WaverleyBoroughCouncil": {
        "house_number": "23",
        "postcode": "GU9 9QG",
        "skip_get_url": true,
        "url": "https://wav-wrp.whitespacews.com/",
        "wiki_name": "Waverley",
        "wiki_note": "Follow the instructions [here](https://wav-wrp.whitespacews.com/#!) until you get the page that shows your next scheduled collections. Then take the number from `pIndex=NUMBER` in the URL and pass it as the `-n` parameter along with your postcode in `-p`.",
        "LAD24CD": "E07000216"
    },
    "WealdenDistrictCouncil": {
        "skip_get_url": true,
        "uprn": "10033413624",
        "url": "https://www.wealden.gov.uk/recycling-and-waste/bin-search/",
        "wiki_name": "Wealden",
        "wiki_note": "Provide your UPRN. Use [FindMyAddress](https://www.findmyaddress.co.uk/search) to find it.",
        "LAD24CD": "E07000065"
    },
    "WelhatCouncil": {
        "LAD24CD": "E07000241",
        "postcode": "AL8 6HQ",
        "uprn": "100080982825",
        "url": "https://www.welhat.gov.uk/xfp/form/214",
        "wiki_name": "Welwyn Hatfield",
        "wiki_note": "Provide your UPRN and postcode."
    },
    "WestBerkshireCouncil": {
        "house_number": "8",
        "postcode": "RG14 7DP",
        "skip_get_url": true,
        "url": "https://www.westberks.gov.uk/binday",
        "web_driver": "http://selenium:4444",
        "wiki_name": "West Berkshire",
        "wiki_note": "Provide your house number in the `house_number` parameter and postcode in the `postcode` parameter.",
        "LAD24CD": "E06000037"
    },
    "WestDunbartonshireCouncil": {
        "uprn": "129001383",
        "url": "https://www.west-dunbarton.gov.uk/",
        "wiki_name": "West Dunbartonshire",
        "wiki_note": "You will need to use [FindMyAddress](https://www.findmyaddress.co.uk/search) to find the UPRN.",
        "LAD24CD": "S12000039"
    },
    "WestLancashireBoroughCouncil": {
        "postcode": "WN8 0HR",
        "uprn": "10012343339",
        "url": "https://www.westlancs.gov.uk",
        "wiki_name": "West Lancashire",
        "wiki_note": "You will need to use [FindMyAddress](https://www.findmyaddress.co.uk/search) to find the UPRN.",
        "LAD24CD": "E07000127"
    },
    "WestLindseyDistrictCouncil": {
        "house_number": "35",
        "postcode": "LN8 3AX",
        "skip_get_url": true,
        "url": "https://www.west-lindsey.gov.uk/",
        "wiki_name": "West Lindsey",
        "wiki_note": "Provide your house name/number in the `house_number` parameter, and postcode in the `postcode` parameter, both wrapped in double quotes. If multiple results are returned, the first will be used.",
        "LAD24CD": "E07000142"
    },
    "WestLothianCouncil": {
        "house_number": "1 GOSCHEN PLACE",
        "postcode": "EH52 5JE",
        "skip_get_url": true,
        "url": "https://www.westlothian.gov.uk/",
        "web_driver": "http://selenium:4444",
        "wiki_name": "West Lothian",
        "wiki_note": "Provide your house name/number in the `house_number` parameter (wrapped in double quotes) and your postcode in the `postcode` parameter.",
        "LAD24CD": "S12000040"
    },
    "WestMorlandAndFurness": {
        "uprn": "100110353478",
        "url": "https://www.westmorlandandfurness.gov.uk/",
        "wiki_command_url_override": "https://www.westmorlandandfurness.gov.uk/",
        "wiki_name": "Westmorland and Furness",
        "wiki_note": "Provide your UPRN. You can find your UPRN using [FindMyAddress](https://www.findmyaddress.co.uk/search).",
        "LAD24CD": "E06000064"
    },
    "WestNorthamptonshireCouncil": {
        "skip_get_url": true,
        "uprn": "28056796",
        "url": "https://www.westnorthants.gov.uk",
        "wiki_name": "West Northamptonshire",
        "wiki_note": "Provide your UPRN. You can find your UPRN using [FindMyAddress](https://www.findmyaddress.co.uk/search).",
        "LAD24CD": "E06000062"
    },
    "WestOxfordshireDistrictCouncil": {
        "house_number": "24",
        "postcode": "OX28 1YA",
        "skip_get_url": true,
        "url": "https://community.westoxon.gov.uk/s/waste-collection-enquiry",
        "web_driver": "http://selenium:4444",
        "wiki_name": "West Oxfordshire",
        "wiki_note": "Provide your house number in the `house_number` parameter and your postcode in the `postcode` parameter.",
        "LAD24CD": "E07000181"
    },
    "WestSuffolkCouncil": {
        "postcode": "IP28 6DR",
        "skip_get_url": true,
        "uprn": "10009739960",
        "url": "https://maps.westsuffolk.gov.uk/MyWestSuffolk.aspx",
        "wiki_name": "West Suffolk",
        "wiki_note": "Provide your UPRN and postcode. You can find your UPRN using [FindMyAddress](https://www.findmyaddress.co.uk/search).",
        "LAD24CD": "E07000245"
    },
    "WiganBoroughCouncil": {
        "postcode": "WN2 4UQ",
        "skip_get_url": true,
        "uprn": "010093942934",
        "url": "https://apps.wigan.gov.uk/MyNeighbourhood/",
        "wiki_name": "Wigan",
        "wiki_note": "Provide your UPRN and postcode. Find your UPRN using [FindMyAddress](https://www.findmyaddress.co.uk/search).",
        "LAD24CD": "E08000010"
    },
    "WiltshireCouncil": {
        "postcode": "SN8 3TE",
        "skip_get_url": true,
        "uprn": "100120982570",
        "url": "https://ilambassadorformsprod.azurewebsites.net/wastecollectiondays/index",
        "wiki_name": "Wiltshire",
        "wiki_note": "Provide your UPRN and postcode. Use [FindMyAddress](https://www.findmyaddress.co.uk/search) to find your UPRN.",
        "LAD24CD": "E06000054"
    },
    "WinchesterCityCouncil": {
        "house_number": "12",
        "paon": "12",
        "postcode": "SO23 7GA",
        "skip_get_url": false,
        "url": "https://iportal.itouchvision.com/icollectionday/collection-day",
        "web_driver": "http://selenium:4444",
        "wiki_name": "Winchester",
        "wiki_note": "Provide your house name/number in the `house_number` parameter (wrapped in double quotes) and your postcode in the `postcode` parameter.",
        "LAD24CD": "E07000094"
    },
    "WindsorAndMaidenheadCouncil": {
        "skip_get_url": true,
        "uprn": "100080371082",
        "url": "https://forms.rbwm.gov.uk/bincollections?uprn=",
        "web_driver": "http://selenium:4444",
        "wiki_name": "Windsor and Maidenhead",
        "wiki_note": "Provide your UPRN. You can find it using [FindMyAddress](https://www.findmyaddress.co.uk/search).",
        "LAD24CD": "E06000040"
    },
    "WirralCouncil": {
        "uprn": "Vernon Avenue,Seacombe",
        "url": "https://www.wirral.gov.uk",
        "wiki_command_url_override": "https://www.wirral.gov.uk",
        "wiki_name": "Wirral",
        "wiki_note": "In the `uprn` field, enter your street name and suburb separated by a comma (e.g., 'Vernon Avenue,Seacombe').",
        "LAD24CD": "E08000015"
    },
    "WokingBoroughCouncil": {
        "house_number": "2",
        "postcode": "GU21 4JY",
        "skip_get_url": true,
        "url": "https://asjwsw-wrpwokingmunicipal-live.whitespacews.com/",
        "wiki_name": "Woking",
        "wiki_note": "Provide your house number in the `house_number` parameter and postcode in the `postcode` parameter. This works with all collection areas that use Joint Waste Solutions.",
        "LAD24CD": "E07000217"
    },
    "WokinghamBoroughCouncil": {
        "house_number": "90",
        "postcode": "RG40 2HR",
        "skip_get_url": true,
        "url": "https://www.wokingham.gov.uk/rubbish-and-recycling/waste-collection/find-your-bin-collection-day",
        "web_driver": "http://selenium:4444",
        "wiki_name": "Wokingham",
        "wiki_note": "Provide your house number in the `house_number` parameter and postcode in the `postcode` parameter.",
        "LAD24CD": "E06000041"
    },
    "WolverhamptonCityCouncil": {
        "postcode": "WV3 9NZ",
        "uprn": "100071205205",
        "url": "https://www.wolverhampton.gov.uk",
        "wiki_name": "Wolverhampton",
        "wiki_note": "Use [FindMyAddress](https://www.findmyaddress.co.uk/search) to find your UPRN.",
        "LAD24CD": "E08000031"
    },
    "WorcesterCityCouncil": {
        "uprn": "100120650345",
        "url": "https://www.Worcester.gov.uk",
        "wiki_command_url_override": "https://www.Worcester.gov.uk",
        "wiki_name": "Worcester",
        "wiki_note": "You will need to use [FindMyAddress](https://www.findmyaddress.co.uk/search) to find the UPRN.",
        "LAD24CD": "E07000237"
    },
    "WrexhamCountyBoroughCouncil": {
        "house_number": "1",
        "postcode": "LL12 7RW",
        "uprn": "200002944225",
        "skip_get_url": true,
        "url": "https://www.wrexham.gov.uk/service/when-are-my-bins-collected",
        "web_driver": "http://selenium:4444",
        "wiki_name": "Wrexham",
        "wiki_note": "Provide your house number in the `house_number` parameter and postcode in the `postcode` parameter.",
        "LAD24CD": "W06000006"
    },
    "WychavonDistrictCouncil": {
        "postcode": "WR3 7RU",
        "skip_get_url": true,
        "uprn": "100120716273",
        "url": "https://selfservice.wychavon.gov.uk/wdcroundlookup/wdc_search.jsp",
        "web_driver": "http://selenium:4444",
        "wiki_name": "Wychavon",
        "wiki_note": "Provide your UPRN and postcode. Find your UPRN using [FindMyAddress](https://www.findmyaddress.co.uk/search).",
        "LAD24CD": "E07000238"
    },
    "WyreCouncil": {
        "skip_get_url": true,
        "uprn": "10003519994",
        "url": "https://www.wyre.gov.uk/bins-rubbish-recycling",
        "wiki_name": "Wyre",
        "wiki_note": "Provide your UPRN. Find your UPRN using [FindMyAddress](https://www.findmyaddress.co.uk/search).",
        "LAD24CD": "E07000128"
    },
    "WyreForestDistrictCouncil": {
        "house_number": "Monday",
        "skip_get_url": true,
        "url": "https://www.wyreforestdc.gov.uk",
        "wiki_name": "Wyre Forest",
        "wiki_note": "Use the House Number field to pass the DAY of the week for your collections. [Monday/Tuesday/Wednesday/Thursday/Friday/Saturday/Sunday].",
        "LAD24CD": "E07000239"
    },
    "YorkCouncil": {
        "skip_get_url": true,
        "uprn": "100050535540",
        "url": "https://waste-api.york.gov.uk/api/Collections/GetBinCollectionDataForUprn/",
        "wiki_name": "York",
        "wiki_note": "Provide your UPRN.",
        "LAD24CD": "E06000014"
    }
}<|MERGE_RESOLUTION|>--- conflicted
+++ resolved
@@ -226,14 +226,7 @@
         "LAD24CD": "E06000008",
         "skip_get_url": true,
         "uprn": "100010733027",
-<<<<<<< HEAD
-        "wiki_name": "Blackburn Council",
-=======
-        "url": "https://mybins.blackburn.gov.uk/api/mybins/getbincollectiondays?uprn=100010733027&month=8&year=2022",
-        "web_driver": "http://selenium:4444",
-        "wiki_command_url_override": "https://www.blackburn.gov.uk",
         "wiki_name": "Blackburn with Darwen",
->>>>>>> 41b13e3f
         "wiki_note": "You will need to use [FindMyAddress](https://www.findmyaddress.co.uk/search) to find the UPRN."
     },
     "BlaenauGwentCountyBoroughCouncil": {
