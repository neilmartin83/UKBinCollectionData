{
    "BlackburnCouncil": {
        "url": "https://mybins.blackburn.gov.uk/api/mybins/getbincollectiondays?uprn=100010733027&month=8&year=2022",
        "uprn": "100010733027"
    },
    "BromleyBoroughCouncil": "100022887131",
<<<<<<< HEAD
    "CardiffCouncil": "https://www.cardiff.gov.uk/ENG/resident/Rubbish-and-recycling/When-are-my-bins-collected/Pages/default.aspx",
    "CastlepointDistrictCouncil": "https://apps.castlepoint.gov.uk/cpapps/index.cfm?fa=wastecalendar",
=======
    "CardiffCouncil": {
        "url": "https://www.cardiff.gov.uk/ENG/resident/Rubbish-and-recycling/When-are-my-bins-collected/Pages/default.aspx",
        "uprn": "100100112419"
    },
>>>>>>> 6be34f58
    "ChelmsfordCityCouncil": "100022887131",
    "CheshireEastCouncil": {
        "url": "https://online.cheshireeast.gov.uk/MyCollectionDay/SearchByAjax/GetBartecJobList?uprn=100012791226&onelineaddress=3%20COBBLERS%20YARD,%20SK9%207DZ&_=1621149987573",
        "uprn": "100012791226"
    },
    "EastDevonDC": "https://eastdevon.gov.uk/recycling-and-waste/recycling-and-waste-information/when-is-my-bin-collected/future-collections-calendar/?UPRN=XXXXXXXX",
    "HuntingdonDistrictCouncil": "http://www.huntingdonshire.gov.uk/refuse-calendar/10012048679",
    "LeedsCityCouncil": {
        "url": "https://www.leeds.gov.uk/residents/bins-and-recycling/check-your-bin-day",
        "postcode":"LS6 2SE",
        "house_number":"1"
    },
    "MidSussexDistrictCouncil": {
        "url": "https://www.midsussex.gov.uk/waste-recycling/bin-collection/",
        "postcode":"RH16 1SS",
        "house_number":"OAKLANDS"      
    },
    "NorthEastLincs": "https://www.nelincs.gov.uk/refuse-collection-schedule/?uprn=XXXXXXXX&view=timeline",
    "NewcastleCityCouncil": "https://community.newcastle.gov.uk/my-neighbourhood/ajax/getBinsNew.php?uprn=XXXXXXXXXXXX",
    "SouthTynesideCouncil": {
        "url": "https://www.southtyneside.gov.uk/article/33352/Bin-collection-dates",
        "postcode":"NE33 3JW",
        "house_number":"1"
    },
    "StHelensBC": "https://secure.sthelens.net/website/CollectionDates.nsf/servlet.xsp/NextCollections?refid=XXXXXXXX&source=1",
    "StockportBoroughCouncil": "https://myaccount.stockport.gov.uk/bin-collections/show/xxxxxxxxxxxx",
    "TorridgeDistrictCouncil": "10091078762",
    "WakefieldCityCouncil": "https://www.wakefield.gov.uk/site/Where-I-Live-Results?uprn=63183644",
    "WarwickDistrictCouncil": {
        "url": "https://estates7.warwickdc.gov.uk/PropertyPortal/Property/Recycling/100070263793",
        "uprn": "100070263793"
    }
}<|MERGE_RESOLUTION|>--- conflicted
+++ resolved
@@ -4,15 +4,14 @@
         "uprn": "100010733027"
     },
     "BromleyBoroughCouncil": "100022887131",
-<<<<<<< HEAD
-    "CardiffCouncil": "https://www.cardiff.gov.uk/ENG/resident/Rubbish-and-recycling/When-are-my-bins-collected/Pages/default.aspx",
-    "CastlepointDistrictCouncil": "https://apps.castlepoint.gov.uk/cpapps/index.cfm?fa=wastecalendar",
-=======
     "CardiffCouncil": {
         "url": "https://www.cardiff.gov.uk/ENG/resident/Rubbish-and-recycling/When-are-my-bins-collected/Pages/default.aspx",
         "uprn": "100100112419"
     },
->>>>>>> 6be34f58
+    "CastlepointDistrictCouncil":{
+        "url": "https://apps.castlepoint.gov.uk/cpapps/index.cfm?fa=wastecalendar",
+        "uprn": "4525"
+    },
     "ChelmsfordCityCouncil": "100022887131",
     "CheshireEastCouncil": {
         "url": "https://online.cheshireeast.gov.uk/MyCollectionDay/SearchByAjax/GetBartecJobList?uprn=100012791226&onelineaddress=3%20COBBLERS%20YARD,%20SK9%207DZ&_=1621149987573",
@@ -28,7 +27,7 @@
     "MidSussexDistrictCouncil": {
         "url": "https://www.midsussex.gov.uk/waste-recycling/bin-collection/",
         "postcode":"RH16 1SS",
-        "house_number":"OAKLANDS"      
+        "house_number":"OAKLANDS"
     },
     "NorthEastLincs": "https://www.nelincs.gov.uk/refuse-collection-schedule/?uprn=XXXXXXXX&view=timeline",
     "NewcastleCityCouncil": "https://community.newcastle.gov.uk/my-neighbourhood/ajax/getBinsNew.php?uprn=XXXXXXXXXXXX",
