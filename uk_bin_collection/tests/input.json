{
    "BCPCouncil": {
        "uprn": "100040810214",
        "url": "https://online.bcpcouncil.gov.uk/bindaylookup/"
    },
    "BexleyCouncil": {
        "uprn": "spamstorage@live.co.uk",
        "url": "https://www.bexley.gov.uk/"
    },
    "BlackburnCouncil": {
        "SKIP_GET_URL": "SKIP_GET_URL",
        "uprn": "100010733027",
        "url": "https://mybins.blackburn.gov.uk/api/mybins/getbincollectiondays?uprn=100010733027&month=8&year=2022"
    },
    "BoltonCouncil": {
        "url": "https://maps.bolton.gov.uk/residents/getdata.aspx?requesttype=LocalInfo&ms=Bolton/MyHouse&group=My%20house%20data%7Cbin_collections_combined&format=json&uid=100010944541"
    },
    "BristolCityCouncil": {
        "uprn": "137547",
        "url": "https://bristolcouncil.powerappsportals.com/completedynamicformunauth/?servicetypeid=7dce896c-b3ba-ea11-a812-000d3a7f1cdc"
    },
    "BromleyBoroughCouncil": {
        "uprn": "100022887131",
        "url": "https://recyclingservices.bromley.gov.uk/property/xxxxxxxxxx"
    },
    "CardiffCouncil": {
        "uprn": "100100112419",
        "url": "https://www.cardiff.gov.uk/ENG/resident/Rubbish-and-recycling/When-are-my-bins-collected/Pages/default.aspx"
    },
    "CastlepointDistrictCouncil": {
        "SKIP_GET_URL": "SKIP_GET_URL",
        "uprn": "4525",
        "url": "https://apps.castlepoint.gov.uk/cpapps/index.cfm?fa=wastecalendar"
    },
    "CharnwoodBoroughCouncil": {
        "url": "https://my.charnwood.gov.uk/"
    },
    "ChelmsfordCityCouncil": {
        "uprn": "100022887131",
        "url": "https://mychelmsford.secure.force.com/WasteServices/WM_WasteViewProperty?id=XXXXXXXXXXXXXXX"
    },
    "CheshireEastCouncil": {
        "uprn": "100012791226",
        "url": "https://online.cheshireeast.gov.uk/MyCollectionDay/SearchByAjax/GetBartecJobList?uprn=100012791226&onelineaddress=3%20COBBLERS%20YARD,%20SK9%207DZ&_=1621149987573"
    },
    "Chilterns": {
        "SKIP_GET_URL": "SKIP_GET_URL",
        "house_number": "HUGHENDEN MANOR, MANOR ROAD, HUGHENDEN VALLEY, HIGH WYCOMBE",
        "postcode": "HP14 4LA",
        "url": "https://chiltern.gov.uk/collection-dates"
    },
    "CrawleyBoroughCouncil": {
        "url": ""
    },
    "CroydonCouncil": {
        "house_number": "13",
        "postcode": "SE25 5DW",
        "url": "https://service.croydon.gov.uk/wasteservices/w/webpage/bin-day-enter-address"
    },
    "DoncasterCouncil": {
        "uprn": "100050768956",
        "url": "https://www.doncaster.gov.uk/Compass/Entity/Launch/D3/"
    },
    "DurhamCouncil": {
        "uprn": "200003218818",
        "url": "https://www.durham.gov.uk/bincollections?uprn="
    },
    "DurhamCountyCouncil": {
        "url": "http://mydurham.durham.gov.uk/article/12690?uprn=XXXXXXXXXXXXXXXXXXX"
    },
    "EastCambridgeshireCouncil": {
        "uprn": "",
        "url": "https://eastcambs-self.achieveservice.com/appshost/firmstep/self/apps/custompage/bincollections?language=en&uprn="
    },
    "EastDevonDC": {
        "url": "https://eastdevon.gov.uk/recycling-and-waste/recycling-and-waste-information/when-is-my-bin-collected/future-collections-calendar/?UPRN=XXXXXXXX"
    },
    "EastNorthamptonshireCouncil": {
<<<<<<< HEAD
        "url": "https://kbccollectiveapi-coll-api.e4ff.pro-eu-west-1.openshiftapps.com/wc-info/",
        "uprn": "100031021317"
=======
        "SKIP_GET_URL": "SKIP_GET_URL",
        "uprn": "",
        "url": "https://kbccollectiveapi-coll-api.e4ff.pro-eu-west-1.openshiftapps.com/wc-info/static/js/main.cbc0dd8a.js"
>>>>>>> 5bfce604
    },
    "EastRidingCouncil": {
        "postcode": "HU17 8LG",
        "url": "https://waste-api.york.gov.uk/api/Collections/GetBinCollectionDataForUprn/"
    },
    "FenlandDistrictCouncil": {
        "uprn": "200002981143",
        "url": "https://www.fenland.gov.uk/article/13114/"
    },
    "GlasgowCityCouncil": {
        "url": "https://www.glasgow.gov.uk/forms/refuseandrecyclingcalendar/PrintCalendar.aspx?UPRN=906700034497"
    },
    "HighPeakCouncil": {
        "SKIP_GET_URL": "SKIP_GET_URL",
        "house_number": "9 Ellison Street, Glossop",
        "postcode": "SK13 8BX",
        "url": "https://www.highpeak.gov.uk/findyourbinday"
    },
    "HuntingdonDistrictCouncil": {
        "url": "http://www.huntingdonshire.gov.uk/refuse-calendar/10012048679"
    },
    "LeedsCityCouncil": {
        "house_number": "1",
        "postcode": "LS6 2SE",
        "url": "https://www.leeds.gov.uk/residents/bins-and-recycling/check-your-bin-day"
    },
    "MaldonDistrictCouncil": {
        "uprn": "100090557253",
        "url": "https://maldon.suez.co.uk/maldon/ServiceSummary"
    },
    "ManchesterCityCouncil": {
        "uprn": "000077048077",
        "url": "https://www.manchester.gov.uk/bincollections"
    },
    "MidSussexDistrictCouncil": {
        "house_number": "OAKLANDS",
        "postcode": "RH16 1SS",
        "url": "https://www.midsussex.gov.uk/waste-recycling/bin-collection/"
    },
    "NewarkAndSherwoodDC": {
        "url": "http://app.newark-sherwooddc.gov.uk/bincollection/calendar?pid=200004258529"
    },
    "NewcastleCityCouncil": {
        "url": "https://community.newcastle.gov.uk/my-neighbourhood/ajax/getBinsNew.php?uprn=XXXXXXXXXXXX"
    },
    "NorthEastLincs": {
        "uprn": "11062649",
        "url": "https://www.nelincs.gov.uk/refuse-collection-schedule/?uprn=11062649&view=timeline"
    },
    "NorthKestevenDistrictCouncil": {
        "url": "https://www.n-kesteven.org.uk/bins/display?uprn=XXXXXXXXXX"
    },
    "NorthLanarkshireCouncil": {
        "url": "https://www.northlanarkshire.gov.uk/bin-collection-dates/000118016164/48402118"
    },
    "NorthLincolnshireCouncil": {
        "uprn": "100050194170",
        "url": "https://www.northlincs.gov.uk/bins-waste-and-recycling/bin-and-box-collection-dates/"
    },
    "NorthSomersetCouncil": {
        "postcode": "BS49 5AA",
        "uprn": "24051674",
        "url": "https://forms.n-somerset.gov.uk/Waste/CollectionSchedule"
    },
    "NorthTynesideCouncil": {
        "postcode": "NE26 2TG",
        "uprn": "47097627",
        "url": "https://my.northtyneside.gov.uk/category/81/bin-collection-dates"
    },
    "SheffieldCityCouncil": {
        "url": "https://wasteservices.sheffield.gov.uk/property/XXXXXXXXXXX"
    },
    "SomersetCouncil": {
        "postcode": "TA6 4AA",
        "uprn": "10090857775",
        "url": "https://www.sedgemoor.gov.uk/"
    },
    "SouthAyrshireCouncil": {
        "postcode": "KA19 7BN",
        "uprn": "141003134",
        "url": "https://www.south-ayrshire.gov.uk/"
    },
    "SouthLanarkshireCouncil": {
        "url": "https://www.southlanarkshire.gov.uk/directory_record/579973/abbeyhill_crescent_lesmahagow"
    },
    "SouthNorfolkCouncil": {
        "uprn": "2630102526",
        "url": "https://www.southnorfolkandbroadland.gov.uk/rubbish-recycling/south-norfolk-bin-collection-day-finder"
    },
    "SouthOxfordshireCouncil": {
        "uprn": "10033002851",
        "url": "https://www.southoxon.gov.uk/south-oxfordshire-district-council/recycling-rubbish-and-waste/when-is-your-collection-day/"
    },
    "SouthTynesideCouncil": {
        "house_number": "1",
        "postcode": "NE33 3JW",
        "url": "https://www.southtyneside.gov.uk/article/33352/Bin-collection-dates"
    },
    "StHelensBC": {
        "url": "https://secure.sthelens.net/website/CollectionDates.nsf/servlet.xsp/NextCollections?refid=39081672&source=1"
    },
    "StockportBoroughCouncil": {
        "uprn": "100011434401",
        "url": "https://myaccount.stockport.gov.uk/bin-collections/show/100011434401"
    },
    "TamesideMBCouncil": {
        "uprn": "100012835362",
        "url": "http://lite.tameside.gov.uk/BinCollections/CollectionService.svc/GetBinCollection"
    },
    "TonbridgeAndMallingBC": {
        "postcode": "ME19 4JS",
        "uprn": "10002914589",
        "url": "https://www.tmbc.gov.uk/"
    },
    "TorbayCouncil": {
        "uprn": "100041053198",
        "url": "https://www.torbay.gov.uk/recycling/bin-collections/"
    },
    "TorridgeDistrictCouncil": {
        "SKIP_GET_URL": "SKIP_GET_URL",
        "uprn": "10091078762",
        "url": "https://collections-torridge.azurewebsites.net/WebService2.asmx"
    },
    "ValeofGlamorganCouncil": {
        "uprn": "64029020",
        "url": "https://www.valeofglamorgan.gov.uk/en/living/Recycling-and-Waste/"
    },
    "WakefieldCityCouncil": {
        "url": "https://www.wakefield.gov.uk/site/Where-I-Live-Results?uprn=63035490"
    },
    "WarwickDistrictCouncil": {
        "uprn": "100070263793",
        "url": "https://estates7.warwickdc.gov.uk/PropertyPortal/Property/Recycling/100070263793"
    },
    "WaverleyBoroughCouncil": {
        "house_number": "23",
        "postcode": "GU9 9QG",
        "url": "https://wav-wrp.whitespacews.com/"
    },
    "WealdenDistrictCouncil": {
        "uprn": "10033413624",
        "url": "https://www.wealden.gov.uk/recycling-and-waste/bin-search/"
    },
    "WiganBoroughCouncil": {
        "postcode": "WN24UQ",
        "uprn": "010093942934",
        "url": "https://apps.wigan.gov.uk/MyNeighbourhood/"
    },
    "WindsorAndMaidenheadCouncil": {
        "house_number": "11",
        "postcode": "TW19 5NF",
        "url": "https://my.rbwm.gov.uk/special/find-your-collection-dates"
    },
    "YorkCouncil": {
        "uprn": "100050535540",
        "url": "https://waste-api.york.gov.uk/api/Collections/GetBinCollectionDataForUprn/"
    }
}<|MERGE_RESOLUTION|>--- conflicted
+++ resolved
@@ -76,14 +76,8 @@
         "url": "https://eastdevon.gov.uk/recycling-and-waste/recycling-and-waste-information/when-is-my-bin-collected/future-collections-calendar/?UPRN=XXXXXXXX"
     },
     "EastNorthamptonshireCouncil": {
-<<<<<<< HEAD
         "url": "https://kbccollectiveapi-coll-api.e4ff.pro-eu-west-1.openshiftapps.com/wc-info/",
         "uprn": "100031021317"
-=======
-        "SKIP_GET_URL": "SKIP_GET_URL",
-        "uprn": "",
-        "url": "https://kbccollectiveapi-coll-api.e4ff.pro-eu-west-1.openshiftapps.com/wc-info/static/js/main.cbc0dd8a.js"
->>>>>>> 5bfce604
     },
     "EastRidingCouncil": {
         "postcode": "HU17 8LG",
