{
    "AberdeenCityCouncil": {
        "LAD24CD": "S12000033",
        "uprn": "9051156186",
        "url": "https://www.aberdeencity.gov.uk",
        "wiki_name": "Aberdeen City",
        "wiki_note": "You will need to use [FindMyAddress](https://www.findmyaddress.co.uk/search) to find the UPRN."
    },
    "AberdeenshireCouncil": {
        "LAD24CD": "S12000034",
        "uprn": "151176430",
        "url": "https://online.aberdeenshire.gov.uk",
        "wiki_command_url_override": "https://online.aberdeenshire.gov.uk",
        "wiki_name": "Aberdeenshire",
        "wiki_note": "You will need to use [FindMyAddress](https://www.findmyaddress.co.uk/search) to find the UPRN."
    },
    "AdurAndWorthingCouncils": {
        "url": "https://www.adur-worthing.gov.uk/bin-day/?brlu-selected-address=100061878829",
        "wiki_command_url_override": "https://www.adur-worthing.gov.uk/bin-day/?brlu-selected-address=XXXXXXXX",
        "wiki_name": "Adur",
        "wiki_note": "Replace XXXXXXXX with your UPRN. You will need to use [FindMyAddress](https://www.findmyaddress.co.uk/search) to find it.",
        "LAD24CD": "E07000223"
    },
    "AmberValleyBoroughCouncil": {
        "uprn": "100030026621",
        "url": "https://ambervalley.gov.uk",
        "wiki_name": "Amber Valley",
        "wiki_note": "You will need to use [FindMyAddress](https://www.findmyaddress.co.uk/search) to find the UPRN.",
        "LAD24CD": "E07000032"
    },
    "AntrimAndNewtonabbeyCouncil": {
        "LAD24CD": "N09000001",
        "url": "https://antrimandnewtownabbey.gov.uk/residents/bins-recycling/bins-schedule/?Id=643",
        "wiki_command_url_override": "https://antrimandnewtownabbey.gov.uk/residents/bins-recycling/bins-schedule/?Id=XXXX",
        "wiki_name": "Antrim and Newtownabbey",
        "wiki_note": "Navigate to [https://antrimandnewtownabbey.gov.uk/residents/bins-recycling/bins-schedule] and search for your street name. Use the URL with the ID to replace XXXXXXXX with your specific ID."
    },
    "ArdsAndNorthDownCouncil": {
        "uprn": "187136177",
        "url": "https://www.ardsandnorthdown.gov.uk",
        "wiki_command_url_override": "https://www.ardsandnorthdown.gov.uk",
        "wiki_name": "Ards and North Down",
        "wiki_note": "You will need to use [FindMyAddress](https://www.findmyaddress.co.uk/search) to find the UPRN.",
        "LAD24CD": "N09000011"
    },
    "ArgyllandButeCouncil": {
        "skip_get_url": true,
        "postcode": "PA286LJ",
        "uprn": "000125011723",
        "url": "https://www.argyll-bute.gov.uk/rubbish-and-recycling/household-waste/bin-collection",
        "web_driver": "http://selenium:4444",
        "wiki_name": "Argyll and Bute",
        "wiki_note": "Pass the UPRN. You will need to use [FindMyAddress](https://www.findmyaddress.co.uk/search).",
        "LAD24CD": "S12000035"
    },
    "ArmaghBanbridgeCraigavonCouncil": {
        "LAD24CD": "N09000002",
        "uprn": "185625284",
        "url": "https://www.armaghbanbridgecraigavon.gov.uk/",
        "wiki_command_url_override": "https://www.armaghbanbridgecraigavon.gov.uk/",
        "wiki_name": "Armagh City, Banbridge and Craigavon",
        "wiki_note": "You will need to use [FindMyAddress](https://www.findmyaddress.co.uk/search) to find the UPRN."
    },
    "ArunCouncil": {
        "house_number": "1",
        "postcode": "BN16 4DA",
        "skip_get_url": true,
        "url": "https://www1.arun.gov.uk/when-are-my-bins-collected",
        "web_driver": "http://selenium:4444",
        "wiki_name": "Arun",
        "wiki_note": "Pass the house name/number and postcode in their respective parameters, both wrapped in double quotes. This parser requires a Selenium webdriver.",
        "LAD24CD": "E07000224"
    },
    "AshfieldDistrictCouncil": {
        "house_number": "1",
        "postcode": "NG16 6RH",
        "url": "https://www.ashfield.gov.uk",
        "web_driver": "http://selenium:4444",
        "wiki_name": "Ashfield",
        "wiki_note": "Pass the house name/number and postcode in their respective parameters, both wrapped in double quotes. This parser requires a Selenium webdriver",
        "LAD24CD": "E07000170"
    },
    "AshfordBoroughCouncil": {
        "postcode": "TN23 7SP",
        "uprn": "100060777899",
        "url": "https://ashford.gov.uk",
        "web_driver": "http://selenium:4444",
        "wiki_command_url_override": "https://ashford.gov.uk",
        "wiki_name": "Ashford",
        "wiki_note": "You will need to use [FindMyAddress](https://www.findmyaddress.co.uk/search) to find the UPRN.",
        "LAD24CD": "E07000105"
    },
    "AylesburyValeCouncil": {
        "skip_get_url": true,
        "uprn": "766252532",
        "url": "http://avdcbins.web-labs.co.uk/RefuseApi.asmx",
        "wiki_name": "Buckinghamshire",
        "wiki_note": "To get the UPRN, please use [FindMyAddress](https://www.findmyaddress.co.uk/search). Returns all published collections in the past, present, future.",
        "LAD24CD": "E06000060"
    },
    "BCPCouncil": {
        "LAD24CD": "E06000058",
        "skip_get_url": true,
        "uprn": "100040810214",
        "url": "https://online.bcpcouncil.gov.uk/bindaylookup/",
        "wiki_name": "Bournemouth, Christchurch and Poole",
        "wiki_note": "You will need to use [FindMyAddress](https://www.findmyaddress.co.uk/search) to find the UPRN."
    },
    "BaberghDistrictCouncil": {
        "house_number": "Monday",
        "postcode": "Week 1",
        "skip_get_url": true,
        "uprn": "Tuesday",
        "url": "https://www.babergh.gov.uk",
        "wiki_name": "Babergh",
        "wiki_note": "Use the House Number field to pass the DAY of the week for your NORMAL collections. [Monday/Tuesday/Wednesday/Thursday/Friday]. [OPTIONAL] Use the 'postcode' field to pass the WEEK for your garden collection. [Week 1/Week 2]. [OPTIONAL] Use the 'uprn' field to pass the DAY for your garden collection. [Monday/Tuesday/Wednesday/Thursday/Friday]",
        "LAD24CD": "E07000200"
    },
    "BarkingDagenham": {
        "house_number": "19 KELLY WAY, CHADWELL HEATH, RM6 6XH",
        "postcode": "RM6 6XH",
        "skip_get_url": true,
        "web_driver": "http://selenium:4444",
        "url": "https://www.lbbd.gov.uk/rubbish-recycling/household-bin-collection/check-your-bin-collection-days",
        "wiki_name": "Barking and Dagenham",
        "wiki_note": "Use the full address as it appears on the drop-down on the site when you search by postcode.",
        "LAD24CD": "E09000002"
    },
    "BarnetCouncil": {
        "house_number": "HA8 7NA, 2, MANOR PARK GARDENS, EDGWARE, BARNET",
        "postcode": "HA8 7NA",
        "skip_get_url": true,
        "url": "https://www.barnet.gov.uk/recycling-and-waste/bin-collections/find-your-bin-collection-day",
        "web_driver": "http://selenium:4444",
        "wiki_name": "Barnet",
        "wiki_note": "Follow the instructions [here](https://www.barnet.gov.uk/recycling-and-waste/bin-collections/find-your-bin-collection-day) until you get the page listing your address, then copy the entire address text and use that in the house number field. This parser requires a Selenium webdriver.",
        "LAD24CD": "E09000003"
    },
    "BarnsleyMBCouncil": {
        "postcode": "S36 9AN",
        "skip_get_url": true,
        "uprn": "2007004502",
        "url": "https://waste.barnsley.gov.uk/ViewCollection/Collections",
        "wiki_name": "Barnsley",
        "wiki_note": "To get the UPRN, you will need to use [FindMyAddress](https://www.findmyaddress.co.uk/search).",
        "LAD24CD": "E08000016"
    },
    "BasildonCouncil": {
        "skip_get_url": true,
        "uprn": "10013350430",
        "url": "https://basildonportal.azurewebsites.net/api/getPropertyRefuseInformation",
        "wiki_name": "Basildon",
        "wiki_note": "To get the UPRN, you will need to use [FindMyAddress](https://www.findmyaddress.co.uk/search).",
        "LAD24CD": "E07000066"
    },
    "BasingstokeCouncil": {
        "LAD24CD": "E07000084",
        "skip_get_url": true,
        "uprn": "100060220926",
        "url": "https://www.basingstoke.gov.uk/bincollection",
        "wiki_name": "Basingstoke and Deane",
        "wiki_note": "You will need to use [FindMyAddress](https://www.findmyaddress.co.uk/search) to find the UPRN."
    },
    "BathAndNorthEastSomersetCouncil": {
        "skip_get_url": true,
        "uprn": "100120000855",
        "url": "https://www.bathnes.gov.uk/webforms/waste/collectionday/",
        "wiki_name": "Bath and North East Somerset",
        "wiki_note": "You will need to use [FindMyAddress](https://www.findmyaddress.co.uk/search) to find the UPRN.",
        "LAD24CD": "E06000022"
    },
    "BedfordBoroughCouncil": {
        "skip_get_url": true,
        "uprn": "10024232065",
        "url": "https://www.bedford.gov.uk/bins-and-recycling/household-bins-and-recycling/check-your-bin-day",
        "wiki_name": "Bedford",
        "wiki_note": "You will need to use [FindMyAddress](https://www.findmyaddress.co.uk/search) to find the UPRN.",
        "LAD24CD": "E06000055"
    },
    "BedfordshireCouncil": {
        "postcode": "SG19 2UP",
        "skip_get_url": true,
        "uprn": "10000802040",
        "url": "https://www.centralbedfordshire.gov.uk/info/163/bins_and_waste_collections_-_check_bin_collection_day",
        "wiki_name": "Central Bedfordshire",
        "wiki_note": "In order to use this parser, you must provide a valid postcode and a UPRN retrieved from the council's website for your specific address.",
        "LAD24CD": "E06000056"
    },
    "BelfastCityCouncil": {
        "postcode": "BT10 0GY",
        "skip_get_url": true,
        "uprn": "185086469",
        "url": "https://online.belfastcity.gov.uk/find-bin-collection-day/Default.aspx",
        "wiki_name": "Belfast",
        "wiki_note": "You will need to use [FindMyAddress](https://www.findmyaddress.co.uk/search) to find the UPRN.",
        "LAD24CD": "N09000003"
    },
    "BexleyCouncil": {
        "house_number": "1",
        "postcode": "DA5 3AH",
        "skip_get_url": true,
        "url": "https://waste.bexley.gov.uk/waste",
        "web_driver": "http://selenium:4444",
        "wiki_name": "Bexley",
        "wiki_note": "In order to use this parser, you will need to sign up to [Bexley's @Home app](https://www.bexley.gov.uk/services/rubbish-and-recycling/bexley-home-recycling-app/about-app). Complete the setup by entering your email and setting your address with postcode and address line. Once you can see the calendar, you should be good to run the parser. Just pass the email you used in quotes in the UPRN parameter.",
        "LAD24CD": "E09000004"
    },
    "BirminghamCityCouncil": {
        "postcode": "B5 7XE",
        "uprn": "100070445256",
        "url": "https://www.birmingham.gov.uk/xfp/form/619",
        "wiki_name": "Birmingham",
        "wiki_note": "You will need to use [FindMyAddress](https://www.findmyaddress.co.uk/search) to find the UPRN.",
        "LAD24CD": "E08000025"
    },
    "BlabyDistrictCouncil": {
        "uprn": "100030401782",
        "url": "https://www.blaby.gov.uk",
        "wiki_command_url_override": "https://www.blaby.gov.uk",
        "wiki_name": "Blaby",
        "wiki_note": "You will need to use [FindMyAddress](https://www.findmyaddress.co.uk/search) to find the UPRN.",
        "LAD24CD": "E07000129"
    },
    "BlackburnCouncil": {
        "LAD24CD": "E06000008",
        "skip_get_url": true,
        "uprn": "100010733027",
        "url": "https://mybins.blackburn.gov.uk/api/mybins/getbincollectiondays?uprn=100010733027&month=8&year=2022",
        "web_driver": "http://selenium:4444",
        "wiki_command_url_override": "https://www.blackburn.gov.uk",
        "wiki_name": "Blackburn with Darwen",
        "wiki_note": "You will need to use [FindMyAddress](https://www.findmyaddress.co.uk/search) to find the UPRN."
    },
    "BlaenauGwentCountyBoroughCouncil": {
        "postcode": "NP23 7TE",
        "skip_get_url": false,
        "uprn": "100100471367",
        "url": "https://www.blaenau-gwent.gov.uk",
        "web_driver": "http://selenium:4444",
        "wiki_name": "Blaenau Gwent",
        "wiki_note": "You will need to use [FindMyAddress](https://www.findmyaddress.co.uk/search) to find the UPRN.",
        "LAD24CD": "W06000019"
    },
    "BolsoverCouncil": {
        "uprn": "100030066827",
        "url": "https://bolsover.gov.uk",
        "wiki_name": "Bolsover",
        "wiki_note": "You will need to use [FindMyAddress](https://www.findmyaddress.co.uk/search) to find the UPRN.",
        "LAD24CD": "E07000033"
    },
    "BoltonCouncil": {
        "postcode": "BL1 5PQ",
        "skip_get_url": true,
        "uprn": "100010886936",
        "url": "https://carehomes.bolton.gov.uk/bins.aspx",
        "web_driver": "http://selenium:4444",
        "wiki_name": "Bolton",
        "wiki_note": "To get the UPRN, you will need to use [FindMyAddress](https://www.findmyaddress.co.uk/search). Previously required a single field that was UPRN and full address; now requires UPRN and postcode as separate fields.",
        "LAD24CD": "E08000001"
    },
    "BostonBoroughCouncil": {
        "house_number": "CEDAR",
        "postcode": "PE20 1AY",
        "skip_get_url": true,
        "url": "https://www.boston.gov.uk/findwastecollections",
        "web_driver": "http://selenium:4444",
        "wiki_name": "Boston",
        "wiki_note": "Provide your house number in the `house_number` parameter and postcode in the `postcode` parameter.",
        "LAD24CD": "E07000136"
    },
    "BracknellForestCouncil": {
        "house_number": "57",
        "paon": "57",
        "postcode": "GU47 9BS",
        "skip_get_url": true,
        "url": "https://selfservice.mybfc.bracknell-forest.gov.uk/w/webpage/waste-collection-days",
        "wiki_name": "Bracknell Forest",
        "wiki_note": "Pass the house number and postcode in their respective parameters.",
        "LAD24CD": "E06000036"
    },
    "BradfordMDC": {
        "custom_component_show_url_field": false,
        "skip_get_url": true,
        "uprn": "100051146921",
        "url": "https://onlineforms.bradford.gov.uk/ufs/collectiondates.eb",
        "wiki_name": "Bradford",
        "wiki_note": "To get the UPRN, you will need to use [FindMyAddress](https://www.findmyaddress.co.uk/search). Postcode isn't parsed by this script, but you can pass it in double quotes.",
        "LAD24CD": "E08000032"
    },
    "BraintreeDistrictCouncil": {
        "postcode": "CO5 9BD",
        "skip_get_url": true,
        "uprn": "10006930172",
        "url": "https://www.braintree.gov.uk/",
        "wiki_name": "Braintree",
        "wiki_note": "Provide your UPRN and postcode. Use [FindMyAddress](https://www.findmyaddress.co.uk/search) to find your UPRN.",
        "LAD24CD": "E07000067"
    },
    "BrecklandCouncil": {
        "uprn": "100091495479",
        "url": "https://www.breckland.gov.uk",
        "wiki_command_url_override": "https://www.breckland.gov.uk",
        "wiki_name": "Breckland",
        "wiki_note": "You will need to use [FindMyAddress](https://www.findmyaddress.co.uk/search) to find the UPRN.",
        "LAD24CD": "E07000143"
    },
    "BrentCouncil": {
        "house_number": "25",
        "postcode": "HA3 0QU",
        "url": "https://recyclingservices.brent.gov.uk/waste",
        "wiki_name": "Brent",
        "wiki_note": "Pass the house number and postcode in their respective parameters.",
        "LAD24CD": "E09000005"
    },
    "BrightonandHoveCityCouncil": {
        "house_number": "44 Carden Avenue, Brighton, BN1 8NE",
        "postcode": "BN1 8NE",
        "skip_get_url": true,
        "url": "https://cityclean.brighton-hove.gov.uk/link/collections",
        "web_driver": "http://selenium:4444",
        "wiki_name": "Brighton and Hove",
        "wiki_note": "Use the full address as it appears on the drop-down on the site when you search by postcode.",
        "LAD24CD": "E06000043"
    },
    "BristolCityCouncil": {
        "LAD24CD": "E06000023",
        "skip_get_url": true,
        "uprn": "116638",
        "url": "https://bristolcouncil.powerappsportals.com/completedynamicformunauth/?servicetypeid=7dce896c-b3ba-ea11-a812-000d3a7f1cdc",
        "wiki_name": "City of Bristol",
        "wiki_note": "You will need to use [FindMyAddress](https://www.findmyaddress.co.uk/search) to find the UPRN."
    },
    "BroadlandDistrictCouncil": {
        "skip_get_url": true,
        "house_number": "1 Park View, Horsford, Norfolk, NR10 3FD",
        "postcode": "NR10 3FD",
        "url": "https://area.southnorfolkandbroadland.gov.uk/FindAddress",
        "web_driver": "http://selenium:4444",
        "wiki_name": "Broadland",
        "wiki_note": "Use the full address as it appears on the drop-down on the site when you search by postcode.",
        "LAD24CD": "E07000144"
    },
    "BromleyBoroughCouncil": {
        "url": "https://recyclingservices.bromley.gov.uk/waste/6087017",
        "web_driver": "http://selenium:4444",
        "wiki_command_url_override": "https://recyclingservices.bromley.gov.uk/waste/XXXXXXX",
        "wiki_name": "Bromley",
        "wiki_note": "Follow the instructions [here](https://recyclingservices.bromley.gov.uk/waste) until the \"Your bin days\" page then copy the URL and replace the URL in the command.",
        "LAD24CD": "E09000006"
    },
    "BromsgroveDistrictCouncil": {
        "uprn": "100120584652",
        "url": "https://www.bromsgrove.gov.uk",
        "wiki_command_url_override": "https://www.bromsgrove.gov.uk",
        "wiki_name": "Bromsgrove",
        "wiki_note": "You will need to use [FindMyAddress](https://www.findmyaddress.co.uk/search) to find the UPRN.",
        "LAD24CD": "E07000234"
    },
    "BroxbourneCouncil": {
        "postcode": "EN8 7FL",
        "uprn": "148048608",
        "url": "https://www.broxbourne.gov.uk",
        "wiki_name": "Broxbourne",
        "wiki_note": "You will need to use [FindMyAddress](https://www.findmyaddress.co.uk/search) to find the UPRN.",
        "LAD24CD": "E07000095"
    },
    "BroxtoweBoroughCouncil": {
        "postcode": "NG16 2LY",
        "skip_get_url": true,
        "uprn": "100031325997",
        "url": "https://www.broxtowe.gov.uk/",
        "web_driver": "http://selenium:4444",
        "wiki_name": "Broxtowe",
        "wiki_note": "Pass the UPRN and postcode. To get the UPRN, you can use [FindMyAddress](https://www.findmyaddress.co.uk/search).",
        "LAD24CD": "E07000172"
    },
    "BuckinghamshireCouncil": {
        "house_number": "2",
        "postcode": "HP13 7BA",
        "skip_get_url": true,
        "url": "https://iapp.itouchvision.com/iappcollectionday/collection-day/?uuid=FA353FC74600CBE61BE409534D00A8EC09BDA3AC&lang=en",
        "web_driver": "http://selenium:4444",
        "wiki_name": "Buckinghamshire",
        "wiki_note": "Pass the house name/number and postcode in their respective arguments, both wrapped in quotes.",
        "LAD24CD": "E06000060"
    },
    "BurnleyBoroughCouncil": {
        "uprn": "100010347165",
        "url": "https://www.burnley.gov.uk",
        "wiki_name": "Burnley",
        "wiki_note": "Pass the UPRN. You can find it using [FindMyAddress](https://www.findmyaddress.co.uk/search).",
        "LAD24CD": "E07000117"
    },
    "BuryCouncil": {
        "house_number": "3",
        "postcode": "M26 3XY",
        "skip_get_url": true,
        "url": "https://www.bury.gov.uk/waste-and-recycling/bin-collection-days-and-alerts",
        "wiki_name": "Bury",
        "wiki_note": "Pass the postcode and house number in their respective arguments, both wrapped in quotes.",
        "LAD24CD": "E08000002"
    },
    "CalderdaleCouncil": {
        "postcode": "OL14 7EX",
        "skip_get_url": true,
        "uprn": "010035034598",
        "url": "https://www.calderdale.gov.uk/environment/waste/household-collections/collectiondayfinder.jsp",
        "web_driver": "http://selenium:4444",
        "wiki_name": "Calderdale",
        "wiki_note": "Pass the UPRN and postcode. To get the UPRN, you can use [FindMyAddress](https://www.findmyaddress.co.uk/search).",
        "LAD24CD": "E08000033"
    },
    "CambridgeCityCouncil": {
        "uprn": "200004159750",
        "url": "https://www.cambridge.gov.uk/",
        "wiki_name": "Cambridge",
        "wiki_note": "You will need to use [FindMyAddress](https://www.findmyaddress.co.uk/search) to find the UPRN.",
        "LAD24CD": "E07000008"
    },
    "CannockChaseDistrictCouncil": {
        "postcode": "WS15 1JA",
        "skip_get_url": true,
        "uprn": "200003095389",
        "url": "https://www.cannockchasedc.gov.uk/",
        "wiki_name": "Cannock Chase",
        "wiki_note": "To get the UPRN, you can use [FindMyAddress](https://www.findmyaddress.co.uk/search).",
        "LAD24CD": "E07000192"
    },
    "CanterburyCityCouncil": {
        "uprn": "10094583181",
        "url": "https://www.canterbury.gov.uk",
        "wiki_command_url_override": "https://www.canterbury.gov.uk",
        "wiki_name": "Canterbury",
        "wiki_note": "You will need to use [FindMyAddress](https://www.findmyaddress.co.uk/search) to find the UPRN.",
        "LAD24CD": "E07000106"
    },
    "CardiffCouncil": {
        "skip_get_url": true,
        "uprn": "100100112419",
        "url": "https://www.gov.uk",
        "wiki_name": "Cardiff",
        "wiki_note": "You will need to use [FindMyAddress](https://www.findmyaddress.co.uk/search) to find the UPRN.",
        "LAD24CD": "W06000015"
    },
    "CarmarthenshireCountyCouncil": {
        "uprn": "10004859302",
        "url": "https://www.carmarthenshire.gov.wales",
        "wiki_command_url_override": "https://www.carmarthenshire.gov.wales",
        "wiki_name": "Carmarthenshire",
        "wiki_note": "You will need to use [FindMyAddress](https://www.findmyaddress.co.uk/search) to find the UPRN.",
        "LAD24CD": "W06000010"
    },
    "CastlepointDistrictCouncil": {
        "skip_get_url": true,
        "uprn": "4525",
        "url": "https://apps.castlepoint.gov.uk/cpapps/index.cfm?fa=wastecalendar",
        "wiki_name": "Castle Point",
        "wiki_note": "For this council, 'uprn' is actually a 4-digit code for your street. Go [here](https://apps.castlepoint.gov.uk/cpapps/index.cfm?fa=wastecalendar) and inspect the source of the dropdown box to find the 4-digit number for your street.",
        "LAD24CD": "E07000069"
    },
    "CeredigionCountyCouncil": {
        "house_number": "BLAEN CWMMAGWR, TRISANT, CEREDIGION, SY23 4RQ",
        "postcode": "SY23 4RQ",
        "url": "https://www.ceredigion.gov.uk/resident/bins-recycling/",
        "web_driver": "http://selenium:4444",
        "wiki_name": "Ceredigion",
        "wiki_note": "House Number is the full address as it appears on the drop-down on the site when you search by postcode. This parser requires a Selenium webdriver.",
        "LAD24CD": "W06000008"
    },
    "CharnwoodBoroughCouncil": {
        "url": "https://my.charnwood.gov.uk/location?put=cbc10070067259&rememberme=0&redirect=%2F",
        "wiki_command_url_override": "https://my.charnwood.gov.uk/location?put=cbcXXXXXXXX&rememberme=0&redirect=%2F",
        "wiki_name": "Charnwood",
        "wiki_note": "Replace XXXXXXXX with your UPRN, keeping \"cbc\" before it.",
        "LAD24CD": "E07000130"
    },
    "ChelmsfordCityCouncil": {
        "house_number": "1 Celeborn Street, South Woodham Ferrers, Chelmsford, CM3 7AE",
        "postcode": "CM3 7AE",
        "url": "https://www.chelmsford.gov.uk/myhome/",
        "web_driver": "http://selenium:4444",
        "wiki_name": "Chelmsford",
        "wiki_note": "Follow the instructions [here](https://www.chelmsford.gov.uk/myhome/) until you get the page listing your address, then copy the entire address text and use that in the house number field.",
        "LAD24CD": "E07000070"
    },
    "CheltenhamBoroughCouncil": {
        "postcode": "GL51 3NA",
        "skip_get_url": true,
        "uprn": "100120372027",
        "url": "https://www.cheltenham.gov.uk",
        "wiki_name": "Cheltenham",
        "wiki_note": "Pass the UPRN. You will need to use [FindMyAddress](https://www.findmyaddress.co.uk/search).",
        "LAD24CD": "E07000078"
    },
    "CherwellDistrictCouncil": {
        "uprn": "100121292407",
        "url": "https://www.cherwell.gov.uk",
        "wiki_name": "Cherwell",
        "wiki_note": "Use [FindMyAddress](https://www.findmyaddress.co.uk/search) to find your UPRN.",
        "LAD24CD": "E07000177"
    },
    "CheshireEastCouncil": {
        "url": "https://online.cheshireeast.gov.uk/MyCollectionDay/SearchByAjax/GetBartecJobList?uprn=100012791226&onelineaddress=3%20COBBLERS%20YARD,%20SK9%207DZ&_=1689413260149",
        "wiki_command_url_override": "https://online.cheshireeast.gov.uk/MyCollectionDay/SearchByAjax/GetBartecJobList?uprn=XXXXXXXX&onelineaddress=XXXXXXXX&_=1689413260149",
        "wiki_name": "Cheshire East",
        "wiki_note": "Both the UPRN and a one-line address are passed in the URL, which needs to be wrapped in double quotes. The one-line address is made up of the house number, street name, and postcode. Use the form [here](https://online.cheshireeast.gov.uk/mycollectionday/) to find them, then take the first line and postcode and replace all spaces with `%20`.",
        "LAD24CD": "E06000049"
    },
    "CheshireWestAndChesterCouncil": {
        "skip_get_url": true,
        "uprn": "100012346655",
        "url": "https://my.cheshirewestandchester.gov.uk",
        "wiki_name": "Cheshire West and Chester",
        "wiki_note": "Pass the UPRN. You will need to use [FindMyAddress](https://www.findmyaddress.co.uk/search).",
        "LAD24CD": "E06000050"
    },
    "ChesterfieldBoroughCouncil": {
        "skip_get_url": true,
        "uprn": "74008234",
        "url": "https://www.chesterfield.gov.uk",
        "wiki_name": "Chesterfield",
        "wiki_note": "Pass the UPRN. You will need to use [FindMyAddress](https://www.findmyaddress.co.uk/search).",
        "LAD24CD": "E07000034"
    },
    "ChichesterDistrictCouncil": {
        "house_number": "7, Plaistow Road, Kirdford, Billingshurst, West Sussex",
        "postcode": "RH14 0JT",
        "skip_get_url": true,
        "url": "https://www.chichester.gov.uk/checkyourbinday",
        "web_driver": "http://selenium:4444",
        "wiki_name": "Chichester",
        "wiki_note": "Needs the full address and postcode as it appears on [this page](https://www.chichester.gov.uk/checkyourbinday).",
        "LAD24CD": "E07000225"
    },
    "ChorleyCouncil": {
        "postcode": "PR6 7PG",
        "skip_get_url": true,
        "uprn": "UPRN100010382247",
        "url": "https://myaccount.chorley.gov.uk/wastecollections.aspx",
        "web_driver": "http://selenium:4444",
        "wiki_name": "Chorley",
        "wiki_note": "Chorley needs to be passed both a Postcode & UPRN in the format of UPRNXXXXXX to work. Find this on [FindMyAddress](https://www.findmyaddress.co.uk/search).",
        "LAD24CD": "E07000118"
    },
    "ColchesterCityCouncil": {
        "house_number": "29",
        "paon": "29",
        "postcode": "CO2 8UN",
        "skip_get_url": false,
        "url": "https://www.colchester.gov.uk/your-recycling-calendar",
        "web_driver": "http://selenium:4444",
        "wiki_name": "Colchester",
        "wiki_note": "Pass the house name/number in the house number parameter, wrapped in double quotes.",
        "LAD24CD": "E07000071"
    },
    "ConwyCountyBorough": {
        "uprn": "100100429249",
        "url": "https://www.conwy.gov.uk",
        "wiki_name": "Conwy",
        "wiki_note": "Use [FindMyAddress](https://www.findmyaddress.co.uk/search) to find your UPRN.",
        "LAD24CD": "W06000003"
    },
    "CopelandBoroughCouncil": {
        "LAD24CD": "E07000028",
        "uprn": "100110734613",
        "url": "https://www.copeland.gov.uk",
        "wiki_name": "Copeland",
        "wiki_note": "*****This has now been replaced by Cumberland Council****"
    },
    "CornwallCouncil": {
        "skip_get_url": true,
        "uprn": "100040128734",
        "url": "https://www.cornwall.gov.uk/my-area/",
        "wiki_name": "Cornwall",
        "wiki_note": "Use [FindMyAddress](https://www.findmyaddress.co.uk/search) to find your UPRN.",
        "LAD24CD": "E06000052"
    },
    "CotswoldDistrictCouncil": {
        "house_number": "19",
        "postcode": "GL56 0GB",
        "skip_get_url": true,
        "url": "https://community.cotswold.gov.uk/s/waste-collection-enquiry",
        "web_driver": "http://selenium:4444",
        "wiki_name": "Cotswold",
        "wiki_note": "Pass the full address in the house number and postcode in",
        "LAD24CD": "E07000079"
    },
    "CoventryCityCouncil": {
        "url": "https://www.coventry.gov.uk/directory-record/62310/abberton-way-",
        "wiki_command_url_override": "https://www.coventry.gov.uk/directory_record/XXXXXX/XXXXXX",
        "wiki_name": "Coventry",
        "wiki_note": "Follow the instructions [here](https://www.coventry.gov.uk/bin-collection-calendar) until you get the page that shows the weekly collections for your address then copy the URL and replace the URL in the command.",
        "LAD24CD": "E08000026"
    },
    "CrawleyBoroughCouncil": {
        "house_number": "9701076",
        "skip_get_url": true,
        "uprn": "100061785321",
        "url": "https://my.crawley.gov.uk/",
        "wiki_name": "Crawley",
        "wiki_note": "Crawley needs to be passed both a UPRN and a USRN to work. Find these on [FindMyAddress](https://www.findmyaddress.co.uk/search) or [FindMyStreet](https://www.findmystreet.co.uk/map).",
        "LAD24CD": "E07000226"
    },
    "CroydonCouncil": {
        "house_number": "13",
        "postcode": "SE25 5DW",
        "skip_get_url": true,
        "url": "https://service.croydon.gov.uk/wasteservices/w/webpage/bin-day-enter-address",
        "wiki_name": "Croydon",
        "wiki_note": "Pass the house number and postcode in their respective parameters.",
        "LAD24CD": "E09000008"
    },
    "CumberlandAllerdaleCouncil": {
        "house_number": "2",
        "postcode": "CA13 0DE",
        "url": "https://www.allerdale.gov.uk",
        "wiki_name": "Cumberland",
        "wiki_note": "Pass the house number and postcode in their respective parameters.",
        "LAD24CD": "E06000063"
    },
    "CumberlandCouncil": {
        "uprn": "100110734613",
        "url": "https://waste.cumberland.gov.uk",
        "wiki_name": "Cumberland",
        "wiki_note": "Use [FindMyAddress](https://www.findmyaddress.co.uk/search) to find your UPRN.",
        "LAD24CD": "E06000063"
    },
    "DacorumBoroughCouncil": {
        "house_number": "13",
        "postcode": "HP3 9JY",
        "skip_get_url": true,
        "url": "https://webapps.dacorum.gov.uk/bincollections/",
        "web_driver": "http://selenium:4444",
        "wiki_name": "Dacorum",
        "wiki_note": "Pass the house number and postcode in their respective parameters. This parser requires a Selenium webdriver.",
        "LAD24CD": "E07000096"
    },
    "DartfordBoroughCouncil": {
        "uprn": "010094157511",
        "url": "https://windmz.dartford.gov.uk/ufs/WS_CHECK_COLLECTIONS.eb?UPRN=010094157511",
        "wiki_name": "Dartford",
        "wiki_note": "Use [FindMyAddress](https://www.findmyaddress.co.uk/search) to find your UPRN.",
        "LAD24CD": "E07000107"
    },
    "DenbighshireCouncil": {
        "uprn": "200004299351",
        "url": "https://www.denbighshire.gov.uk/",
        "wiki_name": "Denbighshire",
        "wiki_note": "You will need to use [FindMyAddress](https://www.findmyaddress.co.uk/search) to find the UPRN.",
        "LAD24CD": "W06000004"
    },
    "DerbyCityCouncil": {
        "uprn": "10010684240",
        "url": "https://www.derby.gov.uk",
        "wiki_name": "Derby",
        "wiki_note": "You will need to use [FindMyAddress](https://www.findmyaddress.co.uk/search) to find the UPRN.",
        "LAD24CD": "E06000015"
    },
    "DerbyshireDalesDistrictCouncil": {
        "postcode": "DE4 3AS",
        "skip_get_url": true,
        "uprn": "10070102161",
        "url": "https://www.derbyshiredales.gov.uk/",
        "wiki_name": "Derbyshire Dales",
        "wiki_note": "Pass the UPRN and postcode. To get the UPRN, you can use [FindMyAddress](https://www.findmyaddress.co.uk/search).",
        "LAD24CD": "E07000035"
    },
    "DoncasterCouncil": {
        "skip_get_url": true,
        "uprn": "100050768956",
        "url": "https://www.doncaster.gov.uk/Compass/Entity/Launch/D3/",
        "wiki_name": "Doncaster",
        "wiki_note": "Pass the UPRN. You will need to use [FindMyAddress](https://www.findmyaddress.co.uk/search).",
        "LAD24CD": "E08000017"
    },
    "DorsetCouncil": {
        "skip_get_url": true,
        "uprn": "100040711049",
        "url": "https://www.dorsetcouncil.gov.uk/",
        "wiki_name": "Dorset Council",
        "wiki_note": "Pass the UPRN. You will need to use [FindMyAddress](https://www.findmyaddress.co.uk/search).",
        "LAD24CD": "E06000059"
    },
    "DoverDistrictCouncil": {
        "url": "https://collections.dover.gov.uk/property/100060908340",
        "wiki_command_url_override": "https://collections.dover.gov.uk/property/XXXXXXXXXXX",
        "wiki_name": "Dover",
        "wiki_note": "Replace XXXXXXXXXXX with your UPRN. To get the UPRN, you can use [FindMyAddress](https://www.findmyaddress.co.uk/search).",
        "LAD24CD": "E07000108"
    },
    "DudleyCouncil": {
        "uprn": "90014244",
        "url": "https://my.dudley.gov.uk",
        "wiki_command_url_override": "https://my.dudley.gov.uk",
        "wiki_name": "Dudley",
        "wiki_note": "You will need to use [FindMyAddress](https://www.findmyaddress.co.uk/search) to find the UPRN.",
        "LAD24CD": "E08000027"
    },
    "DundeeCityCouncil": {
        "uprn": "9059043390",
        "url": "https://www.dundeecity.gov.uk/",
        "wiki_name": "Dundee City",
        "wiki_note": "You will need to use [FindMyAddress](https://www.findmyaddress.co.uk/search) to find the UPRN.",
        "LAD24CD": "S12000042"
    },
    "DurhamCouncil": {
        "LAD24CD": "E06000047",
        "skip_get_url": true,
        "uprn": "200003218818",
        "url": "https://www.durham.gov.uk/bincollections?uprn=",
        "wiki_name": "County Durham",
        "wiki_note": "Pass the UPRN. You will need to use [FindMyAddress](https://www.findmyaddress.co.uk/search)."
    },
    "EalingCouncil": {
        "skip_get_url": true,
        "uprn": "12073883",
        "url": "https://www.ealing.gov.uk/site/custom_scripts/WasteCollectionWS/home/FindCollection",
        "wiki_name": "Ealing",
        "wiki_note": "Pass the UPRN. You can find it using [FindMyAddress](https://www.findmyaddress.co.uk/search).",
        "LAD24CD": "E09000009"
    },
    "EastAyrshireCouncil": {
        "uprn": "127074727",
        "url": "https://www.east-ayrshire.gov.uk",
        "wiki_command_url_override": "https://www.east-ayrshire.gov.uk",
        "wiki_name": "East Ayrshire",
        "wiki_note": "You will need to use [FindMyAddress](https://www.findmyaddress.co.uk/search) to find the UPRN.",
        "LAD24CD": "S12000008"
    },
    "EastCambridgeshireCouncil": {
        "skip_get_url": true,
        "uprn": "10002597178",
        "url": "https://www.eastcambs.gov.uk/",
        "wiki_name": "East Cambridgeshire",
        "wiki_note": "Pass the UPRN. You can find it using [FindMyAddress](https://www.findmyaddress.co.uk/search).",
        "LAD24CD": "E07000009"
    },
    "EastDevonDC": {
        "url": "https://eastdevon.gov.uk/recycling-and-waste/recycling-waste-information/when-is-my-bin-collected/future-collections-calendar/?UPRN=010090909915",
        "wiki_command_url_override": "https://eastdevon.gov.uk/recycling-and-waste/recycling-waste-information/when-is-my-bin-collected/future-collections-calendar/?UPRN=XXXXXXXX",
        "wiki_name": "East Devon",
        "wiki_note": "Replace XXXXXXXX with your UPRN.",
        "LAD24CD": "E07000040"
    },
    "EastHertsCouncil": {
        "LAD24CD": "E07000097",
        "house_number": "1",
        "postcode": "CM20 2FZ",
        "skip_get_url": true,
        "url": "https://www.eastherts.gov.uk",
        "web_driver": "http://selenium:4444",
        "wiki_name": "East Herts Council",
        "wiki_note": "Pass the house number and postcode in their respective parameters."
    },
    "EastLindseyDistrictCouncil": {
        "house_number": "1",
        "postcode": "PE22 0YD",
        "skip_get_url": true,
        "url": "https://www.e-lindsey.gov.uk/",
        "web_driver": "http://selenium:4444",
        "wiki_name": "East Lindsey",
        "wiki_note": "Pass the house name/number and postcode in their respective parameters. This parser requires a Selenium webdriver.",
        "LAD24CD": "E07000137"
    },
    "EastLothianCouncil": {
        "house_number": "Flat 1",
        "postcode": "EH21 6QA",
        "skip_get_url": true,
        "url": "https://eastlothian.gov.uk",
        "wiki_name": "East Lothian",
        "wiki_note": "Pass the house number and postcode in their respective parameters",
        "LAD24CD": "S12000010"
    },
    "EastRenfrewshireCouncil": {
        "house_number": "23",
        "postcode": "G46 6RG",
        "skip_get_url": true,
        "url": "https://eastrenfrewshire.gov.uk/",
        "web_driver": "http://selenium:4444",
        "wiki_name": "East Renfrewshire",
        "wiki_note": "Pass the house name/number and postcode in their respective parameters. This parser requires a Selenium webdriver.",
        "LAD24CD": "S12000011"
    },
    "EastRidingCouncil": {
        "LAD24CD": "E06000011",
        "house_number": "14 THE LEASES BEVERLEY HU17 8LG",
        "postcode": "HU17 8LG",
        "skip_get_url": true,
        "url": "https://wasterecyclingapi.eastriding.gov.uk",
        "web_driver": "http://selenium:4444",
        "wiki_name": "East Riding of Yorkshire",
        "wiki_note": "Put the full address as it displays on the council website dropdown when you do the check manually."
    },
    "EastStaffordshireBoroughCouncil": {
        "url": "https://www.eaststaffsbc.gov.uk/bins-rubbish-recycling/collection-dates/68382",
        "wiki_command_url_override": "https://www.eaststaffsbc.gov.uk/bins-rubbish-recycling/collection-dates/XXXXX",
        "wiki_name": "East Staffordshire",
        "wiki_note": "Replace `XXXXX` with your property's ID when selecting from https://www.eaststaffsbc.gov.uk/bins-rubbish-recycling/collection-dates.",
        "LAD24CD": "E07000193"
    },
    "EastSuffolkCouncil": {
        "postcode": "IP11 9FJ",
        "skip_get_url": true,
        "uprn": "10093544720",
        "url": "https://my.eastsuffolk.gov.uk/service/Bin_collection_dates_finder",
        "web_driver": "http://selenium:4444",
        "wiki_name": "East Suffolk",
        "wiki_note": "To get the UPRN, you can use [FindMyAddress](https://www.findmyaddress.co.uk/search). This parser requires a Selenium webdriver.",
        "LAD24CD": "E07000244"
    },
    "EastleighBoroughCouncil": {
        "skip_get_url": true,
        "uprn": "100060303535",
        "url": "https://www.eastleigh.gov.uk/waste-bins-and-recycling/collection-dates/your-waste-bin-and-recycling-collections?uprn=",
        "wiki_name": "Eastleigh",
        "wiki_note": "Pass the UPRN. You can find it using [FindMyAddress](https://www.findmyaddress.co.uk/search).",
        "LAD24CD": "E07000086"
    },
    "EdinburghCityCouncil": {
        "LAD24CD": "S12000036",
        "house_number": "Tuesday",
        "postcode": "Week 1",
        "skip_get_url": true,
        "url": "https://www.edinburgh.gov.uk",
        "wiki_name": "City of Edinburgh",
        "wiki_note": "Use the House Number field to pass the DAY of the week for your collections. Monday/Tuesday/Wednesday/Thursday/Friday. Use the 'postcode' field to pass the WEEK for your collection. [Week 1/Week 2]"
    },
    "ElmbridgeBoroughCouncil": {
        "uprn": "10013119164",
        "url": "https://www.elmbridge.gov.uk",
        "wiki_command_url_override": "https://www.elmbridge.gov.uk",
        "wiki_name": "Elmbridge",
        "wiki_note": "You will need to use [FindMyAddress](https://www.findmyaddress.co.uk/search) to find the UPRN.",
        "LAD24CD": "E07000207"
    },
    "EnfieldCouncil": {
        "house_number": "111",
        "postcode": "N13 5AJ",
        "skip_get_url": true,
        "url": "https://www.enfield.gov.uk/services/rubbish-and-recycling/find-my-collection-day",
        "web_driver": "http://selenium:4444",
        "wiki_name": "Enfield",
        "wiki_note": "Pass the house number and postcode in their respective parameters. This parser requires a Selenium webdriver.",
        "LAD24CD": "E09000010"
    },
    "EnvironmentFirst": {
        "url": "https://environmentfirst.co.uk/house.php?uprn=100060055444",
        "wiki_command_url_override": "https://environmentfirst.co.uk/house.php?uprn=XXXXXXXXXX",
        "wiki_name": "Environment First",
        "wiki_note": "For properties with collections managed by Environment First, such as Lewes and Eastbourne. Replace the XXXXXXXXXX with the UPRN of your property\u2014you can use [FindMyAddress](https://www.findmyaddress.co.uk/search) to find this."
    },
    "EppingForestDistrictCouncil": {
        "postcode": "IG9 6EP",
        "url": "https://eppingforestdc.maps.arcgis.com/apps/instant/lookup/index.html?appid=bfca32b46e2a47cd9c0a84f2d8cdde17&find=IG9%206EP",
        "web_driver": "http://selenium:4444",
        "wiki_name": "Epping Forest",
        "wiki_note": "Replace the postcode in the URL with your own.",
        "LAD24CD": "E07000072"
    },
    "EpsomandEwellBoroughCouncil": {
        "uprn": "100061349083",
        "url": "https://www.epsom-ewell.gov.uk",
        "wiki_name": "Epsom and Ewell",
        "wiki_note": "Use [FindMyAddress](https://www.findmyaddress.co.uk/search) to find your UPRN.",
        "LAD24CD": "E07000208"
    },
    "ErewashBoroughCouncil": {
        "skip_get_url": true,
        "uprn": "10003582028",
        "url": "https://map.erewash.gov.uk/isharelive.web/myerewash.aspx",
        "wiki_name": "Erewash",
        "wiki_note": "Pass the UPRN. You can find it using [FindMyAddress](https://www.findmyaddress.co.uk/search).",
        "LAD24CD": "E07000036"
    },
    "ExeterCityCouncil": {
        "uprn": "100040212270",
        "url": "https://www.exeter.gov.uk",
        "wiki_name": "Exeter",
        "wiki_note": "Pass the UPRN. You can find it using [FindMyAddress](https://www.findmyaddress.co.uk/search).",
        "LAD24CD": "E07000041"
    },
    "FalkirkCouncil": {
        "uprn": "136065818",
        "url": "https://www.falkirk.gov.uk",
        "wiki_command_url_override": "https://www.falkirk.gov.uk",
        "wiki_name": "Falkirk",
        "wiki_note": "You will need to use [FindMyAddress](https://www.findmyaddress.co.uk/search) to find the UPRN.",
        "LAD24CD": "S12000014"
    },
    "FarehamBoroughCouncil": {
        "postcode": "PO14 4NR",
        "skip_get_url": true,
        "url": "https://www.fareham.gov.uk/internetlookups/search_data.aspx?type=JSON&list=DomesticBinCollections&Road=&Postcode=PO14%204NR",
        "wiki_name": "Fareham",
        "wiki_note": "Pass the postcode in the postcode parameter, wrapped in double quotes.",
        "LAD24CD": "E07000087"
    },
    "FenlandDistrictCouncil": {
        "skip_get_url": true,
        "uprn": "200002981143",
        "url": "https://www.fenland.gov.uk/article/13114/",
        "wiki_name": "Fenland",
        "wiki_note": "Pass the UPRN. You can find it using [FindMyAddress](https://www.findmyaddress.co.uk/search).",
        "LAD24CD": "E07000010"
    },
    "FifeCouncil": {
        "uprn": "320203521",
        "url": "https://www.fife.gov.uk",
        "wiki_command_url_override": "https://www.fife.gov.uk",
        "wiki_name": "Fife",
        "wiki_note": "You will need to use [FindMyAddress](https://www.findmyaddress.co.uk/search) to find the UPRN.",
        "LAD24CD": "S12000047"
    },
    "FlintshireCountyCouncil": {
        "uprn": "100100213710",
        "url": "https://digital.flintshire.gov.uk",
        "wiki_command_url_override": "https://digital.flintshire.gov.uk",
        "wiki_name": "Flintshire",
        "wiki_note": "You will need to use [FindMyAddress](https://www.findmyaddress.co.uk/search) to find the UPRN.",
        "LAD24CD": "W06000005"
    },
    "FolkstoneandHytheDistrictCouncil": {
        "LAD24CD": "E07000112",
        "skip_get_url": true,
        "uprn": "50032097",
        "url": "https://www.folkestone-hythe.gov.uk",
        "wiki_name": "Folkestone and Hythe",
        "wiki_note": "Use [FindMyAddress](https://www.findmyaddress.co.uk/search) to find your UPRN."
    },
    "ForestOfDeanDistrictCouncil": {
        "house_number": "ELMOGAL, PARKEND ROAD, BREAM, LYDNEY",
        "postcode": "GL15 6JT",
        "skip_get_url": true,
        "url": "https://community.fdean.gov.uk/s/waste-collection-enquiry",
        "web_driver": "http://selenium:4444",
        "wiki_name": "Forest of Dean",
        "wiki_note": "Pass the full address in the house number and postcode parameters. This parser requires a Selenium webdriver.",
        "LAD24CD": "E07000080"
    },
    "FyldeCouncil": {
        "uprn": "100010402452",
        "url": "https://www.fylde.gov.uk",
        "wiki_command_url_override": "https://www.fylde.gov.uk",
        "wiki_name": "Fylde",
        "wiki_note": "You will need to use [FindMyAddress](https://www.findmyaddress.co.uk/search) to find the UPRN.",
        "LAD24CD": "E07000119"
    },
    "GatesheadCouncil": {
        "house_number": "Bracken Cottage",
        "postcode": "NE16 5LQ",
        "skip_get_url": true,
        "url": "https://www.gateshead.gov.uk/",
        "web_driver": "http://selenium:4444",
        "wiki_name": "Gateshead",
        "wiki_note": "Pass the house name/number and postcode in their respective parameters. This parser requires a Selenium webdriver.",
        "LAD24CD": "E08000037"
    },
    "GedlingBoroughCouncil": {
        "house_number": "Friday G4, Friday J",
        "skip_get_url": true,
        "url": "https://www.gedling.gov.uk/",
        "wiki_name": "Gedling",
        "wiki_note": "Use [this site](https://www.gbcbincalendars.co.uk/) to find the collections for your address. Use the `-n` parameter to add them in a comma-separated list inside quotes, such as: 'Friday G4, Friday J'.",
        "LAD24CD": "E07000173"
    },
    "GlasgowCityCouncil": {
        "url": "https://onlineservices.glasgow.gov.uk/forms/RefuseAndRecyclingWebApplication/CollectionsCalendar.aspx?UPRN=906700034497",
        "wiki_command_url_override": "https://onlineservices.glasgow.gov.uk/forms/RefuseAndRecyclingWebApplication/CollectionsCalendar.aspx?UPRN=XXXXXXXX",
        "wiki_name": "Glasgow City",
        "wiki_note": "Replace XXXXXXXX with your UPRN.",
        "LAD24CD": "S12000049"
    },
    "GloucesterCityCouncil": {
        "house_number": "111",
        "postcode": "GL2 0RR",
        "skip_get_url": true,
        "uprn": "100120479507",
        "url": "https://gloucester-self.achieveservice.com/service/Bins___Check_your_bin_day",
        "web_driver": "http://selenium:4444",
        "wiki_name": "Gloucester",
        "wiki_note": "Pass the house number, postcode, and UPRN in their respective parameters. This parser requires a Selenium webdriver.",
        "LAD24CD": "E07000081"
    },
    "GooglePublicCalendarCouncil": {
        "url": "https://calendar.google.com/calendar/ical/0d775884b4db6a7bae5204f06dae113c1a36e505b25991ebc27c6bd42edf5b5e%40group.calendar.google.com/public/basic.ics",
        "wiki_name": "Google Calendar (Public)",
        "wiki_note": "The URL should be the public ics file URL for the public Google calendar. See https://support.google.com/calendar/answer/37083?sjid=7202815583021446882-EU. Councils that currently need this are Trafford.",
        "supported_councils": [
            "TraffordCouncil",
            "ClackmannanshireCouncil",
            "HavantBoroughCouncil",
            "NorthWarwickshireBoroughCouncil",
            "NewryMourneAndDownDistrictCouncil",
            "EastDunbartonshireCouncil",
            "PendleBoroughCouncil",
            "TorfaenCountyBoroughCouncil",
            "EastHampshireCountyCouncil",
            "RibbleValleyCouncil",
            "BrentwoodBoroughCouncil",
            "IsleOfWightCouncil",
            "WestmorlAndFurnessCouncil",
            "DerryAndStrabaneDistrictCouncil",
            "NorwichCityCouncil"
        ],
        "supported_councils_LAD24CD": [
            "E06000046",
            "E07000068",
            "E07000085",
            "E07000090",
            "E07000124",
            "E07000218",
            "E08000009",
            "N09000005",
            "N09000010",
            "S12000005",
            "S12000045",
            "W06000020",
            "E07000122"
        ]
    },
    "GraveshamBoroughCouncil": {
        "skip_get_url": true,
        "uprn": "100060927046",
        "url": "https://www.gravesham.gov.uk",
        "wiki_name": "Gravesham",
        "wiki_note": "Pass the UPRN. You will need to use [FindMyAddress](https://www.findmyaddress.co.uk/search).",
        "LAD24CD": "E07000109"
    },
    "GreatYarmouthBoroughCouncil": {
        "postcode": "NR31 7EB",
        "skip_get_url": true,
        "uprn": "100090834792",
        "url": "https://myaccount.great-yarmouth.gov.uk/article/6456/Find-my-waste-collection-days",
        "web_driver": "http://selenium:4444",
        "wiki_name": "Great Yarmouth",
        "wiki_note": "Pass the postcode, and UPRN in their respective parameters. This parser requires a Selenium webdriver.",
        "LAD24CD": "E07000145"
    },
    "GuildfordCouncil": {
        "house_number": "THE LODGE, PUTTENHAM HILL HOUSE, PUTTENHAM HILL, PUTTENHAM, GUILDFORD, GU3 1AH",
        "postcode": "GU3 1AH",
        "skip_get_url": true,
        "uprn": "100061372691",
        "url": "https://my.guildford.gov.uk/customers/s/view-bin-collections",
        "web_driver": "http://selenium:4444",
        "wiki_name": "Guildford",
        "wiki_note": "If the bin day is 'today' then the collectionDate will only show today's date if before 7 AM; else the date will be in 'previousCollectionDate'. To get the UPRN, you will need to use [FindMyAddress](https://www.findmyaddress.co.uk/search).",
        "LAD24CD": "E07000209"
    },
    "GwyneddCouncil": {
        "uprn": "10070350463",
        "url": "https://diogel.gwynedd.llyw.cymru",
        "wiki_name": "Gwynedd",
        "wiki_note": "You will need to use [FindMyAddress](https://www.findmyaddress.co.uk/search) to find the UPRN.",
        "LAD24CD": "W06000002"
    },
    "HackneyCouncil": {
        "house_number": "101",
        "postcode": "N16 9AS",
        "url": "https://www.hackney.gov.uk",
        "wiki_name": "Hackney",
        "wiki_note": "Pass the postcode and house number in their respective arguments, both wrapped in quotes.",
        "LAD24CD": "E09000012"
    },
    "HaltonBoroughCouncil": {
        "house_number": "12",
        "postcode": "WA7 4HA",
        "skip_get_url": true,
        "url": "https://webapp.halton.gov.uk/PublicWebForms/WasteServiceSearchv1.aspx#collections",
        "web_driver": "http://selenium:4444",
        "wiki_name": "Halton",
        "wiki_note": "Pass the house number and postcode. This parser requires a Selenium webdriver.",
        "LAD24CD": "E06000006"
    },
    "HarboroughDistrictCouncil": {
        "uprn": "100030489072",
        "url": "https://www.harborough.gov.uk",
        "wiki_command_url_override": "https://www.harborough.gov.uk",
        "wiki_name": "Harborough",
        "wiki_note": "You will need to use [FindMyAddress](https://www.findmyaddress.co.uk/search) to find the UPRN.",
        "LAD24CD": "E07000131"
    },
    "HaringeyCouncil": {
        "skip_get_url": true,
        "uprn": "100021203052",
        "url": "https://wastecollections.haringey.gov.uk/property",
        "wiki_name": "Haringey",
        "wiki_note": "Pass the UPRN, which can be found at `https://wastecollections.haringey.gov.uk/property/{uprn}`.",
        "LAD24CD": "E09000014"
    },
    "HarrogateBoroughCouncil": {
        "LAD24CD": "E07000165",
        "skip_get_url": true,
        "uprn": "100050414307",
        "url": "https://secure.harrogate.gov.uk/inmyarea",
        "wiki_name": "Harrogate",
        "wiki_note": "Pass the UPRN, which can be found at [this site](https://secure.harrogate.gov.uk/inmyarea). URL doesn't need to be passed."
    },
    "HartDistrictCouncil": {
        "skip_get_url": true,
        "uprn": "100062349291",
        "url": "https://www.hart.gov.uk/",
        "wiki_name": "Hart",
        "wiki_note": "You will need to use [FindMyAddress](https://www.findmyaddress.co.uk/search) to find the UPRN.",
        "LAD24CD": "E07000089"
    },
    "HartlepoolBoroughCouncil": {
        "uprn": "100110019551",
        "url": "https://www.hartlepool.gov.uk",
        "wiki_name": "Hartlepool",
        "wiki_note": "You will need to use [FindMyAddress](https://www.findmyaddress.co.uk/search) to find your UPRN.",
        "LAD24CD": "E06000001"
    },
    "HastingsBoroughCouncil": {
        "uprn": "100060038877",
        "url": "https://www.hastings.gov.uk",
        "wiki_command_url_override": "https://www.hastings.gov.uk",
        "wiki_name": "Hastings",
        "wiki_note": "You will need to use [FindMyAddress](https://www.findmyaddress.co.uk/search) to find the UPRN.",
        "LAD24CD": "E07000062"
    },
    "HerefordshireCouncil": {
        "url": "https://www.herefordshire.gov.uk/rubbish-recycling/check-bin-collection-day?blpu_uprn=10096232662",
        "wiki_command_url_override": "https://www.herefordshire.gov.uk/rubbish-recycling/check-bin-collection-day?blpu_uprn=XXXXXXXXXXXX",
        "wiki_name": "Herefordshire",
        "wiki_note": "Replace 'XXXXXXXXXX' with your property's UPRN. You can find it using [FindMyAddress](https://www.findmyaddress.co.uk/search).",
        "LAD24CD": "E06000019"
    },
    "HertsmereBoroughCouncil": {
        "house_number": "1",
        "postcode": "WD7 9HZ",
        "skip_get_url": true,
        "url": "https://www.hertsmere.gov.uk",
        "web_driver": "http://selenium:4444",
        "wiki_name": "Hertsmere",
        "wiki_note": "Provide your house number in the `house_number` parameter and postcode in the `postcode` parameter.",
        "LAD24CD": "E07000098"
    },
    "HighPeakCouncil": {
        "house_number": "9 Ellison Street, Glossop",
        "postcode": "SK13 8BX",
        "skip_get_url": true,
        "url": "https://www.highpeak.gov.uk/findyourbinday",
        "web_driver": "http://selenium:4444",
        "wiki_name": "High Peak",
        "wiki_note": "Pass the name of the street with the house number parameter, wrapped in double quotes. This parser requires a Selenium webdriver.",
        "LAD24CD": "E07000037"
    },
    "HighlandCouncil": {
        "uprn": "130072429",
        "url": "https://www.highland.gov.uk",
        "wiki_command_url_override": "https://www.highland.gov.uk",
        "wiki_name": "Highland",
        "wiki_note": "You will need to use [FindMyAddress](https://www.findmyaddress.co.uk/search) to find the UPRN.",
        "LAD24CD": "S12000017"
    },
    "Hillingdon": {
        "house_number": "1, Milverton Drive, Ickenham, UB10 8PP, Ickenham, Hillingdon",
        "postcode": "UB10 8PP",
        "skip_get_url": true,
        "url": "https://www.hillingdon.gov.uk/collection-day",
        "web_driver": "http://selenium:4444",
        "wiki_name": "Hillingdon",
        "wiki_note": "Pass the postcode and the full address as it appears in the address pulldown menu.",
        "LAD24CD": "E09000017"
    },
    "HinckleyandBosworthBoroughCouncil": {
        "uprn": "100030533512",
        "url": "https://www.hinckley-bosworth.gov.uk",
        "wiki_name": "Hinckley and Bosworth",
        "wiki_note": "You will need to use [FindMyAddress](https://www.findmyaddress.co.uk/search) to find the UPRN.",
        "LAD24CD": "E07000132"
    },
    "HorshamDistrictCouncil": {
        "postcode": "RH12 1AA",
        "LAD24CD": "E07000227",
        "skip_get_url": true,
        "uprn": "010013792717",
        "url": "https://www.horsham.gov.uk/waste-recycling-and-bins/household-bin-collections/check-your-bin-collection-day",
        "web_driver": "http://selenium:4444",
        "wiki_name": "Horsham",
        "wiki_note": "Pass the UPRN. You can find it using [FindMyAddress](https://www.findmyaddress.co.uk/search). This parser requires a Selenium webdriver."
    },
    "HullCityCouncil": {
        "LAD24CD": "E06000010",
        "skip_get_url": true,
        "uprn": "21033995",
        "url": "https://www.hull.gov.uk/bins-and-recycling/bin-collections/bin-collection-day-checker",
        "wiki_name": "Kingston upon Hull",
        "wiki_note": "Pass the UPRN. You can find it using [FindMyAddress](https://www.findmyaddress.co.uk/search)."
    },
    "HuntingdonDistrictCouncil": {
        "LAD24CD": "E07000011",
        "url": "http://www.huntingdonshire.gov.uk/refuse-calendar/10012048679",
        "wiki_command_url_override": "https://www.huntingdonshire.gov.uk/refuse-calendar/XXXXXXXX",
        "wiki_name": "Huntingdonshire",
        "wiki_note": "Replace XXXXXXXX with your UPRN."
    },
    "HyndburnBoroughCouncil": {
        "postcode": "BB1 4DJ",
        "LAD24CD": "E07000120",
        "uprn": "100010448773",
        "url": "https://iapp.itouchvision.com/iappcollectionday/collection-day/?uuid=FEBA68993831481FD81B2E605364D00A8DC017A4",
        "web_driver": "http://selenium:4444",
        "wiki_name": "Hyndburn",
        "wiki_note": "Pass the UPRN. You can find it using [FindMyAddress](https://www.findmyaddress.co.uk/search). This parser requires a Selenium webdriver."
    },
    "IpswichBoroughCouncil": {
        "house_number": "Siloam Place",
        "url": "https://app.ipswich.gov.uk/bin-collection/",
        "wiki_name": "Ipswich",
        "wiki_note": "Provide only the street name (no house number) as the PAON",
        "LAD24CD": "E07000202"
    },
    "IslingtonCouncil": {
        "uprn": "5300094897",
        "url": "https://www.islington.gov.uk/your-area?Postcode=unused&Uprn=5300094897",
        "wiki_command_url_override": "https://www.islington.gov.uk/your-area?Postcode=unused&Uprn=XXXXXXXX",
        "wiki_name": "Islington",
        "wiki_note": "Replace XXXXXXXX with your UPRN.",
        "LAD24CD": "E09000019"
    },
    "KingsLynnandWestNorfolkBC": {
        "uprn": "10023636886",
        "url": "https://www.west-norfolk.gov.uk/",
        "wiki_name": "Kings Lynn and West Norfolk",
        "wiki_note": "Provide your UPRN. Find your UPRN using [FindMyAddress](https://www.findmyaddress.co.uk/search).",
        "LAD24CD": "E07000146"
    },
    "KingstonUponThamesCouncil": {
        "url": "https://waste-services.kingston.gov.uk/waste/2701097",
        "web_driver": "http://selenium:4444",
        "wiki_command_url_override": "https://waste-services.kingston.gov.uk/waste/XXXXXXX",
        "wiki_name": "Kingston upon Thames",
        "wiki_note": "Follow the instructions [here](https://waste-services.kingston.gov.uk/waste) until the \"Your bin days\" page, then copy the URL and replace the URL in the command.",
        "LAD24CD": "E09000021"
    },
    "KirkleesCouncil": {
        "skip_get_url": true,
        "uprn": "83002937",
        "url": "https://www.kirklees.gov.uk/beta/your-property-bins-recycling/your-bins",
        "wiki_name": "Kirklees",
        "wiki_note": "Provide your UPRN. Find your UPRN using [FindMyAddress](https://www.findmyaddress.co.uk/search).",
        "LAD24CD": "E08000034"
    },
    "KnowsleyMBCouncil": {
        "house_number": "2 ALTMOOR ROAD HUYTON L36 3UY",
        "postcode": "L36 3UY",
        "skip_get_url": true,
        "url": "https://knowsleytransaction.mendixcloud.com/link/youarebeingredirected?target=bincollectioninformation",
        "web_driver": "http://selenium:4444",
        "wiki_name": "Knowsley",
        "wiki_note": "Pass the postcode in the postcode parameter, wrapped in double quotes and with a space.",
        "LAD24CD": "E08000011"
    },
    "LancasterCityCouncil": {
        "house_number": "1",
        "postcode": "LA1 1RS",
        "skip_get_url": true,
        "url": "https://lcc-wrp.whitespacews.com",
        "wiki_name": "Lancaster",
        "wiki_note": "Pass the house number and postcode in their respective parameters.",
        "LAD24CD": "E07000121"
    },
    "LeedsCityCouncil": {
        "house_number": "1",
        "postcode": "LS6 2SE",
        "skip_get_url": true,
        "uprn": "72506983",
        "url": "https://www.leeds.gov.uk/residents/bins-and-recycling/check-your-bin-day",
        "web_driver": "http://selenium:4444",
        "wiki_name": "Leeds",
        "wiki_note": "Pass the house number, postcode, and UPRN. This parser requires a Selenium webdriver.",
        "LAD24CD": "E08000035"
    },
    "LeicesterCityCouncil": {
        "uprn": "2465027976",
        "url": "https://biffaleicester.co.uk",
        "wiki_name": "Leicester",
        "wiki_note": "You will need to use [FindMyAddress](https://www.findmyaddress.co.uk/search) to find the UPRN.",
        "LAD24CD": "E06000016"
    },
    "LichfieldDistrictCouncil": {
        "uprn": "100031694085",
        "url": "https://www.lichfielddc.gov.uk",
        "wiki_command_url_override": "https://www.lichfielddc.gov.uk",
        "wiki_name": "Lichfield",
        "wiki_note": "You will need to use [FindMyAddress](https://www.findmyaddress.co.uk/search) to find the UPRN.",
        "LAD24CD": "E07000194"
    },
    "LincolnCouncil": {
        "postcode": "LN5 7SH",
        "uprn": "000235024846",
        "url": "https://lincoln.gov.uk",
        "wiki_command_url_override": "https://lincoln.gov.uk",
        "wiki_name": "City of Lincoln",
        "wiki_note": "You will need to use [FindMyAddress](https://www.findmyaddress.co.uk/search) to find the UPRN.",
        "LAD24CD": "E07000138"
    },
    "LisburnCastlereaghCityCouncil": {
        "house_number": "97",
        "postcode": "BT28 1JN",
        "skip_get_url": true,
        "url": "https://lisburn.isl-fusion.com",
        "wiki_name": "Lisburn and Castlereagh",
        "wiki_note": "Pass the house number and postcode in their respective parameters.",
        "LAD24CD": "N09000007"
    },
    "LiverpoolCityCouncil": {
        "url": "https://liverpool.gov.uk/Bins/BinDatesTable?UPRN=38164600",
        "wiki_command_url_override": "https://liverpool.gov.uk/Bins/BinDatesTable?UPRN=XXXXXXXX",
        "wiki_name": "Liverpool",
        "wiki_note": "Replace XXXXXXXX with your property's UPRN.",
        "LAD24CD": "E08000012"
    },
    "LondonBoroughEaling": {
        "skip_get_url": true,
        "uprn": "12081498",
        "url": "https://www.ealing.gov.uk/site/custom_scripts/WasteCollectionWS/home/FindCollection",
        "wiki_name": "Ealing",
        "wiki_note": "Pass the UPRN. You can find it using [FindMyAddress](https://www.findmyaddress.co.uk/search).",
        "LAD24CD": "E09000009"
    },
    "LondonBoroughHarrow": {
        "uprn": "100021298754",
        "url": "https://www.harrow.gov.uk",
        "wiki_command_url_override": "https://www.harrow.gov.uk",
        "wiki_name": "Harrow",
        "wiki_note": "You will need to use [FindMyAddress](https://www.findmyaddress.co.uk/search) to find the UPRN.",
        "LAD24CD": "E09000015"
    },
    "LondonBoroughHavering": {
        "uprn": "100021380730",
        "url": "https://www.havering.gov.uk",
        "wiki_name": "Havering",
        "wiki_note": "Pass the UPRN. You can find it using [FindMyAddress](https://www.findmyaddress.co.uk/search).",
        "LAD24CD": "E09000016"
    },
    "LondonBoroughHounslow": {
        "skip_get_url": true,
        "uprn": "100021577765",
        "url": "https://www.hounslow.gov.uk/homepage/86/recycling_and_waste_collection_day_finder",
        "wiki_name": "Hounslow",
        "wiki_note": "Pass the UPRN. You can find it using [FindMyAddress](https://www.findmyaddress.co.uk/search).",
        "LAD24CD": "E09000018"
    },
    "LondonBoroughLambeth": {
        "skip_get_url": true,
        "uprn": "100021881738",
        "url": "https://wasteservice.lambeth.gov.uk/WhitespaceComms/GetServicesByUprn",
        "wiki_name": "Lambeth",
        "wiki_note": "Pass the UPRN. You can find it using [FindMyAddress](https://www.findmyaddress.co.uk/search).",
        "LAD24CD": "E09000022"
    },
    "LondonBoroughLewisham": {
        "postcode": "SE12 9QF",
        "skip_get_url": true,
        "uprn": "100021954849",
        "url": "https://www.lewisham.gov.uk",
        "web_driver": "http://selenium:4444",
        "wiki_name": "Lewisham",
        "wiki_note": "Pass the UPRN and postcode. To get the UPRN, you can use [FindMyAddress](https://www.findmyaddress.co.uk/search).",
        "LAD24CD": "E09000023"
    },
    "LondonBoroughOfRichmondUponThames": {
        "house_number": "March Road",
        "skip_get_url": true,
        "url": "https://www.richmond.gov.uk/services/waste_and_recycling/collection_days/",
        "web_driver": "http://selenium:4444",
        "wiki_name": "Richmond upon Thames",
        "wiki_note": "Pass the name of the street ONLY in the house number parameter, unfortunately post code's are not allowed. ",
        "LAD24CD": "E09000027"
    },
    "LondonBoroughRedbridge": {
        "postcode": "IG2 6LQ",
        "uprn": "10023770353",
        "url": "https://my.redbridge.gov.uk/RecycleRefuse",
        "web_driver": "http://selenium:4444",
        "wiki_name": "Redbridge",
        "wiki_note": "Follow the instructions [here](https://my.redbridge.gov.uk/RecycleRefuse) until you get the page listing your address, then copy the entire address text and use that in the house number field.",
        "LAD24CD": "E09000026"
    },
    "LondonBoroughSutton": {
        "uprn": "4473006",
        "url": "https://waste-services.sutton.gov.uk/waste",
        "wiki_command_url_override": "https://waste-services.sutton.gov.uk/waste",
        "wiki_name": "Sutton",
        "wiki_note": "You will need to find your unique property reference by going to (https://waste-services.sutton.gov.uk/waste), entering your details and then using the 7 digit reference in the URL as your UPRN",
        "LAD24CD": "E09000029"
    },
    "LutonBoroughCouncil": {
        "uprn": "100080155778",
        "url": "https://myforms.luton.gov.uk",
        "wiki_command_url_override": "https://myforms.luton.gov.uk",
        "wiki_name": "Luton",
        "wiki_note": "You will need to use [FindMyAddress](https://www.findmyaddress.co.uk/search) to find the UPRN.",
        "LAD24CD": "E06000032"
    },
    "MaldonDistrictCouncil": {
        "skip_get_url": true,
        "uprn": "100090557253",
        "url": "https://maldon.suez.co.uk/maldon/ServiceSummary",
        "wiki_name": "Maldon",
        "wiki_note": "Pass the UPRN. You can find it using [FindMyAddress](https://www.findmyaddress.co.uk/search).",
        "LAD24CD": "E07000074"
    },
    "MalvernHillsDC": {
        "skip_get_url": true,
        "uprn": "100121348457",
        "url": "https://swict.malvernhills.gov.uk/mhdcroundlookup/HandleSearchScreen",
        "wiki_name": "Malvern Hills",
        "wiki_note": "Pass the UPRN. You can find it using [FindMyAddress](https://www.findmyaddress.co.uk/search).",
        "LAD24CD": "E07000235"
    },
    "ManchesterCityCouncil": {
        "skip_get_url": true,
        "uprn": "77127089",
        "url": "https://www.manchester.gov.uk/bincollections",
        "wiki_name": "Manchester",
        "wiki_note": "Pass the UPRN. You can find it using [FindMyAddress](https://www.findmyaddress.co.uk/search).",
        "LAD24CD": "E08000003"
    },
    "MansfieldDistrictCouncil": {
        "skip_get_url": true,
        "uprn": "100031396580",
        "url": "https://www.mansfield.gov.uk/xfp/form/1327",
        "wiki_name": "Mansfield",
        "wiki_note": "Pass the UPRN. You can find it using [FindMyAddress](https://www.findmyaddress.co.uk/search).",
        "LAD24CD": "E07000174"
    },
    "MedwayCouncil": {
        "skip_get_url": true,
        "uprn": "200000907059",
        "url": "https://www.medway.gov.uk/homepage/45/check_your_waste_collection_day",
        "wiki_name": "Medway",
        "wiki_note": "Pass the UPRN. You can find it using [FindMyAddress](https://www.findmyaddress.co.uk/search).",
        "LAD24CD": "E06000035"
    },
    "MertonCouncil": {
        "url": "https://myneighbourhood.merton.gov.uk/wasteservices/WasteServices.aspx?ID=25936129",
        "wiki_command_url_override": "https://myneighbourhood.merton.gov.uk/Wasteservices/WasteServices.aspx?ID=XXXXXXXX",
        "wiki_name": "Merton",
        "wiki_note": "Follow the instructions [here](https://myneighbourhood.merton.gov.uk/Wasteservices/WasteServicesSearch.aspx) until you get the \"Your recycling and rubbish collection days\" page, then copy the URL and replace the URL in the command.",
        "LAD24CD": "E09000024"
    },
    "MidAndEastAntrimBoroughCouncil": {
        "postcode": "100 Galgorm Road",
        "skip_get_url": true,
        "url": "https://www.midandeastantrim.gov.uk/resident/waste-recycling/collection-dates/",
        "web_driver": "http://selenium:4444",
        "wiki_name": "Mid and East Antrim",
        "wiki_note": "Pass the house name/number plus the name of the street with the postcode parameter, wrapped in double quotes. Check the address on the website first. This version will only pick the first SHOW button returned by the search or if it is fully unique.",
        "LAD24CD": "N09000008"
    },
    "MidDevonCouncil": {
        "uprn": "200003997770",
        "url": "https://www.middevon.gov.uk",
        "wiki_command_url_override": "https://www.middevon.gov.uk",
        "wiki_name": "Mid Devon",
        "wiki_note": "You will need to use [FindMyAddress](https://www.findmyaddress.co.uk/search) to find the UPRN.",
        "LAD24CD": "E07000042"
    },
    "MidSuffolkDistrictCouncil": {
        "house_number": "Monday",
        "postcode": "Week 2",
        "skip_get_url": true,
        "uprn": "Monday",
        "url": "https://www.midsuffolk.gov.uk",
        "wiki_name": "Mid Suffolk",
        "wiki_note": "Use the House Number field to pass the DAY of the week for your NORMAL collections. [Monday/Tuesday/Wednesday/Thursday/Friday]. [OPTIONAL] Use the 'postcode' field to pass the WEEK for your garden collection. [Week 1/Week 2]. [OPTIONAL] Use the 'uprn' field to pass the DAY for your garden collection. [Monday/Tuesday/Wednesday/Thursday/Friday]",
        "LAD24CD": "E07000203"
    },
    "MidSussexDistrictCouncil": {
        "house_number": "OAKLANDS, OAKLANDS ROAD RH16 1SS",
        "postcode": "RH16 1SS",
        "skip_get_url": true,
        "url": "https://www.midsussex.gov.uk/waste-recycling/bin-collection/",
        "web_driver": "http://selenium:4444",
        "wiki_name": "Mid Sussex",
        "wiki_note": "Pass the name of the street with the house number parameter, wrapped in double quotes. This parser requires a Selenium webdriver.",
        "LAD24CD": "E07000228"
    },
    "MiddlesbroughCouncil": {
        "house_number": "12 Constantine Court Park Road North, Middlesbrough",
        "skip_get_url": true,
        "url": "https://www.midsussex.gov.uk/waste-recycling/bin-collection/",
        "web_driver": "http://selenium:4444",
        "wiki_name": "Middlesbrough",
        "wiki_note": "Pass the entire address without postcode as it appears when you type it on the website. This parser requires a Selenium webdriver.",
        "LAD24CD": "E06000002"
    },
    "MidlothianCouncil": {
        "house_number": "52",
        "postcode": "EH19 2EB",
        "skip_get_url": true,
        "url": "https://www.midlothian.gov.uk/info/1054/bins_and_recycling/343/bin_collection_days",
        "wiki_name": "Midlothian",
        "wiki_note": "Pass the house name/number wrapped in double quotes along with the postcode parameter.",
        "LAD24CD": "S12000019"
    },
    "MidUlsterDistrictCouncil": {
        "house_number": "20 HILLHEAD, STEWARTSTOWN, BT71 5HY",
        "postcode": "BT71 5HY",
        "skip_get_url": true,
        "url": "https://www.midulstercouncil.org",
        "web_driver": "http://selenium:4444",
        "wiki_name": "Mid Ulster",
        "wiki_note": "Pass the full address of the house postcode as displayed on the site. This parser requires a Selenium webdriver.",
        "LAD24CD": "N09000009"
    },
    "MiltonKeynesCityCouncil": {
        "uprn": "25109551",
        "url": "https://mycouncil.milton-keynes.gov.uk/en/service/Waste_Collection_Round_Checker",
        "wiki_name": "Milton Keynes",
        "wiki_note": "You will need to use [FindMyAddress](https://www.findmyaddress.co.uk/search) to find the UPRN.",
        "LAD24CD": "E06000042"
    },
    "MoleValleyDistrictCouncil": {
        "postcode": "RH4 1SJ",
        "skip_get_url": true,
        "uprn": "200000171235",
        "url": "https://myproperty.molevalley.gov.uk/molevalley/",
        "wiki_name": "Mole Valley",
        "wiki_note": "UPRN can only be parsed with a valid postcode.",
        "LAD24CD": "E07000210"
    },
    "MonmouthshireCountyCouncil": {
        "uprn": "100100266220",
        "url": "https://maps.monmouthshire.gov.uk",
        "wiki_name": "Monmouthshire",
        "wiki_note": "You will need to use [FindMyAddress](https://www.findmyaddress.co.uk/search) to find the UPRN.",
        "LAD24CD": "W06000021"
    },
    "MorayCouncil": {
        "uprn": "28841",
        "url": "https://bindayfinder.moray.gov.uk/",
        "wiki_name": "Moray",
        "wiki_note": "Find your property ID by going to (https://bindayfinder.moray.gov.uk), search for your property and extracting the ID from the URL. i.e. (https://bindayfinder.moray.gov.uk/disp_bins.php?id=00028841)",
        "LAD24CD": "S12000020"
    },
    "NeathPortTalbotCouncil": {
        "house_number": "2",
        "postcode": "SA13 3BA",
        "skip_get_url": true,
        "url": "https://www.npt.gov.uk",
        "web_driver": "http://selenium:4444",
        "wiki_name": "Neath Port Talbot",
        "wiki_note": "Pass the house number and postcode in their respective parameters. This parser requires a Selenium webdriver.",
        "LAD24CD": "W06000012"
    },
    "NewForestCouncil": {
        "postcode": "SO41 0GJ",
        "skip_get_url": true,
        "uprn": "100060482345",
        "url": "https://forms.newforest.gov.uk/id/FIND_MY_COLLECTION",
        "web_driver": "http://selenium:4444",
        "wiki_name": "New Forest",
        "wiki_note": "Pass the postcode and UPRN. This parser requires a Selenium webdriver.",
        "LAD24CD": "E07000091"
    },
    "NewarkAndSherwoodDC": {
        "url": "http://app.newark-sherwooddc.gov.uk/bincollection/calendar?pid=200004258529",
        "wiki_command_url_override": "http://app.newark-sherwooddc.gov.uk/bincollection/calendar?pid=XXXXXXXX",
        "wiki_name": "Newark and Sherwood",
        "wiki_note": "Replace XXXXXXXX with your UPRN.",
        "LAD24CD": "E07000175"
    },
    "NewcastleCityCouncil": {
        "LAD24CD": "E08000021",
        "url": "https://community.newcastle.gov.uk/my-neighbourhood/ajax/getBinsNew.php?uprn=004510730634",
        "wiki_command_url_override": "https://community.newcastle.gov.uk/my-neighbourhood/ajax/getBinsNew.php?uprn=XXXXXXXX",
        "wiki_name": "Newcastle upon Tyne",
        "wiki_note": "Replace XXXXXXXX with your UPRN. UPRNs need to be 12 digits long so please pad the left hand side with 0s if your UPRN is not long enough"
    },
    "NewcastleUnderLymeCouncil": {
        "uprn": "100031725433",
        "url": "https://www.newcastle-staffs.gov.uk",
        "wiki_name": "Newcastle-under-Lyme",
        "wiki_note": "You will need to use [FindMyAddress](https://www.findmyaddress.co.uk/search) to find your UPRN.",
        "LAD24CD": "E07000195"
    },
    "NewhamCouncil": {
        "url": "https://bincollection.newham.gov.uk/Details/Index/000046002133",
        "wiki_command_url_override": "https://bincollection.newham.gov.uk/Details/Index/XXXXXXXXXXX",
        "wiki_name": "Newham",
        "wiki_note": "Follow the instructions [here](https://bincollection.newham.gov.uk/) until you get the \"Rubbish and Recycling Collections\" page, then copy the URL and replace the URL in the command.",
        "LAD24CD": "E09000025"
    },
    "NewportCityCouncil": {
        "postcode": "NP20 4HE",
        "skip_get_url": true,
        "uprn": "100100688837",
        "url": "https://www.newport.gov.uk/",
        "wiki_name": "Newport",
        "wiki_note": "Pass the postcode and UPRN. You can find the UPRN using [FindMyAddress](https://www.findmyaddress.co.uk/search).",
        "LAD24CD": "W06000022"
    },
    "NorthAyrshireCouncil": {
        "uprn": "126045552",
        "url": "https://www.north-ayrshire.gov.uk/",
        "wiki_command_url_override": "https://www.north-ayrshire.gov.uk/",
        "wiki_name": "North Ayrshire",
        "wiki_note": "You will need to use [FindMyAddress](https://www.findmyaddress.co.uk/search) to find the UPRN.",
        "LAD24CD": "S12000021"
    },
    "NorthDevonCountyCouncil": {
        "house_number": "1",
        "postcode": "EX31 2LE",
        "skip_get_url": true,
        "uprn": "100040249471",
        "url": "https://my.northdevon.gov.uk/service/WasteRecyclingCollectionCalendar",
        "web_driver": "http://selenium:4444",
        "wiki_name": "North Devon",
        "wiki_note": "Pass the house number and postcode in their respective parameters. This parser requires a Selenium webdriver.",
        "LAD24CD": "E07000043"
    },
    "NorthEastDerbyshireDistrictCouncil": {
        "postcode": "S42 5RB",
        "skip_get_url": true,
        "uprn": "010034492221",
        "url": "https://myselfservice.ne-derbyshire.gov.uk/service/Check_your_Bin_Day",
        "web_driver": "http://selenium:4444",
        "wiki_name": "North East Derbyshire",
        "wiki_note": "Pass the postcode and UPRN. This parser requires a Selenium webdriver.",
        "LAD24CD": "E07000038"
    },
    "NorthEastLincs": {
        "uprn": "11062649",
        "url": "https://www.nelincs.gov.uk/refuse-collection-schedule/?view=timeline&uprn=11062649",
        "wiki_command_url_override": "https://www.nelincs.gov.uk/refuse-collection-schedule/?view=timeline&uprn=XXXXXXXX",
        "wiki_name": "North East Lincolnshire",
        "wiki_note": "Replace XXXXXXXX with your UPRN.",
        "LAD24CD": "E06000012"
    },
    "NorthHertfordshireDistrictCouncil": {
        "house_number": "2",
        "postcode": "SG6 4BJ",
        "url": "https://www.north-herts.gov.uk",
        "wiki_name": "North Hertfordshire",
        "wiki_note": "Pass the house number and postcode in their respective parameters.",
        "LAD24CD": "E07000099"
    },
    "NorthKestevenDistrictCouncil": {
        "url": "https://www.n-kesteven.org.uk/bins/display?uprn=100030869513",
        "wiki_command_url_override": "https://www.n-kesteven.org.uk/bins/display?uprn=XXXXXXXX",
        "wiki_name": "North Kesteven",
        "wiki_note": "Replace XXXXXXXX with your UPRN.",
        "LAD24CD": "E07000139"
    },
    "NorthLanarkshireCouncil": {
        "url": "https://www.northlanarkshire.gov.uk/bin-collection-dates/000118016164/48402118",
        "wiki_command_url_override": "https://www.northlanarkshire.gov.uk/bin-collection-dates/XXXXXXXXXXX/XXXXXXXXXXX",
        "wiki_name": "North Lanarkshire",
        "wiki_note": "Follow the instructions [here](https://www.northlanarkshire.gov.uk/bin-collection-dates) until you get the \"Next collections\" page, then copy the URL and replace the URL in the command.",
        "LAD24CD": "S12000050"
    },
    "NorthLincolnshireCouncil": {
        "skip_get_url": true,
        "uprn": "100050194170",
        "url": "https://www.northlincs.gov.uk/bins-waste-and-recycling/bin-and-box-collection-dates/",
        "wiki_name": "North Lincolnshire",
        "wiki_note": "Pass the UPRN. You can find it using [FindMyAddress](https://www.findmyaddress.co.uk/search).",
        "LAD24CD": "E06000013"
    },
    "NorthNorfolkDistrictCouncil": {
        "house_number": "1 Morston Mews",
        "postcode": "NR25 6BH",
        "skip_get_url": true,
        "url": "https://www.north-norfolk.gov.uk/",
        "web_driver": "http://selenium:4444",
        "wiki_name": "North Norfolk",
        "wiki_note": "Pass the name of the street with the house number parameter, wrapped in double quotes. This parser requires a Selenium webdriver.",
        "LAD24CD": "E07000147"
    },
    "NorthNorthamptonshireCouncil": {
        "skip_get_url": true,
        "uprn": "100031021317",
        "url": "https://cms.northnorthants.gov.uk/bin-collection-search/calendarevents/100031021318/2023-10-17/2023-10-01",
        "wiki_name": "North Northamptonshire",
        "wiki_note": "Pass the UPRN. You can find it using [FindMyAddress](https://www.findmyaddress.co.uk/search).",
        "LAD24CD": "E06000061"
    },
    "NorthSomersetCouncil": {
        "postcode": "BS49 5AA",
        "skip_get_url": true,
        "uprn": "24051674",
        "url": "https://forms.n-somerset.gov.uk/Waste/CollectionSchedule",
        "wiki_name": "North Somerset",
        "wiki_note": "Pass the postcode and UPRN. You can find the UPRN using [FindMyAddress](https://www.findmyaddress.co.uk/search).",
        "LAD24CD": "E06000024"
    },
    "NorthTynesideCouncil": {
        "postcode": "NE26 2TG",
        "skip_get_url": true,
        "uprn": "47097627",
        "url": "https://my.northtyneside.gov.uk/category/81/bin-collection-dates",
        "wiki_name": "North Tyneside",
        "wiki_note": "Pass the postcode and UPRN. You can find the UPRN using [FindMyAddress](https://www.findmyaddress.co.uk/search).",
        "LAD24CD": "E08000022"
    },
    "NorthWestLeicestershire": {
        "postcode": "DE74 2FZ",
        "skip_get_url": true,
        "uprn": "100030572613",
        "url": "https://www.nwleics.gov.uk/pages/collection_information",
        "web_driver": "http://selenium:4444",
        "wiki_name": "North West Leicestershire",
        "wiki_note": "Pass the postcode and UPRN. This parser requires a Selenium webdriver.",
        "LAD24CD": "E07000134"
    },
    "NorthYorkshire": {
        "skip_get_url": true,
        "uprn": "10093091235",
        "url": "https://www.northyorks.gov.uk/bin-calendar/lookup",
        "wiki_name": "North Yorkshire",
        "wiki_note": "Pass the UPRN. You can find it using [FindMyAddress](https://www.findmyaddress.co.uk/search).",
        "LAD24CD": "E06000065"
    },
    "NorthumberlandCouncil": {
        "house_number": "22",
        "postcode": "NE46 1UQ",
        "skip_get_url": true,
        "url": "https://www.northumberland.gov.uk/Waste/Household-waste/Household-bin-collections/Bin-Calendars.aspx",
        "web_driver": "http://selenium:4444",
        "wiki_name": "Northumberland",
        "wiki_note": "Pass the house number and postcode in their respective parameters. This parser requires a Selenium webdriver.",
        "LAD24CD": "E06000057"
    },
    "NorwichCityCouncil": {
        "uprn": "100090888980",
        "url": "https://www.norwich.gov.uk",
        "wiki_command_url_override": "https://www.norwich.gov.uk",
        "wiki_name": "Norwich",
        "wiki_note": "You will need to use [FindMyAddress](https://www.findmyaddress.co.uk/search) to find the UPRN.",
        "LAD24CD": "E07000148"
    },
    "NottinghamCityCouncil": {
        "skip_get_url": true,
        "uprn": "100031540180",
        "url": "https://geoserver.nottinghamcity.gov.uk/bincollections2/api/collection/100031540180",
        "wiki_name": "Nottingham",
        "wiki_note": "Pass the UPRN. You can find it using [FindMyAddress](https://www.findmyaddress.co.uk/search).",
        "LAD24CD": "E06000018"
    },
    "NuneatonBedworthBoroughCouncil": {
        "house_number": "Newdigate Road",
        "skip_get_url": true,
        "url": "https://www.nuneatonandbedworth.gov.uk",
        "wiki_name": "Nuneaton and Bedworth",
        "wiki_note": "Pass the name of the street ONLY in the house number parameter, wrapped in double quotes. Street name must match exactly as it appears on the council's website.",
        "LAD24CD": "E07000219"
    },
    "OadbyAndWigstonBoroughCouncil": {
        "LAD24CD": "E07000135",
        "uprn": "10010149102",
        "url": "https://my.oadby-wigston.gov.uk",
        "wiki_name": "Oadby and Wigston",
        "wiki_note": "You will need to use [FindMyAddress](https://www.findmyaddress.co.uk/search) to find the UPRN."
    },
    "OldhamCouncil": {
        "url": "https://portal.oldham.gov.uk/bincollectiondates/details?uprn=422000033556",
        "wiki_name": "Oldham",
        "wiki_note": "Replace UPRN in URL with your own UPRN.",
        "LAD24CD": "E08000004"
    },
    "OxfordCityCouncil": {
        "postcode": "OX3 7QF",
        "uprn": "100120820551",
        "url": "https://www.oxford.gov.uk",
        "wiki_command_url_override": "https://www.oxford.gov.uk",
        "wiki_name": "Oxford",
        "wiki_note": "You will need to use [FindMyAddress](https://www.findmyaddress.co.uk/search) to find the UPRN.",
        "LAD24CD": "E07000178"
    },
    "PeterboroughCityCouncil": {
        "house_number": "7 Arundel Road, Peterborough, PE4 6JJ",
        "postcode": "PE4 6JJ",
        "skip_get_url": true,
        "url": "https://report.peterborough.gov.uk/waste",
        "web_driver": "http://selenium:4444",
        "wiki_name": "Peterborough",
        "wiki_note": "Pass the full address as it appears o nthe Peterborough website and postcode in their respective parameters. This parser requires a Selenium webdriver.",
        "LAD24CD": "E06000031"
    },
    "PerthAndKinrossCouncil": {
        "uprn": "124032322",
        "url": "https://www.pkc.gov.uk",
        "wiki_command_url_override": "https://www.pkc.gov.uk",
        "wiki_name": "Perth and Kinross",
        "wiki_note": "You will need to use [FindMyAddress](https://www.findmyaddress.co.uk/search) to find the UPRN.",
        "LAD24CD": "S12000048"
    },
    "PlymouthCouncil": {
        "uprn": "100040420582",
        "url": "https://www.plymouth.gov.uk",
        "wiki_command_url_override": "https://www.plymouth.gov.uk",
        "wiki_name": "Plymouth",
        "wiki_note": "You will need to use [FindMyAddress](https://www.findmyaddress.co.uk/search) to find the UPRN.",
        "LAD24CD": "E06000026"
    },
    "PortsmouthCityCouncil": {
        "postcode": "PO4 0LE",
        "skip_get_url": true,
        "uprn": "1775027504",
        "url": "https://my.portsmouth.gov.uk/en/AchieveForms/?form_uri=sandbox-publish://AF-Process-26e27e70-f771-47b1-a34d-af276075cede/AF-Stage-cd7cc291-2e59-42cc-8c3f-1f93e132a2c9/definition.json&redirectlink=%2F&cancelRedirectLink=%2F",
        "web_driver": "http://selenium:4444",
        "wiki_name": "Portsmouth",
        "wiki_note": "Pass the postcode and UPRN. This parser requires a Selenium webdriver.",
        "LAD24CD": "E06000044"
    },
    "PowysCouncil": {
        "house_number": "LANE COTTAGE",
        "postcode": "HR3 5JS",
        "skip_get_url": true,
        "url": "https://www.powys.gov.uk",
        "web_driver": "http://selenium:4444",
        "wiki_name": "Powys",
        "LAD24CD": "W06000023"
    },
    "PrestonCityCouncil": {
        "house_number": "Town Hall",
        "postcode": "PR1 2RL",
        "skip_get_url": true,
        "url": "https://selfservice.preston.gov.uk/service/Forms/FindMyNearest.aspx?Service=bins",
        "web_driver": "http://selenium:4444",
        "wiki_name": "Preston",
        "wiki_note": "Pass the house number and postcode in their respective parameters. This parser requires a Selenium webdriver.",
        "LAD24CD": "E07000123"
    },
    "ReadingBoroughCouncil": {
        "url": "https://api.reading.gov.uk/api/collections/310056735",
        "wiki_command_url_override": "https://api.reading.gov.uk/api/collections/XXXXXXXX",
        "wiki_name": "Reading",
        "wiki_note": "Replace XXXXXXXX with your property's UPRN.",
        "LAD24CD": "E06000038"
    },
    "RedcarandClevelandCouncil": {
        "house_number": "11",
        "postcode": "TS10 2RE",
        "skip_get_url": true,
        "url": "https://www.redcar-cleveland.gov.uk",
        "wiki_name": "Redcar and Cleveland",
        "wiki_note": "Pass the house name/number and postcode in their respective parameters",
        "LAD24CD": "E06000003"
    },
    "RedditchBoroughCouncil": {
        "uprn": "10094557691",
        "url": "https://redditchbc.gov.uk",
        "wiki_command_url_override": "https://redditchbc.gov.uk",
        "wiki_name": "Redditch",
        "wiki_note": "You will need to use [FindMyAddress](https://www.findmyaddress.co.uk/search) to find the UPRN.",
        "LAD24CD": "E07000236"
    },
    "ReigateAndBansteadBoroughCouncil": {
        "skip_get_url": true,
        "uprn": "68134867",
        "url": "https://www.reigate-banstead.gov.uk/",
        "web_driver": "http://selenium:4444",
        "wiki_name": "Reigate and Banstead",
        "wiki_note": "To get the UPRN, you can use [FindMyAddress](https://www.findmyaddress.co.uk/search). This parser requires a Selenium webdriver.",
        "LAD24CD": "E07000211"
    },
    "RenfrewshireCouncil": {
        "house_number": "1, STATIONHOUSE DRIVE, JOHNSTONE, RENFREWSHIRE, PA6 7FJ",
        "paon": "1, STATIONHOUSE DRIVE, JOHNSTONE, RENFREWSHIRE, PA6 7FJ",
        "postcode": "PA6 7FJ",
        "skip_get_url": true,
        "url": "https://www.renfrewshire.gov.uk/bin-day",
        "web_driver": "http://selenium:4444",
        "wiki_name": "Renfrewshire",
        "wiki_note": "Pass the full address as it appears on the website. This parser requires a Selenium webdriver.",
        "LAD24CD": "S12000038"
    },
    "RhonddaCynonTaffCouncil": {
        "skip_get_url": true,
        "uprn": "100100778320",
        "url": "https://www.rctcbc.gov.uk/EN/Resident/RecyclingandWaste/RecyclingandWasteCollectionDays.aspx",
        "wiki_name": "Rhondda Cynon Taff",
        "wiki_note": "To get the UPRN, you can use [FindMyAddress](https://www.findmyaddress.co.uk/search).",
        "LAD24CD": "W06000016"
    },
    "RochdaleCouncil": {
        "postcode": "OL11 5BE",
        "skip_get_url": true,
        "uprn": "23049922",
        "url": "https://webforms.rochdale.gov.uk/BinCalendar",
        "wiki_name": "Rochdale",
        "wiki_note": "Provide your UPRN and postcode. You can find your UPRN using [FindMyAddress](https://www.findmyaddress.co.uk/search).",
        "LAD24CD": "E08000005"
    },
    "RochfordCouncil": {
        "url": "https://www.rochford.gov.uk/online-bin-collections-calendar",
        "wiki_name": "Rochford",
        "wiki_note": "No extra parameters are required. Dates presented should be read as 'week commencing'.",
        "LAD24CD": "E07000075"
    },
    "RotherDistrictCouncil": {
        "uprn": "100061937338",
        "url": "https://www.rother.gov.uk",
        "wiki_name": "Rother",
        "wiki_note": "Use [FindMyAddress](https://www.findmyaddress.co.uk/search) to find your UPRN.",
        "LAD24CD": "E07000064"
    },
    "RotherhamCouncil": {
        "uprn": "100050866000",
        "url": "https://www.rotherham.gov.uk/bin-collections?address=100050866000&submit=Submit",
        "wiki_command_url_override": "https://www.rotherham.gov.uk/bin-collections?address=XXXXXXXXX&submit=Submit",
        "wiki_name": "Rotherham",
        "wiki_note": "Replace `XXXXXXXXX` with your UPRN in the URL. You can find your UPRN using [FindMyAddress](https://www.findmyaddress.co.uk/search).",
        "LAD24CD": "E08000018"
    },
    "RoyalBoroughofGreenwich": {
        "house_number": "57",
        "postcode": "BR7 6DN",
        "skip_get_url": true,
        "url": "https://www.royalgreenwich.gov.uk",
        "wiki_name": "Greenwich",
        "wiki_note": "Provide your house number in the `house_number` parameter and your postcode in the `postcode` parameter.",
        "LAD24CD": "E09000011"
    },
    "RugbyBoroughCouncil": {
        "postcode": "CV22 6LA",
        "skip_get_url": true,
        "uprn": "100070182634",
        "url": "https://www.rugby.gov.uk/check-your-next-bin-day",
<<<<<<< HEAD
        "web_driver": "http://selenium:4444",
        "wiki_name": "Rugby Borough Council",
=======
        "wiki_name": "Rugby",
>>>>>>> 22366ef4
        "wiki_note": "Provide your UPRN and postcode. You can find your UPRN using [FindMyAddress](https://www.findmyaddress.co.uk/search).",
        "LAD24CD": "E07000220"
    },
    "RunnymedeBoroughCouncil": {
        "skip_get_url": true,
        "uprn": "100061483636",
        "url": "https://www.runnymede.gov.uk/",
        "wiki_name": "Runnymede",
        "wiki_note": "You will need to use [FindMyAddress](https://www.findmyaddress.co.uk/search) to find the UPRN.",
        "LAD24CD": "E07000212"
    },
    "RushcliffeBoroughCouncil": {
        "postcode": "NG13 8TZ",
        "skip_get_url": true,
        "uprn": "3040040994",
        "url": "https://www.rushcliffe.gov.uk/",
        "web_driver": "http://selenium:4444",
        "wiki_name": "Rushcliffe",
        "wiki_note": "Provide your UPRN and postcode. Use [FindMyAddress](https://www.findmyaddress.co.uk/search) to find your UPRN.",
        "LAD24CD": "E07000176"
    },
    "RushmoorCouncil": {
        "url": "https://www.rushmoor.gov.uk/Umbraco/Api/BinLookUpWorkAround/Get?selectedAddress=100060545034",
        "wiki_command_url_override": "https://www.rushmoor.gov.uk/Umbraco/Api/BinLookUpWorkAround/Get?selectedAddress=XXXXXXXXXX",
        "wiki_name": "Rushmoor",
        "wiki_note": "Replace `XXXXXXXXXX` with your UPRN, which you can find using [FindMyAddress](https://www.findmyaddress.co.uk/search).",
        "LAD24CD": "E07000092"
    },
    "SalfordCityCouncil": {
        "skip_get_url": true,
        "uprn": "100011416709",
        "url": "https://www.salford.gov.uk/bins-and-recycling/bin-collection-days/your-bin-collections",
        "wiki_name": "Salford",
        "wiki_note": "Provide your UPRN. You can find it using [FindMyAddress](https://www.findmyaddress.co.uk/search).",
        "LAD24CD": "E08000006"
    },
    "SandwellBoroughCouncil": {
        "skip_get_url": true,
        "uprn": "32101971",
        "url": "https://www.sandwell.gov.uk",
        "wiki_name": "Sandwell",
        "wiki_note": "Pass the UPRN. You will need to use [FindMyAddress](https://www.findmyaddress.co.uk/search).",
        "LAD24CD": "E08000028"
    },
    "SeftonCouncil": {
        "house_number": "1",
        "postcode": "L20 6GG",
        "url": "https://www.sefton.gov.uk",
        "wiki_name": "Sefton",
        "wiki_note": "Pass the postcode and house number in their respective arguments, both wrapped in quotes.",
        "LAD24CD": "E08000014"
    },
    "SevenoaksDistrictCouncil": {
        "house_number": "60 Hever Road",
        "postcode": "TN15 6EB",
        "skip_get_url": true,
        "url": "https://sevenoaks-dc-host01.oncreate.app/w/webpage/waste-collection-day",
        "web_driver": "http://selenium:4444",
        "wiki_name": "Sevenoaks",
        "wiki_note": "Pass the house name/number in the `house_number` parameter, wrapped in double quotes, and the postcode in the `postcode` parameter.",
        "LAD24CD": "E07000111"
    },
    "SheffieldCityCouncil": {
        "url": "https://wasteservices.sheffield.gov.uk/property/100050931898",
        "wiki_command_url_override": "https://wasteservices.sheffield.gov.uk/property/XXXXXXXXXXX",
        "wiki_name": "Sheffield",
        "wiki_note": "Follow the instructions [here](https://wasteservices.sheffield.gov.uk/) until you get the 'Your bin collection dates and services' page, then copy the URL and replace the URL in the command.",
        "LAD24CD": "E08000019"
    },
    "ShropshireCouncil": {
        "url": "https://bins.shropshire.gov.uk/property/100070034731",
        "wiki_command_url_override": "https://bins.shropshire.gov.uk/property/XXXXXXXXXXX",
        "wiki_name": "Shropshire",
        "wiki_note": "Follow the instructions [here](https://bins.shropshire.gov.uk/) until you get the page showing your bin collection dates, then copy the URL and replace the URL in the command.",
        "LAD24CD": "E06000051"
    },
    "SolihullCouncil": {
        "url": "https://digital.solihull.gov.uk/BinCollectionCalendar/Calendar.aspx?UPRN=100071005444",
        "wiki_command_url_override": "https://digital.solihull.gov.uk/BinCollectionCalendar/Calendar.aspx?UPRN=XXXXXXXX",
        "wiki_name": "Solihull",
        "wiki_note": "Replace `XXXXXXXX` with your UPRN. You will need to use [FindMyAddress](https://www.findmyaddress.co.uk/search) to find the UPRN.",
        "LAD24CD": "E08000029"
    },
    "SomersetCouncil": {
        "postcode": "TA6 4AA",
        "skip_get_url": true,
        "uprn": "10090857775",
        "url": "https://www.somerset.gov.uk/",
        "wiki_name": "Somerset",
        "wiki_note": "Provide your UPRN and postcode. Find your UPRN using [FindMyAddress](https://www.findmyaddress.co.uk/search).",
        "LAD24CD": "E06000066"
    },
    "SouthAyrshireCouncil": {
        "postcode": "KA19 7BN",
        "skip_get_url": true,
        "uprn": "141003134",
        "url": "https://www.south-ayrshire.gov.uk/",
        "wiki_name": "South Ayrshire",
        "wiki_note": "Provide your UPRN and postcode. Use [FindMyAddress](https://www.findmyaddress.co.uk/search) to find your UPRN.",
        "LAD24CD": "S12000028"
    },
    "SouthCambridgeshireCouncil": {
        "house_number": "53",
        "postcode": "CB23 6GZ",
        "skip_get_url": true,
        "url": "https://www.scambs.gov.uk/recycling-and-bins/find-your-household-bin-collection-day/",
        "wiki_name": "South Cambridgeshire",
        "wiki_note": "Provide your house number in the `house_number` parameter and postcode in the `postcode` parameter.",
        "LAD24CD": "E07000012"
    },
    "SouthDerbyshireDistrictCouncil": {
        "uprn": "10000820668",
        "url": "https://maps.southderbyshire.gov.uk/iShareLIVE.web//getdata.aspx?RequestType=LocalInfo&ms=mapsources/MyHouse&format=JSONP&group=Recycling%20Bins%20and%20Waste|Next%20Bin%20Collections&uid=",
        "wiki_command_url_override": "https://maps.southderbyshire.gov.uk/iShareLIVE.web//getdata.aspx?RequestType=LocalInfo&ms=mapsources/MyHouse&format=JSONP&group=Recycling%20Bins%20and%20Waste|Next%20Bin%20Collections&uid=XXXXXXXX",
        "wiki_name": "South Derbyshire",
        "wiki_note": "Replace `XXXXXXXX` with your UPRN. You can find your UPRN using [FindMyAddress](https://www.findmyaddress.co.uk/search).",
        "LAD24CD": "E07000039"
    },
    "SouthGloucestershireCouncil": {
        "skip_get_url": true,
        "uprn": "566419",
        "url": "https://beta.southglos.gov.uk/waste-and-recycling-collection-date",
        "wiki_name": "South Gloucestershire",
        "wiki_note": "Provide your UPRN. You can find it using [FindMyAddress](https://www.findmyaddress.co.uk/search).",
        "LAD24CD": "E06000025"
    },
    "SouthHamsDistrictCouncil": {
        "uprn": "10004742851",
        "url": "https://www.southhams.gov.uk",
        "wiki_name": "South Hams",
        "wiki_note": "Use [FindMyAddress](https://www.findmyaddress.co.uk/search) to find your UPRN.",
        "LAD24CD": "E07000044"
    },
    "SouthHollandDistrictCouncil": {
        "house_number": "1",
        "postcode": "PE6 0HE",
        "skip_get_url": true,
        "uprn": "100030872493",
        "url": "https://www.sholland.gov.uk/mycollections",
        "web_driver": "http://selenium:4444",
        "wiki_name": "South Holland",
        "wiki_note": "Pass the UPRN and postcode in their respective parameters. This parser requires a Selenium webdriver.",
        "LAD24CD": "E07000140"
    },
    "SouthKestevenDistrictCouncil": {
        "house_number": "2 Althorpe Close, Market Deeping, PE6 8BL",
        "postcode": "PE68BL",
        "skip_get_url": true,
        "url": "https://pre.southkesteven.gov.uk/BinSearch.aspx",
        "web_driver": "http://selenium:4444",
        "wiki_name": "South Kesteven",
        "wiki_note": "Provide your full address in the `house_number` parameter and your postcode in the `postcode` parameter.",
        "LAD24CD": "E07000141"
    },
    "SouthLanarkshireCouncil": {
        "url": "https://www.southlanarkshire.gov.uk/directory_record/579973/abbeyhill_crescent_lesmahagow",
        "wiki_command_url_override": "https://www.southlanarkshire.gov.uk/directory_record/XXXXX/XXXXX",
        "wiki_name": "South Lanarkshire",
        "wiki_note": "Follow the instructions [here](https://www.southlanarkshire.gov.uk/info/200156/bins_and_recycling/1670/bin_collections_and_calendar) until you get the page that shows the weekly collections for your street, then copy the URL and replace the URL in the command.",
        "LAD24CD": "S12000029"
    },
    "SouthNorfolkCouncil": {
        "skip_get_url": true,
        "uprn": "2630102526",
        "url": "https://www.southnorfolkandbroadland.gov.uk/rubbish-recycling/south-norfolk-bin-collection-day-finder",
        "wiki_name": "South Norfolk",
        "wiki_note": "Provide your UPRN. Find it using [FindMyAddress](https://www.findmyaddress.co.uk/search).",
        "LAD24CD": "E07000149"
    },
    "SouthOxfordshireCouncil": {
        "skip_get_url": true,
        "uprn": "10033002851",
        "url": "https://www.southoxon.gov.uk/south-oxfordshire-district-council/recycling-rubbish-and-waste/when-is-your-collection-day/",
        "wiki_name": "South Oxfordshire",
        "wiki_note": "Provide your UPRN. Use [FindMyAddress](https://www.findmyaddress.co.uk/search) to locate it.",
        "LAD24CD": "E07000179"
    },
    "SouthRibbleCouncil": {
        "uprn": "010013246384",
        "url": "https://www.southribble.gov.uk",
        "wiki_command_url_override": "https://www.southribble.gov.uk",
        "wiki_name": "South Ribble",
        "wiki_note": "You will need to use [FindMyAddress](https://www.findmyaddress.co.uk/search) to find your UPRN.",
        "LAD24CD": "E07000126"
    },
    "SouthStaffordshireDistrictCouncil": {
        "uprn": "200004523954",
        "url": "https://www.sstaffs.gov.uk/where-i-live?uprn=200004523954",
        "wiki_name": "South Staffordshire",
        "wiki_note": "The URL needs to be `https://www.sstaffs.gov.uk/where-i-live?uprn=<Your_UPRN>`. Replace `<Your_UPRN>` with your UPRN.",
        "LAD24CD": "E07000196"
    },
    "SouthTynesideCouncil": {
        "house_number": "1",
        "postcode": "NE33 3JW",
        "skip_get_url": true,
        "url": "https://www.southtyneside.gov.uk/article/33352/Bin-collection-dates",
        "wiki_name": "South Tyneside",
        "wiki_note": "Provide your house number in the `house_number` parameter and postcode in the `postcode` parameter.",
        "LAD24CD": "E08000023"
    },
    "SouthamptonCityCouncil": {
        "skip_get_url": true,
        "uprn": "100060731893",
        "url": "https://www.southampton.gov.uk",
        "wiki_name": "Southampton",
        "wiki_note": "Pass the UPRN. You will need to use [FindMyAddress](https://www.findmyaddress.co.uk/search).",
        "LAD24CD": "E06000045"
    },
    "SouthwarkCouncil": {
        "uprn": "200003469271",
        "url": "https://services.southwark.gov.uk/bins/lookup/",
        "wiki_command_url_override": "https://services.southwark.gov.uk/bins/lookup/XXXXXXXX",
        "wiki_name": "Southwark",
        "wiki_note": "Replace `XXXXXXXX` with your UPRN. Use [FindMyAddress](https://www.findmyaddress.co.uk/search) to find your UPRN.",
        "LAD24CD": "E09000028"
    },
    "SpelthorneBoroughCouncil": {
        "house_number": "1",
        "postcode": "TW18 2PR",
        "skip_get_url": true,
        "url": "https://www.spelthorne.gov.uk",
        "wiki_name": "Spelthorne",
        "LAD24CD": "E07000213"
    },
    "StAlbansCityAndDistrictCouncil": {
        "skip_get_url": true,
        "uprn": "100081153583",
        "url": "https://gis.stalbans.gov.uk/NoticeBoard9/VeoliaProxy.NoticeBoard.asmx/GetServicesByUprnAndNoticeBoard",
        "wiki_name": "St Albans",
        "wiki_note": "Provide your UPRN. You can find it using [FindMyAddress](https://www.findmyaddress.co.uk/search).",
        "LAD24CD": "E07000240"
    },
    "StHelensBC": {
        "house_number": "15",
        "postcode": "L34 2GA",
        "skip_get_url": true,
        "url": "https://www.sthelens.gov.uk/",
        "web_driver": "http://selenium:4444",
        "wiki_name": "St. Helens",
        "wiki_note": "Pass the house name/number in the house number parameter, wrapped in double quotes",
        "LAD24CD": "E08000013"
    },
    "StaffordBoroughCouncil": {
        "uprn": "100032203010",
        "url": "https://www.staffordbc.gov.uk/address/100032203010",
        "wiki_name": "Stafford",
        "wiki_note": "The URL needs to be `https://www.staffordbc.gov.uk/address/<Your_UPRN>`. Replace `<Your_UPRN>` with your UPRN.",
        "LAD24CD": "E07000197"
    },
    "StaffordshireMoorlandsDistrictCouncil": {
        "postcode": "ST8 6HN",
        "skip_get_url": true,
        "uprn": "100031863037",
        "url": "https://www.staffsmoorlands.gov.uk/",
        "web_driver": "http://selenium:4444",
        "wiki_name": "Staffordshire Moorlands",
        "wiki_note": "Provide your UPRN and postcode. Use [FindMyAddress](https://www.findmyaddress.co.uk/search) to find your UPRN.",
        "LAD24CD": "E07000198"
    },
    "StevenageBoroughCouncil": {
        "uprn": "100080878852",
        "url": "https://www.stevenage.gov.uk",
        "wiki_name": "Stevenage",
        "wiki_note": "Use [FindMyAddress](https://www.findmyaddress.co.uk/search) to find your UPRN.",
        "LAD24CD": "E07000243"
    },
    "StirlingCouncil": {
        "house_number": "5, SUNNYLAW ROAD, BRIDGE OF ALLAN, STIRLING, FK9 4QA",
        "postcode": "FK9 4QA",
        "skip_get_url": true,
        "url": "https://www.stirling.gov.uk/bins-and-recycling/bin-collection-dates-search/",
        "web_driver": "http://selenium:4444",
        "wiki_name": "Stirling",
        "wiki_note": "Use the full address as it appears on the drop-down on the site when you search by postcode.",
        "LAD24CD": "S12000030"
    },
    "StockportBoroughCouncil": {
        "url": "https://myaccount.stockport.gov.uk/bin-collections/show/100011434401",
        "wiki_command_url_override": "https://myaccount.stockport.gov.uk/bin-collections/show/XXXXXXXX",
        "wiki_name": "Stockport",
        "wiki_note": "Replace `XXXXXXXX` with your UPRN.",
        "LAD24CD": "E08000007"
    },
    "StocktonOnTeesCouncil": {
        "house_number": "24",
        "postcode": "TS20 2RD",
        "skip_get_url": true,
        "url": "https://www.stockton.gov.uk",
        "web_driver": "http://selenium:4444",
        "wiki_name": "Stockton-on-Tees",
        "LAD24CD": "E06000004"
    },
    "StokeOnTrentCityCouncil": {
        "url": "https://www.stoke.gov.uk/jadu/custom/webserviceLookUps/BarTecWebServices_missed_bin_calendar.php?UPRN=3455121482",
        "wiki_command_url_override": "https://www.stoke.gov.uk/jadu/custom/webserviceLookUps/BarTecWebServices_missed_bin_calendar.php?UPRN=XXXXXXXXXX",
        "wiki_name": "Stoke-on-Trent",
        "wiki_note": "Replace `XXXXXXXXXX` with your property's UPRN.",
        "LAD24CD": "E06000021"
    },
    "StratfordUponAvonCouncil": {
        "LAD24CD": "E07000221",
        "skip_get_url": true,
        "uprn": "100070212698",
        "url": "https://www.stratford.gov.uk/waste-recycling/when-we-collect.cfm/part/calendar",
        "wiki_name": "Stratford-on-Avon",
        "wiki_note": "Provide your UPRN. Use [FindMyAddress](https://www.findmyaddress.co.uk/search) to find it."
    },
    "StroudDistrictCouncil": {
        "postcode": "GL10 3BH",
        "uprn": "100120512183",
        "url": "https://www.stroud.gov.uk/my-house?uprn=100120512183&postcode=GL10+3BH",
        "wiki_name": "Stroud",
        "wiki_note": "Provide your UPRN and postcode. Replace the UPRN and postcode in the URL with your own.",
        "LAD24CD": "E07000082"
    },
    "SunderlandCityCouncil": {
        "house_number": "13",
        "postcode": "SR4 6BJ",
        "skip_get_url": true,
        "url": "https://webapps.sunderland.gov.uk/WEBAPPS/WSS/Sunderland_Portal/Forms/bindaychecker.aspx",
        "web_driver": "http://selenium:4444",
        "wiki_name": "Sunderland",
        "wiki_note": "Provide your house number (without quotes) and postcode (wrapped in double quotes with a space).",
        "LAD24CD": "E08000024"
    },
    "SurreyHeathBoroughCouncil": {
        "house_number": "36",
        "postcode": "GU20 6PN",
        "skip_get_url": true,
        "url": "https://asjwsw-wrpsurreyheathmunicipal-live.whitespacews.com/",
        "wiki_name": "Surrey Heath",
        "wiki_note": "Provide your house number in the `house_number` parameter and postcode in the `postcode` parameter.",
        "LAD24CD": "E07000214"
    },
    "SwaleBoroughCouncil": {
        "house_number": "81",
        "postcode": "ME12 2NQ",
        "skip_get_url": true,
        "url": "https://swale.gov.uk/bins-littering-and-the-environment/bins/collection-days",
        "web_driver": "http://selenium:4444",
        "wiki_name": "Swale",
        "wiki_note": "Provide your house number in the `house_number` parameter and postcode in the `postcode` parameter.",
        "LAD24CD": "E07000113"
    },
    "SwanseaCouncil": {
        "postcode": "SA43PQ",
        "skip_get_url": true,
        "uprn": "100100324821",
        "url": "https://www1.swansea.gov.uk/recyclingsearch/",
        "wiki_name": "Swansea",
        "wiki_note": "Provide your UPRN and postcode. Find your UPRN using [FindMyAddress](https://www.findmyaddress.co.uk/search).",
        "LAD24CD": "W06000011"
    },
    "SwindonBoroughCouncil": {
        "uprn": "10022793351",
        "url": "https://www.swindon.gov.uk",
        "wiki_command_url_override": "https://www.swindon.gov.uk",
        "wiki_name": "Swindon",
        "wiki_note": "You will need to use [FindMyAddress](https://www.findmyaddress.co.uk/search) to find your UPRN.",
        "LAD24CD": "E06000030"
    },
    "TamesideMBCouncil": {
        "skip_get_url": true,
        "uprn": "100012835362",
        "url": "http://lite.tameside.gov.uk/BinCollections/CollectionService.svc/GetBinCollection",
        "wiki_name": "Tameside",
        "wiki_note": "Provide your UPRN. You can find it using [FindMyAddress](https://www.findmyaddress.co.uk/search).",
        "LAD24CD": "E08000008"
    },
    "TandridgeDistrictCouncil": {
        "skip_get_url": true,
        "uprn": "100062160432",
        "url": "https://tdcws01.tandridge.gov.uk/TDCWebAppsPublic/tfaBranded/408?utm_source=pressrelease&utm_medium=smposts&utm_campaign=check_my_bin_day",
        "wiki_name": "Tandridge",
        "wiki_note": "Provide your UPRN. Use [FindMyAddress](https://www.findmyaddress.co.uk/search) to locate it.",
        "LAD24CD": "E07000215"
    },
    "TeignbridgeCouncil": {
        "uprn": "100040338776",
        "url": "https://www.google.co.uk",
        "web_driver": "http://selenium:4444",
        "wiki_command_url_override": "https://www.google.co.uk",
        "wiki_name": "Teignbridge",
        "wiki_note": "Provide Google as the URL as the real URL breaks the integration. You will need to use [FindMyAddress](https://www.findmyaddress.co.uk/search) to find the UPRN.",
        "LAD24CD": "E07000045"
    },
    "TelfordAndWrekinCouncil": {
        "skip_get_url": true,
        "uprn": "000452015013",
        "url": "https://dac.telford.gov.uk/bindayfinder/",
        "wiki_name": "Telford and Wrekin",
        "wiki_note": "Provide your UPRN. Find it using [FindMyAddress](https://www.findmyaddress.co.uk/search).",
        "LAD24CD": "E06000020"
    },
    "TendringDistrictCouncil": {
        "postcode": "CO15 4EU",
        "skip_get_url": true,
        "uprn": "100090604247",
        "url": "https://tendring-self.achieveservice.com/en/service/Rubbish_and_recycling_collection_days",
        "web_driver": "http://selenium:4444",
        "wiki_name": "Tendring",
        "wiki_note": "Provide your UPRN and postcode. Find your UPRN using [FindMyAddress](https://www.findmyaddress.co.uk/search).",
        "LAD24CD": "E07000076"
    },
    "TestValleyBoroughCouncil": {
        "postcode": "SO51 9ZD",
        "skip_get_url": true,
        "uprn": "200010012019",
        "url": "https://testvalley.gov.uk/wasteandrecycling/when-are-my-bins-collected",
        "wiki_name": "Test Valley",
        "wiki_note": "Provide your UPRN and postcode. Use [FindMyAddress](https://www.findmyaddress.co.uk/search) to find your UPRN.",
        "LAD24CD": "E07000093"
    },
    "ThanetDistrictCouncil": {
        "uprn": "100061111858",
        "url": "https://www.thanet.gov.uk",
        "wiki_name": "Thanet",
        "wiki_note": "Use [FindMyAddress](https://www.findmyaddress.co.uk/search) to find your UPRN.",
        "LAD24CD": "E07000114"
    },
    "ThreeRiversDistrictCouncil": {
        "postcode": "WD3 7AZ",
        "skip_get_url": true,
        "uprn": "100080913662",
        "url": "https://my.threerivers.gov.uk/en/AchieveForms/?mode=fill&consentMessage=yes&form_uri=sandbox-publish://AF-Process-52df96e3-992a-4b39-bba3-06cfaabcb42b/AF-Stage-01ee28aa-1584-442c-8d1f-119b6e27114a/definition.json&process=1&process_uri=sandbox-processes://AF-Process-52df96e3-992a-4b39-bba3-06cfaabcb42b&process_id=AF-Process-52df96e3-992a-4b39-bba3-06cfaabcb42b&noLoginPrompt=1",
        "web_driver": "http://selenium:4444",
        "wiki_name": "Three Rivers",
        "wiki_note": "Provide your UPRN and postcode. Find your UPRN using [FindMyAddress](https://www.findmyaddress.co.uk/search).",
        "LAD24CD": "E07000102"
    },
    "ThurrockCouncil": {
        "house_number": "Monday",
        "postcode": "Round A",
        "skip_get_url": true,
        "url": "https://www.thurrock.gov.uk",
        "wiki_name": "Thurrock",
        "wiki_note": "Use the House Number field to pass the DAY of the week for your collections. [Monday/Tuesday/Wednesday/Thursday/Friday]. Use the 'postcode' field to pass the ROUND (wrapped in quotes) for your collections. [Round A/Round B].",
        "LAD24CD": "E06000034"
    },
    "TonbridgeAndMallingBC": {
        "postcode": "ME19 4JS",
        "skip_get_url": true,
        "uprn": "10002914589",
        "url": "https://www.tmbc.gov.uk/",
        "wiki_name": "Tonbridge and Malling",
        "wiki_note": "Provide your UPRN and postcode.",
        "LAD24CD": "E07000115"
    },
    "TorbayCouncil": {
        "skip_get_url": true,
        "uprn": "10000016984",
        "postcode": "TQ1 1AG",
        "url": "https://www.torbay.gov.uk/recycling/bin-collections/",
        "wiki_name": "Torbay",
        "wiki_note": "Provide your UPRN. Use [FindMyAddress](https://www.findmyaddress.co.uk/search) to find it.",
        "LAD24CD": "E06000027"
    },
    "TorridgeDistrictCouncil": {
        "skip_get_url": true,
        "uprn": "10091078762",
        "url": "https://collections-torridge.azurewebsites.net/WebService2.asmx",
        "wiki_name": "Torridge",
        "wiki_note": "Provide your UPRN.",
        "LAD24CD": "E07000046"
    },
    "TunbridgeWellsCouncil": {
        "uprn": "10090058289",
        "url": "https://tunbridgewells.gov.uk",
        "wiki_command_url_override": "https://tunbridgewells.gov.uk",
        "wiki_name": "Tunbridge Wells",
        "wiki_note": "You will need to use [FindMyAddress](https://www.findmyaddress.co.uk/search) to find your UPRN.",
        "LAD24CD": "E07000116"
    },
    "UttlesfordDistrictCouncil": {
        "house_number": "72, Birchanger Lane",
        "postcode": "CM23 5QF",
        "skip_get_url": true,
        "uprn": "100090643434",
        "url": "https://bins.uttlesford.gov.uk/",
        "web_driver": "http://selenium:4444",
        "wiki_name": "Uttlesford",
        "wiki_note": "Provide your full address in the `house_number` parameter and your postcode in the `postcode` parameter.",
        "LAD24CD": "E07000077"
    },
    "ValeofGlamorganCouncil": {
        "skip_get_url": true,
        "uprn": "64029020",
        "url": "https://www.valeofglamorgan.gov.uk/en/living/Recycling-and-Waste/",
        "wiki_name": "The Vale of Glamorgan",
        "wiki_note": "Provide your UPRN. Find it using [FindMyAddress](https://www.findmyaddress.co.uk/search).",
        "LAD24CD": "W06000014"
    },
    "ValeofWhiteHorseCouncil": {
        "custom_component_show_url_field": false,
        "skip_get_url": true,
        "uprn": "100121391443",
        "url": "https://eform.whitehorsedc.gov.uk/ebase/BINZONE_DESKTOP.eb",
        "wiki_name": "Vale of White Horse",
        "wiki_note": "Provide your UPRN.",
        "LAD24CD": "E07000180"
    },
    "WakefieldCityCouncil": {
        "custom_component_show_url_field": true,
        "skip_get_url": true,
        "url": "https://www.wakefield.gov.uk/where-i-live/?uprn=63035490&a=115%20Elizabeth%20Drive%20Castleford%20WF10%203RR&usrn=41801243&e=445418&n=426091&p=WF10%203RR",
        "web_driver": "http://selenium:4444",
        "wiki_command_url_override": "https://www.wakefield.gov.uk/where-i-live/?uprn=XXXXXXXXXXX&a=XXXXXXXXXXX&usrn=XXXXXXXXXXX&e=XXXXXXXXXXX&n=XXXXXXXXXXX&p=XXXXXXXXXXX",
        "wiki_name": "Wakefield",
        "wiki_note": "Follow the instructions [here](https://www.wakefield.gov.uk/where-i-live/) until you get the page that includes a 'Bin Collections' section, then copy the URL and replace the URL in the command.",
        "LAD24CD": "E08000036"
    },
    "WalsallCouncil": {
        "uprn": "100071080513",
        "url": "https://cag.walsall.gov.uk/",
        "wiki_command_url_override": "https://cag.walsall.gov.uk/",
        "wiki_name": "Walsall",
        "wiki_note": "You will need to use [FindMyAddress](https://www.findmyaddress.co.uk/search) to find your UPRN.",
        "LAD24CD": "E08000030"
    },
    "WalthamForest": {
        "house_number": "17 Chingford Road, Walthamstow",
        "postcode": "E17 4PW",
        "skip_get_url": true,
        "uprn": "200001415697",
        "url": "https://portal.walthamforest.gov.uk/AchieveForms/?mode=fill&consentMessage=yes&form_uri=sandbox-publish://AF-Process-d62ccdd2-3de9-48eb-a229-8e20cbdd6393/AF-Stage-8bf39bf9-5391-4c24-857f-0dc2025c67f4/definition.json&process=1&process_uri=sandbox-processes://AF-Process-d62ccdd2-3de9-48eb-a229-8e20cbdd6393&process_id=AF-Process-d62ccdd2-3de9-48eb-a229-8e20cbdd6393",
        "web_driver": "http://selenium:4444",
        "wiki_name": "Waltham Forest",
        "wiki_note": "Use [FindMyAddress](https://www.findmyaddress.co.uk/search) to find your UPRN.",
        "LAD24CD": "E09000031"
    },
    "WandsworthCouncil": {
        "uprn": "100022684035",
        "url": "https://www.wandsworth.gov.uk",
        "wiki_command_url_override": "https://www.wandsworth.gov.uk",
        "wiki_name": "Wandsworth",
        "wiki_note": "You will need to use [FindMyAddress](https://www.findmyaddress.co.uk/search) to find the UPRN.",
        "LAD24CD": "E09000032"
    },
    "WarringtonBoroughCouncil": {
        "uprn": "10094964379",
        "url": "https://www.warrington.gov.uk",
        "wiki_command_url_override": "https://www.warrington.gov.uk",
        "wiki_name": "Warrington",
        "wiki_note": "You will need to use [FindMyAddress](https://www.findmyaddress.co.uk/search) to find the UPRN.",
        "LAD24CD": "E06000007"
    },
    "WarwickDistrictCouncil": {
        "url": "https://estates7.warwickdc.gov.uk/PropertyPortal/Property/Recycling/100070263793",
        "wiki_command_url_override": "https://estates7.warwickdc.gov.uk/PropertyPortal/Property/Recycling/XXXXXXXX",
        "wiki_name": "Warwick",
        "wiki_note": "Replace `XXXXXXXX` with your UPRN.",
        "LAD24CD": "E07000222"
    },
    "WatfordBoroughCouncil": {
        "uprn": "100080942183",
        "url": "https://www.watford.gov.uk",
        "wiki_command_url_override": "https://www.watford.gov.uk",
        "wiki_name": "Watford",
        "wiki_note": "You will need to use [FindMyAddress](https://www.findmyaddress.co.uk/search) to find the UPRN.",
        "LAD24CD": "E07000103"
    },
    "WaverleyBoroughCouncil": {
        "house_number": "23",
        "postcode": "GU9 9QG",
        "skip_get_url": true,
        "url": "https://wav-wrp.whitespacews.com/",
        "wiki_name": "Waverley",
        "wiki_note": "Follow the instructions [here](https://wav-wrp.whitespacews.com/#!) until you get the page that shows your next scheduled collections. Then take the number from `pIndex=NUMBER` in the URL and pass it as the `-n` parameter along with your postcode in `-p`.",
        "LAD24CD": "E07000216"
    },
    "WealdenDistrictCouncil": {
        "skip_get_url": true,
        "uprn": "10033413624",
        "url": "https://www.wealden.gov.uk/recycling-and-waste/bin-search/",
        "wiki_name": "Wealden",
        "wiki_note": "Provide your UPRN. Use [FindMyAddress](https://www.findmyaddress.co.uk/search) to find it.",
        "LAD24CD": "E07000065"
    },
    "WelhatCouncil": {
        "LAD24CD": "E07000241",
        "postcode": "AL8 6HQ",
        "uprn": "100080982825",
        "url": "https://www.welhat.gov.uk/xfp/form/214",
        "wiki_name": "Welwyn Hatfield",
        "wiki_note": "Provide your UPRN and postcode."
    },
    "WestBerkshireCouncil": {
        "house_number": "8",
        "postcode": "RG14 7DP",
        "skip_get_url": true,
        "url": "https://www.westberks.gov.uk/binday",
        "web_driver": "http://selenium:4444",
        "wiki_name": "West Berkshire",
        "wiki_note": "Provide your house number in the `house_number` parameter and postcode in the `postcode` parameter.",
        "LAD24CD": "E06000037"
    },
    "WestDunbartonshireCouncil": {
        "uprn": "129001383",
        "url": "https://www.west-dunbarton.gov.uk/",
        "wiki_name": "West Dunbartonshire",
        "wiki_note": "You will need to use [FindMyAddress](https://www.findmyaddress.co.uk/search) to find the UPRN.",
        "LAD24CD": "S12000039"
    },
    "WestLancashireBoroughCouncil": {
        "postcode": "WN8 0HR",
        "uprn": "10012343339",
        "url": "https://www.westlancs.gov.uk",
        "wiki_name": "West Lancashire",
        "wiki_note": "You will need to use [FindMyAddress](https://www.findmyaddress.co.uk/search) to find the UPRN.",
        "LAD24CD": "E07000127"
    },
    "WestLindseyDistrictCouncil": {
        "house_number": "35",
        "postcode": "LN8 3AX",
        "skip_get_url": true,
        "url": "https://www.west-lindsey.gov.uk/",
        "wiki_name": "West Lindsey",
        "wiki_note": "Provide your house name/number in the `house_number` parameter, and postcode in the `postcode` parameter, both wrapped in double quotes. If multiple results are returned, the first will be used.",
        "LAD24CD": "E07000142"
    },
    "WestLothianCouncil": {
        "house_number": "1 GOSCHEN PLACE",
        "postcode": "EH52 5JE",
        "skip_get_url": true,
        "url": "https://www.westlothian.gov.uk/",
        "web_driver": "http://selenium:4444",
        "wiki_name": "West Lothian",
        "wiki_note": "Provide your house name/number in the `house_number` parameter (wrapped in double quotes) and your postcode in the `postcode` parameter.",
        "LAD24CD": "S12000040"
    },
    "WestMorlandAndFurness": {
        "uprn": "100110353478",
        "url": "https://www.westmorlandandfurness.gov.uk/",
        "wiki_command_url_override": "https://www.westmorlandandfurness.gov.uk/",
        "wiki_name": "Westmorland and Furness",
        "wiki_note": "Provide your UPRN. You can find your UPRN using [FindMyAddress](https://www.findmyaddress.co.uk/search).",
        "LAD24CD": "E06000064"
    },
    "WestNorthamptonshireCouncil": {
        "skip_get_url": true,
        "uprn": "28056796",
        "url": "https://www.westnorthants.gov.uk",
        "wiki_name": "West Northamptonshire",
        "wiki_note": "Provide your UPRN. You can find your UPRN using [FindMyAddress](https://www.findmyaddress.co.uk/search).",
        "LAD24CD": "E06000062"
    },
    "WestOxfordshireDistrictCouncil": {
        "house_number": "24",
        "postcode": "OX28 1YA",
        "skip_get_url": true,
        "url": "https://community.westoxon.gov.uk/s/waste-collection-enquiry",
        "web_driver": "http://selenium:4444",
        "wiki_name": "West Oxfordshire",
        "wiki_note": "Provide your house number in the `house_number` parameter and your postcode in the `postcode` parameter.",
        "LAD24CD": "E07000181"
    },
    "WestSuffolkCouncil": {
        "postcode": "IP28 6DR",
        "skip_get_url": true,
        "uprn": "10009739960",
        "url": "https://maps.westsuffolk.gov.uk/MyWestSuffolk.aspx",
        "wiki_name": "West Suffolk",
        "wiki_note": "Provide your UPRN and postcode. You can find your UPRN using [FindMyAddress](https://www.findmyaddress.co.uk/search).",
        "LAD24CD": "E07000245"
    },
    "WiganBoroughCouncil": {
        "postcode": "WN2 4UQ",
        "skip_get_url": true,
        "uprn": "010093942934",
        "url": "https://apps.wigan.gov.uk/MyNeighbourhood/",
        "wiki_name": "Wigan",
        "wiki_note": "Provide your UPRN and postcode. Find your UPRN using [FindMyAddress](https://www.findmyaddress.co.uk/search).",
        "LAD24CD": "E08000010"
    },
    "WiltshireCouncil": {
        "postcode": "SN8 3TE",
        "skip_get_url": true,
        "uprn": "100120982570",
        "url": "https://ilambassadorformsprod.azurewebsites.net/wastecollectiondays/index",
        "wiki_name": "Wiltshire",
        "wiki_note": "Provide your UPRN and postcode. Use [FindMyAddress](https://www.findmyaddress.co.uk/search) to find your UPRN.",
        "LAD24CD": "E06000054"
    },
    "WinchesterCityCouncil": {
        "house_number": "12",
        "paon": "12",
        "postcode": "SO23 7GA",
        "skip_get_url": false,
        "url": "https://iportal.itouchvision.com/icollectionday/collection-day",
        "web_driver": "http://selenium:4444",
        "wiki_name": "Winchester",
        "wiki_note": "Provide your house name/number in the `house_number` parameter (wrapped in double quotes) and your postcode in the `postcode` parameter.",
        "LAD24CD": "E07000094"
    },
    "WindsorAndMaidenheadCouncil": {
        "skip_get_url": true,
        "uprn": "100080371082",
        "url": "https://forms.rbwm.gov.uk/bincollections?uprn=",
        "web_driver": "http://selenium:4444",
        "wiki_name": "Windsor and Maidenhead",
        "wiki_note": "Provide your UPRN. You can find it using [FindMyAddress](https://www.findmyaddress.co.uk/search).",
        "LAD24CD": "E06000040"
    },
    "WirralCouncil": {
        "uprn": "Vernon Avenue,Seacombe",
        "url": "https://www.wirral.gov.uk",
        "wiki_command_url_override": "https://www.wirral.gov.uk",
        "wiki_name": "Wirral",
        "wiki_note": "In the `uprn` field, enter your street name and suburb separated by a comma (e.g., 'Vernon Avenue,Seacombe').",
        "LAD24CD": "E08000015"
    },
    "WokingBoroughCouncil": {
        "house_number": "2",
        "postcode": "GU21 4JY",
        "skip_get_url": true,
        "url": "https://asjwsw-wrpwokingmunicipal-live.whitespacews.com/",
        "wiki_name": "Woking",
        "wiki_note": "Provide your house number in the `house_number` parameter and postcode in the `postcode` parameter. This works with all collection areas that use Joint Waste Solutions.",
        "LAD24CD": "E07000217"
    },
    "WokinghamBoroughCouncil": {
        "house_number": "90",
        "postcode": "RG40 2HR",
        "skip_get_url": true,
        "url": "https://www.wokingham.gov.uk/rubbish-and-recycling/waste-collection/find-your-bin-collection-day",
        "web_driver": "http://selenium:4444",
        "wiki_name": "Wokingham",
        "wiki_note": "Provide your house number in the `house_number` parameter and postcode in the `postcode` parameter.",
        "LAD24CD": "E06000041"
    },
    "WolverhamptonCityCouncil": {
        "postcode": "WV3 9NZ",
        "uprn": "100071205205",
        "url": "https://www.wolverhampton.gov.uk",
        "wiki_name": "Wolverhampton",
        "wiki_note": "Use [FindMyAddress](https://www.findmyaddress.co.uk/search) to find your UPRN.",
        "LAD24CD": "E08000031"
    },
    "WorcesterCityCouncil": {
        "uprn": "100120650345",
        "url": "https://www.Worcester.gov.uk",
        "wiki_command_url_override": "https://www.Worcester.gov.uk",
        "wiki_name": "Worcester",
        "wiki_note": "You will need to use [FindMyAddress](https://www.findmyaddress.co.uk/search) to find the UPRN.",
        "LAD24CD": "E07000237"
    },
    "WrexhamCountyBoroughCouncil": {
        "house_number": "1",
        "postcode": "LL12 7RW",
        "uprn": "200002944225",
        "skip_get_url": true,
        "url": "https://www.wrexham.gov.uk/service/when-are-my-bins-collected",
        "web_driver": "http://selenium:4444",
        "wiki_name": "Wrexham",
        "wiki_note": "Provide your house number in the `house_number` parameter and postcode in the `postcode` parameter.",
        "LAD24CD": "W06000006"
    },
    "WychavonDistrictCouncil": {
        "postcode": "WR3 7RU",
        "skip_get_url": true,
        "uprn": "100120716273",
        "url": "https://selfservice.wychavon.gov.uk/wdcroundlookup/wdc_search.jsp",
        "web_driver": "http://selenium:4444",
        "wiki_name": "Wychavon",
        "wiki_note": "Provide your UPRN and postcode. Find your UPRN using [FindMyAddress](https://www.findmyaddress.co.uk/search).",
        "LAD24CD": "E07000238"
    },
    "WyreCouncil": {
        "skip_get_url": true,
        "uprn": "10003519994",
        "url": "https://www.wyre.gov.uk/bins-rubbish-recycling",
        "wiki_name": "Wyre",
        "wiki_note": "Provide your UPRN. Find your UPRN using [FindMyAddress](https://www.findmyaddress.co.uk/search).",
        "LAD24CD": "E07000128"
    },
    "WyreForestDistrictCouncil": {
        "house_number": "Monday",
        "skip_get_url": true,
        "url": "https://www.wyreforestdc.gov.uk",
        "wiki_name": "Wyre Forest",
        "wiki_note": "Use the House Number field to pass the DAY of the week for your collections. [Monday/Tuesday/Wednesday/Thursday/Friday/Saturday/Sunday].",
        "LAD24CD": "E07000239"
    },
    "YorkCouncil": {
        "skip_get_url": true,
        "uprn": "100050535540",
        "url": "https://waste-api.york.gov.uk/api/Collections/GetBinCollectionDataForUprn/",
        "wiki_name": "York",
        "wiki_note": "Provide your UPRN.",
        "LAD24CD": "E06000014"
    }
}<|MERGE_RESOLUTION|>--- conflicted
+++ resolved
@@ -1923,12 +1923,8 @@
         "skip_get_url": true,
         "uprn": "100070182634",
         "url": "https://www.rugby.gov.uk/check-your-next-bin-day",
-<<<<<<< HEAD
-        "web_driver": "http://selenium:4444",
-        "wiki_name": "Rugby Borough Council",
-=======
+        "web_driver": "http://selenium:4444",
         "wiki_name": "Rugby",
->>>>>>> 22366ef4
         "wiki_note": "Provide your UPRN and postcode. You can find your UPRN using [FindMyAddress](https://www.findmyaddress.co.uk/search).",
         "LAD24CD": "E07000220"
     },
