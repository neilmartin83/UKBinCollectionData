<<<<<<< HEAD
{
    "AberdeenCityCouncil": {
        "LAD24CD": "S12000033",
        "uprn": "9051156186",
        "url": "https://www.aberdeencity.gov.uk",
        "wiki_name": "Aberdeen City",
        "wiki_note": "You will need to use [FindMyAddress](https://www.findmyaddress.co.uk/search) to find the UPRN."
    },
    "AberdeenshireCouncil": {
        "LAD24CD": "S12000034",
        "uprn": "151176430",
        "url": "https://online.aberdeenshire.gov.uk",
        "wiki_command_url_override": "https://online.aberdeenshire.gov.uk",
        "wiki_name": "Aberdeenshire",
        "wiki_note": "You will need to use [FindMyAddress](https://www.findmyaddress.co.uk/search) to find the UPRN."
    },
    "AdurAndWorthingCouncils": {
        "url": "https://www.adur-worthing.gov.uk/bin-day/?brlu-selected-address=100061878829",
        "wiki_command_url_override": "https://www.adur-worthing.gov.uk/bin-day/?brlu-selected-address=XXXXXXXX",
        "wiki_name": "Adur",
        "wiki_note": "Replace XXXXXXXX with your UPRN. You will need to use [FindMyAddress](https://www.findmyaddress.co.uk/search) to find it.",
        "LAD24CD": "E07000223"
    },
    "AmberValleyBoroughCouncil": {
        "uprn": "100030026621",
        "url": "https://ambervalley.gov.uk",
        "wiki_name": "Amber Valley",
        "wiki_note": "You will need to use [FindMyAddress](https://www.findmyaddress.co.uk/search) to find the UPRN.",
        "LAD24CD": "E07000032"
    },
    "AngusCouncil": {
        "uprn": "117053733",
        "skip_get_url": true,
        "postcode": "DD7 7LE",
        "url": "https://www.angus.gov.uk/bins_litter_and_recycling/bin_collection_days",
        "web_driver": "http://selenium:4444",
        "wiki_name": "Angus",
        "wiki_note": "You will need to use [FindMyAddress](https://www.findmyaddress.co.uk/search) to find the UPRN. Requires Selenium",
        "LAD24CD": "S12000041"
    },
    "AntrimAndNewtonabbeyCouncil": {
        "LAD24CD": "N09000001",
        "url": "https://antrimandnewtownabbey.gov.uk/residents/bins-recycling/bins-schedule/?Id=643",
        "wiki_command_url_override": "https://antrimandnewtownabbey.gov.uk/residents/bins-recycling/bins-schedule/?Id=XXXX",
        "wiki_name": "Antrim and Newtownabbey",
        "wiki_note": "Navigate to [https://antrimandnewtownabbey.gov.uk/residents/bins-recycling/bins-schedule] and search for your street name. Use the URL with the ID to replace XXXXXXXX with your specific ID."
    },
    "ArdsAndNorthDownCouncil": {
        "uprn": "187136177",
        "url": "https://www.ardsandnorthdown.gov.uk",
        "wiki_command_url_override": "https://www.ardsandnorthdown.gov.uk",
        "wiki_name": "Ards and North Down",
        "wiki_note": "You will need to use [FindMyAddress](https://www.findmyaddress.co.uk/search) to find the UPRN.",
        "LAD24CD": "N09000011"
    },
    "ArgyllandButeCouncil": {
        "skip_get_url": true,
        "postcode": "PA286LJ",
        "uprn": "000125011723",
        "url": "https://www.argyll-bute.gov.uk/rubbish-and-recycling/household-waste/bin-collection",
        "web_driver": "http://selenium:4444",
        "wiki_name": "Argyll and Bute",
        "wiki_note": "Pass the UPRN. You will need to use [FindMyAddress](https://www.findmyaddress.co.uk/search).",
        "LAD24CD": "S12000035"
    },
    "ArmaghBanbridgeCraigavonCouncil": {
        "LAD24CD": "N09000002",
        "uprn": "185625284",
        "url": "https://www.armaghbanbridgecraigavon.gov.uk/",
        "wiki_command_url_override": "https://www.armaghbanbridgecraigavon.gov.uk/",
        "wiki_name": "Armagh City, Banbridge and Craigavon",
        "wiki_note": "You will need to use [FindMyAddress](https://www.findmyaddress.co.uk/search) to find the UPRN."
    },
    "ArunCouncil": {
        "house_number": "1",
        "postcode": "BN16 4DA",
        "skip_get_url": true,
        "url": "https://www1.arun.gov.uk/when-are-my-bins-collected",
        "web_driver": "http://selenium:4444",
        "wiki_name": "Arun",
        "wiki_note": "Pass the house name/number and postcode in their respective parameters, both wrapped in double quotes. This parser requires a Selenium webdriver.",
        "LAD24CD": "E07000224"
    },
    "AshfieldDistrictCouncil": {
        "house_number": "1",
        "postcode": "NG16 6RH",
        "url": "https://www.ashfield.gov.uk",
        "web_driver": "http://selenium:4444",
        "wiki_name": "Ashfield",
        "wiki_note": "Pass the house name/number and postcode in their respective parameters, both wrapped in double quotes. This parser requires a Selenium webdriver",
        "LAD24CD": "E07000170"
    },
    "AshfordBoroughCouncil": {
        "postcode": "TN23 7SP",
        "uprn": "100060777899",
        "url": "https://ashford.gov.uk",
        "web_driver": "http://selenium:4444",
        "wiki_command_url_override": "https://ashford.gov.uk",
        "wiki_name": "Ashford",
        "wiki_note": "You will need to use [FindMyAddress](https://www.findmyaddress.co.uk/search) to find the UPRN.",
        "LAD24CD": "E07000105"
    },
    "AylesburyValeCouncil": {
        "skip_get_url": true,
        "uprn": "766252532",
        "url": "http://avdcbins.web-labs.co.uk/RefuseApi.asmx",
        "wiki_name": "Buckinghamshire (Aylesbury Vale)",
        "wiki_note": "To get the UPRN, please use [FindMyAddress](https://www.findmyaddress.co.uk/search). Returns all published collections in the past, present, future.",
        "LAD24CD": "E06000060"
    },
    "BCPCouncil": {
        "LAD24CD": "E06000058",
        "skip_get_url": true,
        "uprn": "100040810214",
        "url": "https://online.bcpcouncil.gov.uk/bindaylookup/",
        "wiki_name": "Bournemouth, Christchurch and Poole",
        "wiki_note": "You will need to use [FindMyAddress](https://www.findmyaddress.co.uk/search) to find the UPRN."
    },
    "BaberghDistrictCouncil": {
        "house_number": "Monday",
        "postcode": "Week 1",
        "skip_get_url": true,
        "uprn": "Tuesday",
        "url": "https://www.babergh.gov.uk",
        "wiki_name": "Babergh",
        "wiki_note": "Use the House Number field to pass the DAY of the week for your NORMAL collections. [Monday/Tuesday/Wednesday/Thursday/Friday]. [OPTIONAL] Use the 'postcode' field to pass the WEEK for your garden collection. [Week 1/Week 2]. [OPTIONAL] Use the 'uprn' field to pass the DAY for your garden collection. [Monday/Tuesday/Wednesday/Thursday/Friday]",
        "LAD24CD": "E07000200"
    },
    "BarkingDagenham": {
        "house_number": "19",
        "postcode": "RM6 6XH",
        "skip_get_url": true,
        "web_driver": "http://selenium:4444",
        "url": "https://www.lbbd.gov.uk/rubbish-recycling/household-bin-collection/check-your-bin-collection-days",
        "wiki_name": "Barking and Dagenham",
        "wiki_note": "Use house number and postcode. Requires Selenium.",
        "LAD24CD": "E09000002"
    },
    "BarnetCouncil": {
        "house_number": "HA8 7NA, 2, MANOR PARK GARDENS, EDGWARE, BARNET",
        "postcode": "HA8 7NA",
        "skip_get_url": true,
        "url": "https://www.barnet.gov.uk/recycling-and-waste/bin-collections/find-your-bin-collection-day",
        "web_driver": "http://selenium:4444",
        "wiki_name": "Barnet",
        "wiki_note": "Follow the instructions [here](https://www.barnet.gov.uk/recycling-and-waste/bin-collections/find-your-bin-collection-day) until you get the page listing your address, then copy the entire address text and use that in the house number field. This parser requires a Selenium webdriver.",
        "LAD24CD": "E09000003"
    },
    "BarnsleyMBCouncil": {
        "postcode": "S36 9AN",
        "skip_get_url": true,
        "uprn": "2007004502",
        "url": "https://waste.barnsley.gov.uk/ViewCollection/Collections",
        "wiki_name": "Barnsley",
        "wiki_note": "To get the UPRN, you will need to use [FindMyAddress](https://www.findmyaddress.co.uk/search).",
        "LAD24CD": "E08000016"
    },
    "BasildonCouncil": {
        "skip_get_url": true,
        "uprn": "10013350430",
        "url": "https://basildonportal.azurewebsites.net/api/getPropertyRefuseInformation",
        "wiki_name": "Basildon",
        "wiki_note": "To get the UPRN, you will need to use [FindMyAddress](https://www.findmyaddress.co.uk/search).",
        "LAD24CD": "E07000066"
    },
    "BasingstokeCouncil": {
        "LAD24CD": "E07000084",
        "skip_get_url": true,
        "uprn": "100060220926",
        "url": "https://www.basingstoke.gov.uk/bincollection",
        "wiki_name": "Basingstoke and Deane",
        "wiki_note": "You will need to use [FindMyAddress](https://www.findmyaddress.co.uk/search) to find the UPRN."
    },
    "BathAndNorthEastSomersetCouncil": {
        "skip_get_url": true,
        "uprn": "100120000855",
        "url": "https://www.bathnes.gov.uk/webforms/waste/collectionday/",
        "wiki_name": "Bath and North East Somerset",
        "wiki_note": "You will need to use [FindMyAddress](https://www.findmyaddress.co.uk/search) to find the UPRN.",
        "LAD24CD": "E06000022"
    },
    "BedfordBoroughCouncil": {
        "skip_get_url": true,
        "uprn": "10024232065",
        "url": "https://www.bedford.gov.uk/bins-and-recycling/household-bins-and-recycling/check-your-bin-day",
        "wiki_name": "Bedford",
        "wiki_note": "You will need to use [FindMyAddress](https://www.findmyaddress.co.uk/search) to find the UPRN.",
        "LAD24CD": "E06000055"
    },
    "BedfordshireCouncil": {
        "postcode": "SG19 2UP",
        "skip_get_url": true,
        "uprn": "10000802040",
        "url": "https://www.centralbedfordshire.gov.uk/info/163/bins_and_waste_collections_-_check_bin_collection_day",
        "wiki_name": "Central Bedfordshire",
        "wiki_note": "In order to use this parser, you must provide a valid postcode and a UPRN retrieved from the council's website for your specific address.",
        "LAD24CD": "E06000056"
    },
    "BelfastCityCouncil": {
        "postcode": "BT10 0GY",
        "skip_get_url": true,
        "uprn": "185086469",
        "url": "https://online.belfastcity.gov.uk/find-bin-collection-day/Default.aspx",
        "wiki_name": "Belfast",
        "wiki_note": "You will need to use [FindMyAddress](https://www.findmyaddress.co.uk/search) to find the UPRN.",
        "LAD24CD": "N09000003"
    },
    "BexleyCouncil": {
        "uprn": "100020196143",
        "skip_get_url": true,
        "url": "https://waste.bexley.gov.uk/waste",
        "wiki_name": "Bexley",
        "wiki_note": "Provide your UPRN. Use [FindMyAddress](https://www.findmyaddress.co.uk/search) to locate it.",
        "LAD24CD": "E09000004"
    },
    "BirminghamCityCouncil": {
        "postcode": "B5 7XE",
        "uprn": "100070445256",
        "url": "https://www.birmingham.gov.uk/xfp/form/619",
        "wiki_name": "Birmingham",
        "wiki_note": "You will need to use [FindMyAddress](https://www.findmyaddress.co.uk/search) to find the UPRN.",
        "LAD24CD": "E08000025"
    },
    "BlabyDistrictCouncil": {
        "uprn": "100030401782",
        "url": "https://www.blaby.gov.uk",
        "wiki_command_url_override": "https://www.blaby.gov.uk",
        "wiki_name": "Blaby",
        "wiki_note": "You will need to use [FindMyAddress](https://www.findmyaddress.co.uk/search) to find the UPRN.",
        "LAD24CD": "E07000129"
    },
    "BlackburnCouncil": {
        "url": "https://www.blaby.gov.uk",
        "LAD24CD": "E06000008",
        "skip_get_url": true,
        "uprn": "100010733027",
        "wiki_name": "Blackburn with Darwen",
        "wiki_note": "You will need to use [FindMyAddress](https://www.findmyaddress.co.uk/search) to find the UPRN."
    },
    "BlaenauGwentCountyBoroughCouncil": {
        "postcode": "NP23 7TE",
        "skip_get_url": false,
        "uprn": "100100471367",
        "url": "https://www.blaenau-gwent.gov.uk",
        "web_driver": "http://selenium:4444",
        "wiki_name": "Blaenau Gwent",
        "wiki_note": "You will need to use [FindMyAddress](https://www.findmyaddress.co.uk/search) to find the UPRN.",
        "LAD24CD": "W06000019"
    },
    "BolsoverCouncil": {
        "uprn": "100030066827",
        "url": "https://bolsover.gov.uk",
        "wiki_name": "Bolsover",
        "wiki_note": "You will need to use [FindMyAddress](https://www.findmyaddress.co.uk/search) to find the UPRN.",
        "LAD24CD": "E07000033"
    },
    "BoltonCouncil": {
        "postcode": "BL1 5PQ",
        "skip_get_url": true,
        "uprn": "100010886936",
        "url": "https://carehomes.bolton.gov.uk/bins.aspx",
        "web_driver": "http://selenium:4444",
        "wiki_name": "Bolton",
        "wiki_note": "To get the UPRN, you will need to use [FindMyAddress](https://www.findmyaddress.co.uk/search). Previously required a single field that was UPRN and full address; now requires UPRN and postcode as separate fields.",
        "LAD24CD": "E08000001"
    },
    "BostonBoroughCouncil": {
        "house_number": "CEDAR",
        "postcode": "PE20 1AY",
        "skip_get_url": true,
        "url": "https://www.boston.gov.uk/findwastecollections",
        "web_driver": "http://selenium:4444",
        "wiki_name": "Boston",
        "wiki_note": "Provide your house number in the `house_number` parameter and postcode in the `postcode` parameter.",
        "LAD24CD": "E07000136"
    },
    "BracknellForestCouncil": {
        "house_number": "57",
        "paon": "57",
        "postcode": "GU47 9BS",
        "skip_get_url": true,
        "url": "https://selfservice.mybfc.bracknell-forest.gov.uk/w/webpage/waste-collection-days",
        "wiki_name": "Bracknell Forest",
        "wiki_note": "Pass the house number and postcode in their respective parameters.",
        "LAD24CD": "E06000036"
    },
    "BradfordMDC": {
        "custom_component_show_url_field": false,
        "skip_get_url": true,
        "uprn": "100051146921",
        "url": "https://onlineforms.bradford.gov.uk/ufs/collectiondates.eb",
        "wiki_name": "Bradford",
        "wiki_note": "To get the UPRN, you will need to use [FindMyAddress](https://www.findmyaddress.co.uk/search). Postcode isn't parsed by this script, but you can pass it in double quotes.",
        "LAD24CD": "E08000032"
    },
    "BraintreeDistrictCouncil": {
        "postcode": "CO5 9BD",
        "skip_get_url": true,
        "uprn": "10006930172",
        "url": "https://www.braintree.gov.uk/",
        "wiki_name": "Braintree",
        "wiki_note": "Provide your UPRN and postcode. Use [FindMyAddress](https://www.findmyaddress.co.uk/search) to find your UPRN.",
        "LAD24CD": "E07000067"
    },
    "BrecklandCouncil": {
        "uprn": "100091495479",
        "url": "https://www.breckland.gov.uk",
        "wiki_command_url_override": "https://www.breckland.gov.uk",
        "wiki_name": "Breckland",
        "wiki_note": "You will need to use [FindMyAddress](https://www.findmyaddress.co.uk/search) to find the UPRN.",
        "LAD24CD": "E07000143"
    },
    "BrentCouncil": {
        "house_number": "25",
        "postcode": "HA3 0QU",
        "url": "https://recyclingservices.brent.gov.uk/waste",
        "wiki_name": "Brent",
        "wiki_note": "Pass the house number and postcode in their respective parameters.",
        "LAD24CD": "E09000005"
    },
    "BrightonandHoveCityCouncil": {
        "house_number": "44",
        "postcode": "BN1 8NE",
        "skip_get_url": true,
        "url": "https://cityclean.brighton-hove.gov.uk/link/collections",
        "web_driver": "http://selenium:4444",
        "wiki_name": "Brighton and Hove",
        "wiki_note": "Use house number and postcode. Requires Selenium",
        "LAD24CD": "E06000043"
    },
    "BristolCityCouncil": {
        "LAD24CD": "E06000023",
        "skip_get_url": true,
        "uprn": "116638",
        "url": "https://bristolcouncil.powerappsportals.com/completedynamicformunauth/?servicetypeid=7dce896c-b3ba-ea11-a812-000d3a7f1cdc",
        "wiki_name": "City of Bristol",
        "wiki_note": "You will need to use [FindMyAddress](https://www.findmyaddress.co.uk/search) to find the UPRN."
    },
    "BroadlandDistrictCouncil": {
        "skip_get_url": true,
        "house_number": "1",
        "postcode": "NR10 3FD",
        "url": "https://area.southnorfolkandbroadland.gov.uk/FindAddress",
        "web_driver": "http://selenium:4444",
        "wiki_name": "Broadland",
        "wiki_note": "Use house number and postcode. Requires Selenium.",
        "LAD24CD": "E07000144"
    },
    "BromleyBoroughCouncil": {
        "url": "https://recyclingservices.bromley.gov.uk/waste/6087017",
        "web_driver": "http://selenium:4444",
        "wiki_command_url_override": "https://recyclingservices.bromley.gov.uk/waste/XXXXXXX",
        "wiki_name": "Bromley",
        "wiki_note": "Follow the instructions [here](https://recyclingservices.bromley.gov.uk/waste) until the \"Your bin days\" page then copy the URL and replace the URL in the command.",
        "LAD24CD": "E09000006"
    },
    "BromsgroveDistrictCouncil": {
        "uprn": "100120584652",
        "url": "https://www.bromsgrove.gov.uk",
        "wiki_command_url_override": "https://www.bromsgrove.gov.uk",
        "wiki_name": "Bromsgrove",
        "wiki_note": "You will need to use [FindMyAddress](https://www.findmyaddress.co.uk/search) to find the UPRN.",
        "LAD24CD": "E07000234"
    },
    "BroxbourneCouncil": {
        "postcode": "EN8 7FL",
        "uprn": "148048608",
        "url": "https://www.broxbourne.gov.uk",
        "wiki_name": "Broxbourne",
        "wiki_note": "You will need to use [FindMyAddress](https://www.findmyaddress.co.uk/search) to find the UPRN.",
        "LAD24CD": "E07000095"
    },
    "BroxtoweBoroughCouncil": {
        "postcode": "NG16 2LY",
        "skip_get_url": true,
        "uprn": "100031325997",
        "url": "https://www.broxtowe.gov.uk/",
        "web_driver": "http://selenium:4444",
        "wiki_name": "Broxtowe",
        "wiki_note": "Pass the UPRN and postcode. To get the UPRN, you can use [FindMyAddress](https://www.findmyaddress.co.uk/search).",
        "LAD24CD": "E07000172"
    },
    "BuckinghamshireCouncil": {
        "house_number": "2",
        "postcode": "HP13 7BA",
        "skip_get_url": true,
        "url": "https://iapp.itouchvision.com/iappcollectionday/collection-day/?uuid=FA353FC74600CBE61BE409534D00A8EC09BDA3AC&lang=en",
        "web_driver": "http://selenium:4444",
        "wiki_name": "Buckinghamshire",
        "wiki_note": "Pass the house name/number and postcode in their respective arguments, both wrapped in quotes.",
        "LAD24CD": "E06000060"
    },
    "BurnleyBoroughCouncil": {
        "uprn": "100010347165",
        "url": "https://www.burnley.gov.uk",
        "wiki_name": "Burnley",
        "wiki_note": "Pass the UPRN. You can find it using [FindMyAddress](https://www.findmyaddress.co.uk/search).",
        "LAD24CD": "E07000117"
    },
    "BuryCouncil": {
        "house_number": "3",
        "postcode": "M26 3XY",
        "skip_get_url": true,
        "url": "https://www.bury.gov.uk/waste-and-recycling/bin-collection-days-and-alerts",
        "wiki_name": "Bury",
        "wiki_note": "Pass the postcode and house number in their respective arguments, both wrapped in quotes.",
        "LAD24CD": "E08000002"
    },
    "CalderdaleCouncil": {
        "postcode": "OL14 7EX",
        "skip_get_url": true,
        "uprn": "010035034598",
        "url": "https://www.calderdale.gov.uk/environment/waste/household-collections/collectiondayfinder.jsp",
        "web_driver": "http://selenium:4444",
        "wiki_name": "Calderdale",
        "wiki_note": "Pass the UPRN and postcode. To get the UPRN, you can use [FindMyAddress](https://www.findmyaddress.co.uk/search).",
        "LAD24CD": "E08000033"
    },
    "CambridgeCityCouncil": {
        "uprn": "200004159750",
        "url": "https://www.cambridge.gov.uk/",
        "wiki_name": "Cambridge",
        "wiki_note": "You will need to use [FindMyAddress](https://www.findmyaddress.co.uk/search) to find the UPRN.",
        "LAD24CD": "E07000008"
    },
    "CannockChaseDistrictCouncil": {
        "postcode": "WS15 1JA",
        "skip_get_url": true,
        "uprn": "200003095389",
        "url": "https://www.cannockchasedc.gov.uk/",
        "wiki_name": "Cannock Chase",
        "wiki_note": "To get the UPRN, you can use [FindMyAddress](https://www.findmyaddress.co.uk/search).",
        "LAD24CD": "E07000192"
    },
    "CanterburyCityCouncil": {
        "uprn": "10094583181",
        "url": "https://www.canterbury.gov.uk",
        "wiki_command_url_override": "https://www.canterbury.gov.uk",
        "wiki_name": "Canterbury",
        "wiki_note": "You will need to use [FindMyAddress](https://www.findmyaddress.co.uk/search) to find the UPRN.",
        "LAD24CD": "E07000106"
    },
    "CardiffCouncil": {
        "skip_get_url": true,
        "uprn": "100100112419",
        "url": "https://www.gov.uk",
        "wiki_name": "Cardiff",
        "wiki_note": "You will need to use [FindMyAddress](https://www.findmyaddress.co.uk/search) to find the UPRN.",
        "LAD24CD": "W06000015"
    },
    "CarmarthenshireCountyCouncil": {
        "uprn": "10004859302",
        "url": "https://www.carmarthenshire.gov.wales",
        "wiki_command_url_override": "https://www.carmarthenshire.gov.wales",
        "wiki_name": "Carmarthenshire",
        "wiki_note": "You will need to use [FindMyAddress](https://www.findmyaddress.co.uk/search) to find the UPRN.",
        "LAD24CD": "W06000010"
    },
    "CastlepointDistrictCouncil": {
        "skip_get_url": true,
        "uprn": "4525",
        "url": "https://apps.castlepoint.gov.uk/cpapps/index.cfm?fa=wastecalendar",
        "wiki_name": "Castle Point",
        "wiki_note": "For this council, 'uprn' is actually a 4-digit code for your street. Go [here](https://apps.castlepoint.gov.uk/cpapps/index.cfm?fa=wastecalendar) and inspect the source of the dropdown box to find the 4-digit number for your street.",
        "LAD24CD": "E07000069"
    },
    "CeredigionCountyCouncil": {
        "house_number": "BLAEN CWMMAGWR, TRISANT, CEREDIGION, SY23 4RQ",
        "postcode": "SY23 4RQ",
        "url": "https://www.ceredigion.gov.uk/resident/bins-recycling/",
        "web_driver": "http://selenium:4444",
        "wiki_name": "Ceredigion",
        "wiki_note": "House Number is the full address as it appears on the drop-down on the site when you search by postcode. This parser requires a Selenium webdriver.",
        "LAD24CD": "W06000008"
    },
    "CharnwoodBoroughCouncil": {
        "uprn": "100030446438",
        "skip_get_url": true,
        "url": "https://www.charnwood.gov.uk/pages/waste_collections_calendars",
        "wiki_name": "Charnwood",
        "wiki_note": "You will need to use [FindMyAddress](https://www.findmyaddress.co.uk/search) to find the UPRN.",
        "LAD24CD": "E07000130"
    },
    "ChelmsfordCityCouncil": {
        "house_number": "1 Celeborn Street, South Woodham Ferrers, Chelmsford, CM3 7AE",
        "postcode": "CM3 7AE",
        "url": "https://www.chelmsford.gov.uk/myhome/",
        "web_driver": "http://selenium:4444",
        "wiki_name": "Chelmsford",
        "wiki_note": "Follow the instructions [here](https://www.chelmsford.gov.uk/myhome/) until you get the page listing your address, then copy the entire address text and use that in the house number field.",
        "LAD24CD": "E07000070"
    },
    "CheltenhamBoroughCouncil": {
        "postcode": "GL51 3NA",
        "skip_get_url": true,
        "uprn": "100120372027",
        "url": "https://www.cheltenham.gov.uk",
        "wiki_name": "Cheltenham",
        "wiki_note": "Pass the UPRN. You will need to use [FindMyAddress](https://www.findmyaddress.co.uk/search).",
        "LAD24CD": "E07000078"
    },
    "CherwellDistrictCouncil": {
        "uprn": "100121292407",
        "url": "https://www.cherwell.gov.uk",
        "wiki_name": "Cherwell",
        "wiki_note": "Use [FindMyAddress](https://www.findmyaddress.co.uk/search) to find your UPRN.",
        "LAD24CD": "E07000177"
    },
    "CheshireEastCouncil": {
        "skip_get_url": true,
        "uprn": "100012830647",
        "url": "https://online.cheshireeast.gov.uk/mycollectionday",
        "wiki_name": "Cheshire East",
        "wiki_note": "Use [FindMyAddress](https://www.findmyaddress.co.uk/search) to find your UPRN.",
        "LAD24CD": "E06000049"
    },
    "CheshireWestAndChesterCouncil": {
        "skip_get_url": true,
        "uprn": "100012346655",
        "url": "https://my.cheshirewestandchester.gov.uk",
        "wiki_name": "Cheshire West and Chester",
        "wiki_note": "Pass the UPRN. You will need to use [FindMyAddress](https://www.findmyaddress.co.uk/search).",
        "LAD24CD": "E06000050"
    },
    "ChesterfieldBoroughCouncil": {
        "skip_get_url": true,
        "uprn": "74008234",
        "url": "https://www.chesterfield.gov.uk",
        "wiki_name": "Chesterfield",
        "wiki_note": "Pass the UPRN. You will need to use [FindMyAddress](https://www.findmyaddress.co.uk/search).",
        "LAD24CD": "E07000034"
    },
    "ChichesterDistrictCouncil": {
        "house_number": "7",
        "postcode": "RH14 0JT",
        "skip_get_url": true,
        "url": "https://www.chichester.gov.uk/checkyourbinday",
        "web_driver": "http://selenium:4444",
        "wiki_name": "Chichester",
        "wiki_note": "Needs the full address and postcode as it appears on [this page](https://www.chichester.gov.uk/checkyourbinday).",
        "LAD24CD": "E07000225"
    },
    "ChorleyCouncil": {
        "postcode": "PR6 7PG",
        "skip_get_url": true,
        "uprn": "100010382247",
        "url": "https://myaccount.chorley.gov.uk/wastecollections.aspx",
        "web_driver": "http://selenium:4444",
        "wiki_name": "Chorley",
        "wiki_note": "Chorley needs to be passed both a Postcode & UPRN to work. Find this on [FindMyAddress](https://www.findmyaddress.co.uk/search).",
        "LAD24CD": "E07000118"
    },
    "ColchesterCityCouncil": {
        "house_number": "29",
        "paon": "29",
        "postcode": "CO2 8UN",
        "skip_get_url": false,
        "url": "https://www.colchester.gov.uk/your-recycling-calendar",
        "web_driver": "http://selenium:4444",
        "wiki_name": "Colchester",
        "wiki_note": "Pass the house name/number in the house number parameter, wrapped in double quotes.",
        "LAD24CD": "E07000071"
    },
    "ConwyCountyBorough": {
        "uprn": "100100429249",
        "url": "https://www.conwy.gov.uk",
        "wiki_name": "Conwy",
        "wiki_note": "Use [FindMyAddress](https://www.findmyaddress.co.uk/search) to find your UPRN.",
        "LAD24CD": "W06000003"
    },
    "CopelandBoroughCouncil": {
        "LAD24CD": "E07000028",
        "uprn": "100110734613",
        "url": "https://www.copeland.gov.uk",
        "wiki_name": "Copeland",
        "wiki_note": "*****This has now been replaced by Cumberland Council****"
    },
    "CornwallCouncil": {
        "skip_get_url": true,
        "uprn": "100040128734",
        "url": "https://www.cornwall.gov.uk/my-area/",
        "wiki_name": "Cornwall",
        "wiki_note": "Use [FindMyAddress](https://www.findmyaddress.co.uk/search) to find your UPRN.",
        "LAD24CD": "E06000052"
    },
    "CotswoldDistrictCouncil": {
        "house_number": "19",
        "postcode": "GL56 0GB",
        "skip_get_url": true,
        "url": "https://community.cotswold.gov.uk/s/waste-collection-enquiry",
        "web_driver": "http://selenium:4444",
        "wiki_name": "Cotswold",
        "wiki_note": "Pass the full address in the house number and postcode in",
        "LAD24CD": "E07000079"
    },
    "CoventryCityCouncil": {
        "url": "https://www.coventry.gov.uk/directory-record/62310/abberton-way-",
        "wiki_command_url_override": "https://www.coventry.gov.uk/directory_record/XXXXXX/XXXXXX",
        "wiki_name": "Coventry",
        "wiki_note": "Follow the instructions [here](https://www.coventry.gov.uk/bin-collection-calendar) until you get the page that shows the weekly collections for your address then copy the URL and replace the URL in the command.",
        "LAD24CD": "E08000026"
    },
    "CrawleyBoroughCouncil": {
        "house_number": "9701076",
        "skip_get_url": true,
        "uprn": "100061785321",
        "url": "https://my.crawley.gov.uk/",
        "wiki_name": "Crawley",
        "wiki_note": "Crawley needs to be passed both a UPRN and a USRN to work. Find these on [FindMyAddress](https://www.findmyaddress.co.uk/search) or [FindMyStreet](https://www.findmystreet.co.uk/map).",
        "LAD24CD": "E07000226"
    },
    "CroydonCouncil": {
        "house_number": "13",
        "postcode": "SE25 5DW",
        "skip_get_url": true,
        "url": "https://service.croydon.gov.uk/wasteservices/w/webpage/bin-day-enter-address",
        "web_driver": "http://selenium:4444",
        "wiki_name": "Croydon",
        "wiki_note": "Pass the house number and postcode in their respective parameters. This parser requires a Selenium webdriver.",
        "LAD24CD": "E09000008"
    },
    "CumberlandAllerdaleCouncil": {
        "house_number": "2",
        "postcode": "CA13 0DE",
        "url": "https://www.allerdale.gov.uk",
        "wiki_name": "Cumberland (Allerdale)",
        "wiki_note": "Pass the house number and postcode in their respective parameters.",
        "LAD24CD": "E06000063"
    },
    "CumberlandCouncil": {
        "uprn": "100110734613",
        "url": "https://waste.cumberland.gov.uk",
        "wiki_name": "Cumberland",
        "wiki_note": "Use [FindMyAddress](https://www.findmyaddress.co.uk/search) to find your UPRN.",
        "LAD24CD": "E06000063"
    },
    "DacorumBoroughCouncil": {
        "house_number": "13",
        "postcode": "HP3 9JY",
        "skip_get_url": true,
        "url": "https://webapps.dacorum.gov.uk/bincollections/",
        "web_driver": "http://selenium:4444",
        "wiki_name": "Dacorum",
        "wiki_note": "Pass the house number and postcode in their respective parameters. This parser requires a Selenium webdriver.",
        "LAD24CD": "E07000096"
    },
    "DartfordBoroughCouncil": {
        "uprn": "100060861698",
        "url": "https://www.dartford.gov.uk/waste-recycling/collection-day",
        "skip_get_url": true,
        "wiki_name": "Dartford",
        "wiki_note": "Use [FindMyAddress](https://www.findmyaddress.co.uk/search) to find your UPRN.",
        "LAD24CD": "E07000107"
    },
    "DenbighshireCouncil": {
        "uprn": "200004299351",
        "url": "https://www.denbighshire.gov.uk/",
        "wiki_name": "Denbighshire",
        "wiki_note": "You will need to use [FindMyAddress](https://www.findmyaddress.co.uk/search) to find the UPRN.",
        "LAD24CD": "W06000004"
    },
    "DerbyCityCouncil": {
        "uprn": "10010684240",
        "url": "https://www.derby.gov.uk",
        "wiki_name": "Derby",
        "wiki_note": "You will need to use [FindMyAddress](https://www.findmyaddress.co.uk/search) to find the UPRN.",
        "LAD24CD": "E06000015"
    },
    "DerbyshireDalesDistrictCouncil": {
        "postcode": "DE4 3AS",
        "skip_get_url": true,
        "uprn": "10070102161",
        "url": "https://www.derbyshiredales.gov.uk/",
        "wiki_name": "Derbyshire Dales",
        "wiki_note": "Pass the UPRN and postcode. To get the UPRN, you can use [FindMyAddress](https://www.findmyaddress.co.uk/search).",
        "LAD24CD": "E07000035"
    },
    "DoncasterCouncil": {
        "skip_get_url": true,
        "uprn": "100050768956",
        "url": "https://www.doncaster.gov.uk/Compass/Entity/Launch/D3/",
        "wiki_name": "Doncaster",
        "wiki_note": "Pass the UPRN. You will need to use [FindMyAddress](https://www.findmyaddress.co.uk/search).",
        "LAD24CD": "E08000017"
    },
    "DorsetCouncil": {
        "skip_get_url": true,
        "uprn": "100040711049",
        "url": "https://www.dorsetcouncil.gov.uk/",
        "wiki_name": "Dorset Council",
        "wiki_note": "Pass the UPRN. You will need to use [FindMyAddress](https://www.findmyaddress.co.uk/search).",
        "LAD24CD": "E06000059"
    },
    "DoverDistrictCouncil": {
        "uprn": "100060908340",
        "url": "https://collections.dover.gov.uk/property",
        "skip_get_url": true,
        "wiki_name": "Dover",
        "wiki_note": "To get the UPRN, you can use [FindMyAddress](https://www.findmyaddress.co.uk/search).",
        "LAD24CD": "E07000108"
    },
    "DudleyCouncil": {
        "uprn": "90014244",
        "url": "https://my.dudley.gov.uk",
        "wiki_command_url_override": "https://my.dudley.gov.uk",
        "wiki_name": "Dudley",
        "wiki_note": "You will need to use [FindMyAddress](https://www.findmyaddress.co.uk/search) to find the UPRN.",
        "LAD24CD": "E08000027"
    },
    "DundeeCityCouncil": {
        "uprn": "9059043390",
        "url": "https://www.dundeecity.gov.uk/",
        "wiki_name": "Dundee City",
        "wiki_note": "You will need to use [FindMyAddress](https://www.findmyaddress.co.uk/search) to find the UPRN.",
        "LAD24CD": "S12000042"
    },
    "DurhamCouncil": {
        "LAD24CD": "E06000047",
        "skip_get_url": true,
        "uprn": "200003218818",
        "url": "https://www.durham.gov.uk/bincollections?uprn=",
        "wiki_name": "County Durham",
        "wiki_note": "Pass the UPRN. You will need to use [FindMyAddress](https://www.findmyaddress.co.uk/search)."
    },
    "EalingCouncil": {
        "skip_get_url": true,
        "uprn": "12073883",
        "url": "https://www.ealing.gov.uk/site/custom_scripts/WasteCollectionWS/home/FindCollection",
        "wiki_name": "Ealing",
        "wiki_note": "Pass the UPRN. You can find it using [FindMyAddress](https://www.findmyaddress.co.uk/search).",
        "LAD24CD": "E09000009"
    },
    "EastAyrshireCouncil": {
        "uprn": "127074727",
        "url": "https://www.east-ayrshire.gov.uk",
        "wiki_command_url_override": "https://www.east-ayrshire.gov.uk",
        "wiki_name": "East Ayrshire",
        "wiki_note": "You will need to use [FindMyAddress](https://www.findmyaddress.co.uk/search) to find the UPRN.",
        "LAD24CD": "S12000008"
    },
    "EastbourneBoroughCouncil": {
        "uprn": "100060011258",
        "url": "https://www.lewes-eastbourne.gov.uk/article/1158/When-is-my-bin-collection-day",
        "skip_get_url": true,
        "wiki_name": "Eastbourne",
        "wiki_note": "You will need to use [FindMyAddress](https://www.findmyaddress.co.uk/search) to find the UPRN.",
        "LAD24CD": "E07000061"
    },
    "EastCambridgeshireCouncil": {
        "skip_get_url": true,
        "uprn": "10002597178",
        "url": "https://www.eastcambs.gov.uk/",
        "wiki_name": "East Cambridgeshire",
        "wiki_note": "Pass the UPRN. You can find it using [FindMyAddress](https://www.findmyaddress.co.uk/search).",
        "LAD24CD": "E07000009"
    },
    "EastDevonDC": {
        "uprn": "010090909915",
        "url": "https://eastdevon.gov.uk/recycling-and-waste/recycling-waste-information/when-is-my-bin-collected/",
        "skip_get_url": true,
        "wiki_name": "East Devon",
        "wiki_note": "Pass the UPRN. You can find it using [FindMyAddress](https://www.findmyaddress.co.uk/search).",
        "LAD24CD": "E07000040"
    },
    "EastHertsCouncil": {
        "LAD24CD": "E07000097",
        "house_number": "1",
        "postcode": "CM20 2FZ",
        "skip_get_url": true,
        "url": "https://www.eastherts.gov.uk",
        "web_driver": "http://selenium:4444",
        "wiki_name": "East Herts Council",
        "wiki_note": "Pass the house number and postcode in their respective parameters."
    },
    "EastLindseyDistrictCouncil": {
        "house_number": "1",
        "postcode": "PE22 0YD",
        "skip_get_url": true,
        "url": "https://www.e-lindsey.gov.uk/",
        "web_driver": "http://selenium:4444",
        "wiki_name": "East Lindsey",
        "wiki_note": "Pass the house name/number and postcode in their respective parameters. This parser requires a Selenium webdriver.",
        "LAD24CD": "E07000137"
    },
    "EastLothianCouncil": {
        "house_number": "Flat 1",
        "postcode": "EH21 6QA",
        "skip_get_url": true,
        "url": "https://eastlothian.gov.uk",
        "wiki_name": "East Lothian",
        "wiki_note": "Pass the house number and postcode in their respective parameters",
        "LAD24CD": "S12000010"
    },
    "EastRenfrewshireCouncil": {
        "house_number": "23",
        "postcode": "G46 6RG",
        "skip_get_url": true,
        "url": "https://eastrenfrewshire.gov.uk/",
        "web_driver": "http://selenium:4444",
        "wiki_name": "East Renfrewshire",
        "wiki_note": "Pass the house name/number and postcode in their respective parameters. This parser requires a Selenium webdriver.",
        "LAD24CD": "S12000011"
    },
    "EastRidingCouncil": {
        "LAD24CD": "E06000011",
        "house_number": "14 THE LEASES BEVERLEY HU17 8LG",
        "postcode": "HU17 8LG",
        "skip_get_url": true,
        "url": "https://wasterecyclingapi.eastriding.gov.uk",
        "web_driver": "http://selenium:4444",
        "wiki_name": "East Riding of Yorkshire",
        "wiki_note": "Put the full address as it displays on the council website dropdown when you do the check manually."
    },
    "EastStaffordshireBoroughCouncil": {
        "url": "https://www.eaststaffsbc.gov.uk/bins-rubbish-recycling/collection-dates/68382",
        "wiki_command_url_override": "https://www.eaststaffsbc.gov.uk/bins-rubbish-recycling/collection-dates/XXXXX",
        "wiki_name": "East Staffordshire",
        "wiki_note": "Replace `XXXXX` with your property's ID when selecting from https://www.eaststaffsbc.gov.uk/bins-rubbish-recycling/collection-dates.",
        "LAD24CD": "E07000193"
    },
    "EastSuffolkCouncil": {
        "postcode": "IP11 9FJ",
        "skip_get_url": true,
        "uprn": "10093544720",
        "url": "https://my.eastsuffolk.gov.uk/service/Bin_collection_dates_finder",
        "web_driver": "http://selenium:4444",
        "wiki_name": "East Suffolk",
        "wiki_note": "To get the UPRN, you can use [FindMyAddress](https://www.findmyaddress.co.uk/search). This parser requires a Selenium webdriver.",
        "LAD24CD": "E07000244"
    },
    "EastleighBoroughCouncil": {
        "skip_get_url": true,
        "uprn": "100060303535",
        "url": "https://www.eastleigh.gov.uk/waste-bins-and-recycling/collection-dates/your-waste-bin-and-recycling-collections?uprn=",
        "web_driver": "http://selenium:4444",
        "wiki_name": "Eastleigh",
        "wiki_note": "Pass the UPRN. You can find it using [FindMyAddress](https://www.findmyaddress.co.uk/search).",
        "LAD24CD": "E07000086"
    },
    "EdinburghCityCouncil": {
        "LAD24CD": "S12000036",
        "house_number": "Tuesday",
        "postcode": "Week 1",
        "skip_get_url": true,
        "url": "https://www.edinburgh.gov.uk",
        "wiki_name": "City of Edinburgh",
        "wiki_note": "Use the House Number field to pass the DAY of the week for your collections. Monday/Tuesday/Wednesday/Thursday/Friday. Use the 'postcode' field to pass the WEEK for your collection. [Week 1/Week 2]"
    },
    "ElmbridgeBoroughCouncil": {
        "uprn": "10013119164",
        "url": "https://www.elmbridge.gov.uk",
        "wiki_command_url_override": "https://www.elmbridge.gov.uk",
        "wiki_name": "Elmbridge",
        "wiki_note": "You will need to use [FindMyAddress](https://www.findmyaddress.co.uk/search) to find the UPRN.",
        "LAD24CD": "E07000207"
    },
    "EnfieldCouncil": {
        "house_number": "111",
        "postcode": "N13 5AJ",
        "skip_get_url": true,
        "url": "https://www.enfield.gov.uk/services/rubbish-and-recycling/find-my-collection-day",
        "web_driver": "http://selenium:4444",
        "wiki_name": "Enfield",
        "wiki_note": "Pass the house number and postcode in their respective parameters. This parser requires a Selenium webdriver.",
        "LAD24CD": "E09000010"
    },
    "EnvironmentFirst": {
        "url": "https://environmentfirst.co.uk/house.php?uprn=100060055444",
        "wiki_command_url_override": "https://environmentfirst.co.uk/house.php?uprn=XXXXXXXXXX",
        "wiki_name": "Environment First",
        "wiki_note": "For properties with collections managed by Environment First, such as Lewes and Eastbourne. Replace the XXXXXXXXXX with the UPRN of your property\u2014you can use [FindMyAddress](https://www.findmyaddress.co.uk/search) to find this."
    },
    "EppingForestDistrictCouncil": {
        "postcode": "IG9 6EP",
        "url": "https://eppingforestdc.maps.arcgis.com/apps/instant/lookup/index.html?appid=bfca32b46e2a47cd9c0a84f2d8cdde17&find=IG9%206EP",
        "skip_get_url": true,
        "web_driver": "http://selenium:4444",
        "wiki_name": "Epping Forest",
        "wiki_note": "Add your postcode.",
        "LAD24CD": "E07000072"
    },
    "EpsomandEwellBoroughCouncil": {
        "uprn": "100061349083",
        "url": "https://www.epsom-ewell.gov.uk",
        "wiki_name": "Epsom and Ewell",
        "wiki_note": "Use [FindMyAddress](https://www.findmyaddress.co.uk/search) to find your UPRN.",
        "LAD24CD": "E07000208"
    },
    "ErewashBoroughCouncil": {
        "skip_get_url": true,
        "uprn": "10003582028",
        "url": "https://map.erewash.gov.uk/isharelive.web/myerewash.aspx",
        "wiki_name": "Erewash",
        "wiki_note": "Pass the UPRN. You can find it using [FindMyAddress](https://www.findmyaddress.co.uk/search).",
        "LAD24CD": "E07000036"
    },
    "ExeterCityCouncil": {
        "uprn": "100040212270",
        "url": "https://www.exeter.gov.uk",
        "wiki_name": "Exeter",
        "wiki_note": "Pass the UPRN. You can find it using [FindMyAddress](https://www.findmyaddress.co.uk/search).",
        "LAD24CD": "E07000041"
    },
    "FalkirkCouncil": {
        "uprn": "136065818",
        "url": "https://www.falkirk.gov.uk",
        "wiki_command_url_override": "https://www.falkirk.gov.uk",
        "wiki_name": "Falkirk",
        "wiki_note": "You will need to use [FindMyAddress](https://www.findmyaddress.co.uk/search) to find the UPRN.",
        "LAD24CD": "S12000014"
    },
    "FarehamBoroughCouncil": {
        "postcode": "PO14 4NR",
        "skip_get_url": true,
        "url": "https://www.fareham.gov.uk/internetlookups/search_data.aspx?type=JSON&list=DomesticBinCollections&Road=&Postcode=PO14%204NR",
        "wiki_name": "Fareham",
        "wiki_note": "Pass the postcode in the postcode parameter, wrapped in double quotes.",
        "LAD24CD": "E07000087"
    },
    "FenlandDistrictCouncil": {
        "skip_get_url": true,
        "uprn": "200002981143",
        "url": "https://www.fenland.gov.uk/article/13114/",
        "wiki_name": "Fenland",
        "wiki_note": "Pass the UPRN. You can find it using [FindMyAddress](https://www.findmyaddress.co.uk/search).",
        "LAD24CD": "E07000010"
    },
    "FermanaghOmaghDistrictCouncil": {
        "house_number": "20",
        "postcode": "BT74 6DQ",
        "skip_get_url": true,
        "url": "https://www.fermanaghomagh.com/services/environment-and-waste/waste-collection-calendar/",
        "wiki_name": "Fermanagh and Omagh",
        "wiki_note": "Pass the house number and postcode in their respective parameters.",
        "LAD24CD": "N09000006"
    },
    "FifeCouncil": {
        "uprn": "320203521",
        "url": "https://www.fife.gov.uk",
        "wiki_command_url_override": "https://www.fife.gov.uk",
        "wiki_name": "Fife",
        "wiki_note": "You will need to use [FindMyAddress](https://www.findmyaddress.co.uk/search) to find the UPRN.",
        "LAD24CD": "S12000047"
    },
    "FlintshireCountyCouncil": {
        "uprn": "100100213710",
        "url": "https://digital.flintshire.gov.uk",
        "wiki_command_url_override": "https://digital.flintshire.gov.uk",
        "wiki_name": "Flintshire",
        "wiki_note": "You will need to use [FindMyAddress](https://www.findmyaddress.co.uk/search) to find the UPRN.",
        "LAD24CD": "W06000005"
    },
    "FolkstoneandHytheDistrictCouncil": {
        "LAD24CD": "E07000112",
        "skip_get_url": true,
        "uprn": "50032097",
        "url": "https://www.folkestone-hythe.gov.uk",
        "wiki_name": "Folkestone and Hythe",
        "wiki_note": "Use [FindMyAddress](https://www.findmyaddress.co.uk/search) to find your UPRN."
    },
    "ForestOfDeanDistrictCouncil": {
        "house_number": "ELMOGAL, PARKEND ROAD, BREAM, LYDNEY",
        "postcode": "GL15 6JT",
        "skip_get_url": true,
        "url": "https://community.fdean.gov.uk/s/waste-collection-enquiry",
        "web_driver": "http://selenium:4444",
        "wiki_name": "Forest of Dean",
        "wiki_note": "Pass the full address in the house number and postcode parameters. This parser requires a Selenium webdriver.",
        "LAD24CD": "E07000080"
    },
    "FyldeCouncil": {
        "uprn": "100010402452",
        "url": "https://www.fylde.gov.uk",
        "wiki_command_url_override": "https://www.fylde.gov.uk",
        "wiki_name": "Fylde",
        "wiki_note": "You will need to use [FindMyAddress](https://www.findmyaddress.co.uk/search) to find the UPRN.",
        "LAD24CD": "E07000119"
    },
    "GatesheadCouncil": {
        "house_number": "Bracken Cottage",
        "postcode": "NE16 5LQ",
        "skip_get_url": true,
        "url": "https://www.gateshead.gov.uk/",
        "web_driver": "http://selenium:4444",
        "wiki_name": "Gateshead",
        "wiki_note": "Pass the house name/number and postcode in their respective parameters. This parser requires a Selenium webdriver.",
        "LAD24CD": "E08000037"
    },
    "GedlingBoroughCouncil": {
        "house_number": "Friday G4, Friday J",
        "skip_get_url": true,
        "url": "https://www.gedling.gov.uk/",
        "wiki_name": "Gedling",
        "wiki_note": "Use [this site](https://www.gbcbincalendars.co.uk/) to find the collections for your address. Use the `-n` parameter to add them in a comma-separated list inside quotes, such as: 'Friday G4, Friday J'.",
        "LAD24CD": "E07000173"
    },
    "GlasgowCityCouncil": {
        "uprn": "906700034497",
        "url": "https://onlineservices.glasgow.gov.uk/forms/RefuseAndRecyclingWebApplication/AddressSearch.aspx",
        "skip_get_url": true,
        "wiki_name": "Glasgow City",
        "wiki_note": "You will need to use [FindMyAddress](https://www.findmyaddress.co.uk/search) to find the UPRN.",
        "LAD24CD": "S12000049"
    },
    "GloucesterCityCouncil": {
        "house_number": "111",
        "postcode": "GL2 0RR",
        "skip_get_url": true,
        "uprn": "100120479507",
        "url": "https://gloucester-self.achieveservice.com/service/Bins___Check_your_bin_day",
        "web_driver": "http://selenium:4444",
        "wiki_name": "Gloucester",
        "wiki_note": "Pass the house number, postcode, and UPRN in their respective parameters. This parser requires a Selenium webdriver.",
        "LAD24CD": "E07000081"
    },
    "GooglePublicCalendarCouncil": {
        "url": "https://calendar.google.com/calendar/ical/0d775884b4db6a7bae5204f06dae113c1a36e505b25991ebc27c6bd42edf5b5e%40group.calendar.google.com/public/basic.ics",
        "wiki_name": "Google Calendar (Public)",
        "wiki_note": "The URL should be the public ics file URL for the public Google calendar. See https://support.google.com/calendar/answer/37083?sjid=7202815583021446882-EU. Councils that currently need this are Trafford.",
        "supported_councils": [
            "Trafford",
            "Clackmannanshire",
            "Havant",
            "North Warwickshire",
            "Newry and Mourne",
            "East Dunbartonshire",
            "Pendle",
            "Torfaen",
            "East Hampshire",
            "Ribble Valley",
            "Brentwood",
            "Isle of Wight",
            "Westmorland and Furness",
            "Derry City and Strabane",
            "Norwich"
        ],
        "supported_councils_LAD24CD": [
            "E06000046",
            "E07000068",
            "E07000085",
            "E07000090",
            "E07000124",
            "E07000218",
            "E08000009",
            "N09000005",
            "N09000010",
            "S12000005",
            "S12000045",
            "W06000020",
            "E07000122"
        ]
    },
    "GraveshamBoroughCouncil": {
        "skip_get_url": true,
        "uprn": "100060927046",
        "url": "https://www.gravesham.gov.uk",
        "wiki_name": "Gravesham",
        "wiki_note": "Pass the UPRN. You will need to use [FindMyAddress](https://www.findmyaddress.co.uk/search).",
        "LAD24CD": "E07000109"
    },
    "GreatYarmouthBoroughCouncil": {
        "postcode": "NR31 7EB",
        "skip_get_url": true,
        "uprn": "100090834792",
        "url": "https://myaccount.great-yarmouth.gov.uk/article/6456/Find-my-waste-collection-days",
        "web_driver": "http://selenium:4444",
        "wiki_name": "Great Yarmouth",
        "wiki_note": "Pass the postcode, and UPRN in their respective parameters. This parser requires a Selenium webdriver.",
        "LAD24CD": "E07000145"
    },
    "GuildfordCouncil": {
        "house_number": "THE LODGE",
        "postcode": "GU3 1AH",
        "skip_get_url": true,
        "url": "https://my.guildford.gov.uk/customers/s/view-bin-collections",
        "web_driver": "http://selenium:4444",
        "wiki_name": "Guildford",
        "wiki_note": "If the bin day is 'today' then the collectionDate will only show today's date if before 7 AM; else the date will be in 'previousCollectionDate'.",
        "LAD24CD": "E07000209"
    },
    "GwyneddCouncil": {
        "uprn": "10070350463",
        "url": "https://diogel.gwynedd.llyw.cymru",
        "wiki_name": "Gwynedd",
        "wiki_note": "You will need to use [FindMyAddress](https://www.findmyaddress.co.uk/search) to find the UPRN.",
        "LAD24CD": "W06000002"
    },
    "HackneyCouncil": {
        "house_number": "101",
        "postcode": "N16 9AS",
        "url": "https://www.hackney.gov.uk",
        "wiki_name": "Hackney",
        "wiki_note": "Pass the postcode and house number in their respective arguments, both wrapped in quotes.",
        "LAD24CD": "E09000012"
    },
    "HaltonBoroughCouncil": {
        "house_number": "12",
        "postcode": "WA7 4HA",
        "skip_get_url": true,
        "url": "https://webapp.halton.gov.uk/PublicWebForms/WasteServiceSearchv1.aspx#collections",
        "web_driver": "http://selenium:4444",
        "wiki_name": "Halton",
        "wiki_note": "Pass the house number and postcode. This parser requires a Selenium webdriver.",
        "LAD24CD": "E06000006"
    },
    "HarboroughDistrictCouncil": {
        "uprn": "100030489072",
        "url": "https://www.harborough.gov.uk",
        "wiki_command_url_override": "https://www.harborough.gov.uk",
        "wiki_name": "Harborough",
        "wiki_note": "You will need to use [FindMyAddress](https://www.findmyaddress.co.uk/search) to find the UPRN.",
        "LAD24CD": "E07000131"
    },
    "HaringeyCouncil": {
        "skip_get_url": true,
        "uprn": "100021203052",
        "url": "https://wastecollections.haringey.gov.uk/property",
        "wiki_name": "Haringey",
        "wiki_note": "Pass the UPRN, which can be found at `https://wastecollections.haringey.gov.uk/property/{uprn}`.",
        "LAD24CD": "E09000014"
    },
    "HarrogateBoroughCouncil": {
        "LAD24CD": "E07000165",
        "skip_get_url": true,
        "uprn": "100050414307",
        "url": "https://secure.harrogate.gov.uk/inmyarea",
        "wiki_name": "Harrogate",
        "wiki_note": "Pass the UPRN, which can be found at [this site](https://secure.harrogate.gov.uk/inmyarea). URL doesn't need to be passed."
    },
    "HartDistrictCouncil": {
        "skip_get_url": true,
        "uprn": "100062349291",
        "url": "https://www.hart.gov.uk/",
        "wiki_name": "Hart",
        "wiki_note": "You will need to use [FindMyAddress](https://www.findmyaddress.co.uk/search) to find the UPRN.",
        "LAD24CD": "E07000089"
    },
    "HartlepoolBoroughCouncil": {
        "uprn": "100110019551",
        "url": "https://www.hartlepool.gov.uk",
        "wiki_name": "Hartlepool",
        "wiki_note": "You will need to use [FindMyAddress](https://www.findmyaddress.co.uk/search) to find your UPRN.",
        "LAD24CD": "E06000001"
    },
    "HastingsBoroughCouncil": {
        "uprn": "100060038877",
        "url": "https://www.hastings.gov.uk",
        "wiki_command_url_override": "https://www.hastings.gov.uk",
        "wiki_name": "Hastings",
        "wiki_note": "You will need to use [FindMyAddress](https://www.findmyaddress.co.uk/search) to find the UPRN.",
        "LAD24CD": "E07000062"
    },
    "HerefordshireCouncil": {
        "uprn": "200002618844",
        "url": "https://www.herefordshire.gov.uk/rubbish-recycling/check-bin-collection-day",
        "skip_get_url": true,
        "wiki_name": "Herefordshire",
        "wiki_note": "You will need to use [FindMyAddress](https://www.findmyaddress.co.uk/search) to find the UPRN.",
        "LAD24CD": "E06000019"
    },
    "HertsmereBoroughCouncil": {
        "house_number": "1",
        "postcode": "WD7 9HZ",
        "skip_get_url": true,
        "url": "https://www.hertsmere.gov.uk",
        "web_driver": "http://selenium:4444",
        "wiki_name": "Hertsmere",
        "wiki_note": "Provide your house number in the `house_number` parameter and postcode in the `postcode` parameter.",
        "LAD24CD": "E07000098"
    },
    "HighPeakCouncil": {
        "house_number": "9 Ellison Street, Glossop",
        "postcode": "SK13 8BX",
        "skip_get_url": true,
        "url": "https://www.highpeak.gov.uk/findyourbinday",
        "web_driver": "http://selenium:4444",
        "wiki_name": "High Peak",
        "wiki_note": "Pass the name of the street with the house number parameter, wrapped in double quotes. This parser requires a Selenium webdriver.",
        "LAD24CD": "E07000037"
    },
    "HighlandCouncil": {
        "uprn": "130072429",
        "url": "https://www.highland.gov.uk",
        "wiki_command_url_override": "https://www.highland.gov.uk",
        "wiki_name": "Highland",
        "wiki_note": "You will need to use [FindMyAddress](https://www.findmyaddress.co.uk/search) to find the UPRN.",
        "LAD24CD": "S12000017"
    },
    "Hillingdon": {
        "house_number": "1, Milverton Drive, Ickenham, UB10 8PP, Ickenham, Hillingdon",
        "postcode": "UB10 8PP",
        "skip_get_url": true,
        "url": "https://www.hillingdon.gov.uk/collection-day",
        "web_driver": "http://selenium:4444",
        "wiki_name": "Hillingdon",
        "wiki_note": "Pass the postcode and the full address as it appears in the address pulldown menu.",
        "LAD24CD": "E09000017"
    },
    "HinckleyandBosworthBoroughCouncil": {
        "uprn": "100030533512",
        "url": "https://www.hinckley-bosworth.gov.uk",
        "wiki_name": "Hinckley and Bosworth",
        "wiki_note": "You will need to use [FindMyAddress](https://www.findmyaddress.co.uk/search) to find the UPRN.",
        "LAD24CD": "E07000132"
    },
    "HorshamDistrictCouncil": {
        "postcode": "RH12 1AA",
        "LAD24CD": "E07000227",
        "skip_get_url": true,
        "uprn": "010013792717",
        "url": "https://www.horsham.gov.uk/waste-recycling-and-bins/household-bin-collections/check-your-bin-collection-day",
        "web_driver": "http://selenium:4444",
        "wiki_name": "Horsham",
        "wiki_note": "Pass the UPRN. You can find it using [FindMyAddress](https://www.findmyaddress.co.uk/search). This parser requires a Selenium webdriver."
    },
    "HullCityCouncil": {
        "LAD24CD": "E06000010",
        "skip_get_url": true,
        "uprn": "21033995",
        "url": "https://www.hull.gov.uk/bins-and-recycling/bin-collections/bin-collection-day-checker",
        "wiki_name": "Kingston upon Hull",
        "wiki_note": "Pass the UPRN. You can find it using [FindMyAddress](https://www.findmyaddress.co.uk/search)."
    },
    "HuntingdonDistrictCouncil": {
        "uprn": "10012048679",
        "LAD24CD": "E07000011",
        "url": "http://www.huntingdonshire.gov.uk/refuse-calendar/",
        "skip_get_url": true,
        "wiki_name": "Huntingdonshire",
        "wiki_note": "Pass the UPRN. You can find it using [FindMyAddress](https://www.findmyaddress.co.uk/search)."
    },
    "HyndburnBoroughCouncil": {
        "postcode": "BB1 4DJ",
        "LAD24CD": "E07000120",
        "uprn": "100010448773",
        "url": "https://iapp.itouchvision.com/iappcollectionday/collection-day/?uuid=FEBA68993831481FD81B2E605364D00A8DC017A4",
        "skip_get_url": true,
        "web_driver": "http://selenium:4444",
        "wiki_name": "Hyndburn",
        "wiki_note": "Pass the UPRN. You can find it using [FindMyAddress](https://www.findmyaddress.co.uk/search). This parser requires a Selenium webdriver."
    },
    "IpswichBoroughCouncil": {
        "house_number": "Siloam Place",
        "url": "https://app.ipswich.gov.uk/bin-collection/",
        "wiki_name": "Ipswich",
        "wiki_note": "Provide only the street name (no house number) as the PAON",
        "LAD24CD": "E07000202"
    },
    "IslingtonCouncil": {
        "uprn": "5300094897",
        "url": "https://www.islington.gov.uk/your-area?Postcode=unused&Uprn=5300094897",
        "wiki_command_url_override": "https://www.islington.gov.uk/your-area?Postcode=unused&Uprn=XXXXXXXX",
        "wiki_name": "Islington",
        "wiki_note": "Replace XXXXXXXX with your UPRN.",
        "LAD24CD": "E09000019"
    },
    "KingsLynnandWestNorfolkBC": {
        "uprn": "10023636886",
        "url": "https://www.west-norfolk.gov.uk/",
        "wiki_name": "Kings Lynn and West Norfolk",
        "wiki_note": "Provide your UPRN. Find your UPRN using [FindMyAddress](https://www.findmyaddress.co.uk/search).",
        "LAD24CD": "E07000146"
    },
    "KingstonUponThamesCouncil": {
        "url": "https://waste-services.kingston.gov.uk/waste/2701097",
        "web_driver": "http://selenium:4444",
        "wiki_command_url_override": "https://waste-services.kingston.gov.uk/waste/XXXXXXX",
        "wiki_name": "Kingston upon Thames",
        "wiki_note": "Follow the instructions [here](https://waste-services.kingston.gov.uk/waste) until the \"Your bin days\" page, then copy the URL and replace the URL in the command.",
        "LAD24CD": "E09000021"
    },
    "KirkleesCouncil": {
        "skip_get_url": true,
        "uprn": "83002937",
        "url": "https://www.kirklees.gov.uk/beta/your-property-bins-recycling/your-bins",
        "wiki_name": "Kirklees",
        "wiki_note": "Provide your UPRN. Find your UPRN using [FindMyAddress](https://www.findmyaddress.co.uk/search).",
        "LAD24CD": "E08000034"
    },
    "KnowsleyMBCouncil": {
        "house_number": "2 ALTMOOR ROAD HUYTON L36 3UY",
        "postcode": "L36 3UY",
        "skip_get_url": true,
        "url": "https://knowsleytransaction.mendixcloud.com/link/youarebeingredirected?target=bincollectioninformation",
        "web_driver": "http://selenium:4444",
        "wiki_name": "Knowsley",
        "wiki_note": "Pass the postcode in the postcode parameter, wrapped in double quotes and with a space.",
        "LAD24CD": "E08000011"
    },
    "LancasterCityCouncil": {
        "house_number": "1",
        "postcode": "LA1 1RS",
        "skip_get_url": true,
        "url": "https://lcc-wrp.whitespacews.com",
        "wiki_name": "Lancaster",
        "wiki_note": "Pass the house number and postcode in their respective parameters.",
        "LAD24CD": "E07000121"
    },
    "LeedsCityCouncil": {
        "house_number": "1",
        "postcode": "LS6 2SE",
        "skip_get_url": true,
        "uprn": "72506983",
        "url": "https://www.leeds.gov.uk/residents/bins-and-recycling/check-your-bin-day",
        "web_driver": "http://selenium:4444",
        "wiki_name": "Leeds",
        "wiki_note": "Pass the house number, postcode, and UPRN. This parser requires a Selenium webdriver.",
        "LAD24CD": "E08000035"
    },
    "LeicesterCityCouncil": {
        "uprn": "2465027976",
        "url": "https://biffaleicester.co.uk",
        "wiki_name": "Leicester",
        "wiki_note": "You will need to use [FindMyAddress](https://www.findmyaddress.co.uk/search) to find the UPRN.",
        "LAD24CD": "E06000016"
    },
    "LewesDistrictCouncil": {
        "uprn": "100061930155",
        "url": "https://www.lewes-eastbourne.gov.uk/article/1158/When-is-my-bin-collection-day",
        "skip_get_url": true,
        "wiki_name": "Lewes",
        "wiki_note": "You will need to use [FindMyAddress](https://www.findmyaddress.co.uk/search) to find the UPRN.",
        "LAD24CD": "E07000063"
    },
    "LichfieldDistrictCouncil": {
        "uprn": "100031694085",
        "url": "https://www.lichfielddc.gov.uk",
        "wiki_command_url_override": "https://www.lichfielddc.gov.uk",
        "wiki_name": "Lichfield",
        "wiki_note": "You will need to use [FindMyAddress](https://www.findmyaddress.co.uk/search) to find the UPRN.",
        "LAD24CD": "E07000194"
    },
    "LincolnCouncil": {
        "postcode": "LN5 7SH",
        "uprn": "000235024846",
        "url": "https://lincoln.gov.uk",
        "wiki_command_url_override": "https://lincoln.gov.uk",
        "wiki_name": "City of Lincoln",
        "wiki_note": "You will need to use [FindMyAddress](https://www.findmyaddress.co.uk/search) to find the UPRN.",
        "LAD24CD": "E07000138"
    },
    "LisburnCastlereaghCityCouncil": {
        "house_number": "97",
        "postcode": "BT28 1JN",
        "skip_get_url": true,
        "url": "https://lisburn.isl-fusion.com",
        "wiki_name": "Lisburn and Castlereagh",
        "wiki_note": "Pass the house number and postcode in their respective parameters.",
        "LAD24CD": "N09000007"
    },
    "LiverpoolCityCouncil": {
        "uprn": "38164600",
        "skip_get_url": true,
        "url": "https://liverpool.gov.uk/bins-and-recycling/bin-collections/",
        "wiki_name": "Liverpool",
        "wiki_note": "You will need to use [FindMyAddress](https://www.findmyaddress.co.uk/search) to find the UPRN.",
        "LAD24CD": "E08000012"
    },
    "LondonBoroughEaling": {
        "skip_get_url": true,
        "uprn": "12081498",
        "url": "https://www.ealing.gov.uk/site/custom_scripts/WasteCollectionWS/home/FindCollection",
        "wiki_name": "Ealing (London Borough)",
        "wiki_note": "Pass the UPRN. You can find it using [FindMyAddress](https://www.findmyaddress.co.uk/search).",
        "LAD24CD": "E09000009"
    },
    "LondonBoroughHarrow": {
        "uprn": "100021298754",
        "url": "https://www.harrow.gov.uk",
        "wiki_command_url_override": "https://www.harrow.gov.uk",
        "wiki_name": "Harrow",
        "wiki_note": "You will need to use [FindMyAddress](https://www.findmyaddress.co.uk/search) to find the UPRN.",
        "LAD24CD": "E09000015"
    },
    "LondonBoroughHavering": {
        "uprn": "100021380730",
        "url": "https://www.havering.gov.uk",
        "wiki_name": "Havering",
        "wiki_note": "Pass the UPRN. You can find it using [FindMyAddress](https://www.findmyaddress.co.uk/search).",
        "LAD24CD": "E09000016"
    },
    "LondonBoroughHounslow": {
        "skip_get_url": true,
        "uprn": "100021577765",
        "url": "https://www.hounslow.gov.uk/homepage/86/recycling_and_waste_collection_day_finder",
        "wiki_name": "Hounslow",
        "wiki_note": "Pass the UPRN. You can find it using [FindMyAddress](https://www.findmyaddress.co.uk/search).",
        "LAD24CD": "E09000018"
    },
    "LondonBoroughLambeth": {
        "skip_get_url": true,
        "uprn": "100021881738",
        "url": "https://wasteservice.lambeth.gov.uk/WhitespaceComms/GetServicesByUprn",
        "wiki_name": "Lambeth",
        "wiki_note": "Pass the UPRN. You can find it using [FindMyAddress](https://www.findmyaddress.co.uk/search).",
        "LAD24CD": "E09000022"
    },
    "LondonBoroughLewisham": {
        "postcode": "SE12 9QF",
        "skip_get_url": true,
        "uprn": "100021954849",
        "url": "https://www.lewisham.gov.uk",
        "web_driver": "http://selenium:4444",
        "wiki_name": "Lewisham",
        "wiki_note": "Pass the UPRN and postcode. To get the UPRN, you can use [FindMyAddress](https://www.findmyaddress.co.uk/search).",
        "LAD24CD": "E09000023"
    },
    "LondonBoroughOfRichmondUponThames": {
        "house_number": "March Road",
        "skip_get_url": true,
        "url": "https://www.richmond.gov.uk/services/waste_and_recycling/collection_days/",
        "web_driver": "http://selenium:4444",
        "wiki_name": "Richmond upon Thames",
        "wiki_note": "Pass the name of the street ONLY in the house number parameter, unfortunately post code's are not allowed. ",
        "LAD24CD": "E09000027"
    },
    "LondonBoroughRedbridge": {
        "postcode": "IG2 6LQ",
        "uprn": "10023770353",
        "url": "https://my.redbridge.gov.uk/RecycleRefuse",
        "web_driver": "http://selenium:4444",
        "wiki_name": "Redbridge",
        "wiki_note": "Follow the instructions [here](https://my.redbridge.gov.uk/RecycleRefuse) until you get the page listing your address, then copy the entire address text and use that in the house number field.",
        "LAD24CD": "E09000026"
    },
    "LondonBoroughSutton": {
        "uprn": "4473006",
        "url": "https://waste-services.sutton.gov.uk/waste",
        "wiki_command_url_override": "https://waste-services.sutton.gov.uk/waste",
        "wiki_name": "Sutton",
        "wiki_note": "You will need to find your unique property reference by going to (https://waste-services.sutton.gov.uk/waste), entering your details and then using the 7 digit reference in the URL as your UPRN",
        "LAD24CD": "E09000029"
    },
    "LutonBoroughCouncil": {
        "uprn": "100080155778",
        "url": "https://myforms.luton.gov.uk",
        "wiki_command_url_override": "https://myforms.luton.gov.uk",
        "wiki_name": "Luton",
        "wiki_note": "You will need to use [FindMyAddress](https://www.findmyaddress.co.uk/search) to find the UPRN.",
        "LAD24CD": "E06000032"
    },
    "MaidstoneBoroughCouncil": {
        "skip_get_url": true,
        "house_number": "71",
        "postcode": "ME16 8BT",
        "url": "https://my.maidstone.gov.uk/service/Find-your-bin-day",
        "wiki_name": "Maidstone",
        "wiki_note": "Pass the house number and postcode in their respective parameters. This parser requires a Selenium webdriver.",
        "LAD24CD": "E07000110"
    },
    "MaldonDistrictCouncil": {
        "skip_get_url": true,
        "uprn": "100090557253",
        "url": "https://maldon.suez.co.uk/maldon/ServiceSummary",
        "wiki_name": "Maldon",
        "wiki_note": "Pass the UPRN. You can find it using [FindMyAddress](https://www.findmyaddress.co.uk/search).",
        "LAD24CD": "E07000074"
    },
    "MalvernHillsDC": {
        "skip_get_url": true,
        "uprn": "100121348457",
        "url": "https://swict.malvernhills.gov.uk/mhdcroundlookup/HandleSearchScreen",
        "wiki_name": "Malvern Hills",
        "wiki_note": "Pass the UPRN. You can find it using [FindMyAddress](https://www.findmyaddress.co.uk/search).",
        "LAD24CD": "E07000235"
    },
    "ManchesterCityCouncil": {
        "skip_get_url": true,
        "uprn": "77127089",
        "url": "https://www.manchester.gov.uk/bincollections",
        "wiki_name": "Manchester",
        "wiki_note": "Pass the UPRN. You can find it using [FindMyAddress](https://www.findmyaddress.co.uk/search).",
        "LAD24CD": "E08000003"
    },
    "MansfieldDistrictCouncil": {
        "skip_get_url": true,
        "uprn": "100031396580",
        "url": "https://www.mansfield.gov.uk/xfp/form/1327",
        "wiki_name": "Mansfield",
        "wiki_note": "Pass the UPRN. You can find it using [FindMyAddress](https://www.findmyaddress.co.uk/search).",
        "LAD24CD": "E07000174"
    },
    "MedwayCouncil": {
        "skip_get_url": true,
        "uprn": "200000907059",
        "url": "https://www.medway.gov.uk/homepage/45/check_your_waste_collection_day",
        "wiki_name": "Medway",
        "wiki_note": "Pass the UPRN. You can find it using [FindMyAddress](https://www.findmyaddress.co.uk/search).",
        "LAD24CD": "E06000035"
    },
    "MeltonBoroughCouncil": {
        "uprn": "100030540956",
        "url": "https://my.melton.gov.uk/collections",
        "wiki_name": "Melton",
        "wiki_note": "To get the UPRN, you can use [FindMyAddress](https://www.findmyaddress.co.uk/search).",
        "LAD24CD": "E07000133"
    },
    "MertonCouncil": {
        "url": "https://myneighbourhood.merton.gov.uk/wasteservices/WasteServices.aspx?ID=25936129",
        "wiki_command_url_override": "https://myneighbourhood.merton.gov.uk/Wasteservices/WasteServices.aspx?ID=XXXXXXXX",
        "wiki_name": "Merton",
        "wiki_note": "Follow the instructions [here](https://myneighbourhood.merton.gov.uk/Wasteservices/WasteServicesSearch.aspx) until you get the \"Your recycling and rubbish collection days\" page, then copy the URL and replace the URL in the command.",
        "LAD24CD": "E09000024"
    },
    "MidAndEastAntrimBoroughCouncil": {
        "postcode": "100 Galgorm Road",
        "skip_get_url": true,
        "url": "https://www.midandeastantrim.gov.uk/resident/waste-recycling/collection-dates/",
        "web_driver": "http://selenium:4444",
        "wiki_name": "Mid and East Antrim",
        "wiki_note": "Pass the house name/number plus the name of the street with the postcode parameter, wrapped in double quotes. Check the address on the website first. This version will only pick the first SHOW button returned by the search or if it is fully unique.",
        "LAD24CD": "N09000008"
    },
    "MidDevonCouncil": {
        "uprn": "200003997770",
        "url": "https://www.middevon.gov.uk",
        "wiki_command_url_override": "https://www.middevon.gov.uk",
        "wiki_name": "Mid Devon",
        "wiki_note": "You will need to use [FindMyAddress](https://www.findmyaddress.co.uk/search) to find the UPRN.",
        "LAD24CD": "E07000042"
    },
    "MidSuffolkDistrictCouncil": {
        "house_number": "Monday",
        "postcode": "Week 2",
        "skip_get_url": true,
        "uprn": "Monday",
        "url": "https://www.midsuffolk.gov.uk",
        "wiki_name": "Mid Suffolk",
        "wiki_note": "Use the House Number field to pass the DAY of the week for your NORMAL collections. [Monday/Tuesday/Wednesday/Thursday/Friday]. [OPTIONAL] Use the 'postcode' field to pass the WEEK for your garden collection. [Week 1/Week 2]. [OPTIONAL] Use the 'uprn' field to pass the DAY for your garden collection. [Monday/Tuesday/Wednesday/Thursday/Friday]",
        "LAD24CD": "E07000203"
    },
    "MidSussexDistrictCouncil": {
        "house_number": "OAKLANDS, OAKLANDS ROAD RH16 1SS",
        "postcode": "RH16 1SS",
        "skip_get_url": true,
        "url": "https://www.midsussex.gov.uk/waste-recycling/bin-collection/",
        "web_driver": "http://selenium:4444",
        "wiki_name": "Mid Sussex",
        "wiki_note": "Pass the name of the street with the house number parameter, wrapped in double quotes. This parser requires a Selenium webdriver.",
        "LAD24CD": "E07000228"
    },
    "MiddlesbroughCouncil": {
        "house_number": "12 Constantine Court Park Road North, Middlesbrough",
        "skip_get_url": true,
        "url": "https://www.middlesbrough.gov.uk/recycling-and-rubbish/bin-collection-dates/",
        "web_driver": "http://selenium:4444",
        "wiki_name": "Middlesbrough",
        "wiki_note": "Pass the entire address without postcode as it appears when you type it on the website. This parser requires a Selenium webdriver.",
        "LAD24CD": "E06000002"
    },
    "MidlothianCouncil": {
        "house_number": "52",
        "postcode": "EH19 2EB",
        "skip_get_url": true,
        "url": "https://www.midlothian.gov.uk/info/1054/bins_and_recycling/343/bin_collection_days",
        "wiki_name": "Midlothian",
        "wiki_note": "Pass the house name/number wrapped in double quotes along with the postcode parameter.",
        "LAD24CD": "S12000019"
    },
    "MidUlsterDistrictCouncil": {
        "house_number": "20 HILLHEAD, STEWARTSTOWN, BT71 5HY",
        "postcode": "BT71 5HY",
        "skip_get_url": true,
        "url": "https://www.midulstercouncil.org",
        "web_driver": "http://selenium:4444",
        "wiki_name": "Mid Ulster",
        "wiki_note": "Pass the full address of the house postcode as displayed on the site. This parser requires a Selenium webdriver.",
        "LAD24CD": "N09000009"
    },
    "MiltonKeynesCityCouncil": {
        "uprn": "25109551",
        "url": "https://mycouncil.milton-keynes.gov.uk/en/service/Waste_Collection_Round_Checker",
        "wiki_name": "Milton Keynes",
        "wiki_note": "You will need to use [FindMyAddress](https://www.findmyaddress.co.uk/search) to find the UPRN.",
        "LAD24CD": "E06000042"
    },
    "MoleValleyDistrictCouncil": {
        "postcode": "RH4 1SJ",
        "skip_get_url": true,
        "uprn": "200000171235",
        "url": "https://myproperty.molevalley.gov.uk/molevalley/",
        "wiki_name": "Mole Valley",
        "wiki_note": "UPRN can only be parsed with a valid postcode.",
        "LAD24CD": "E07000210"
    },
    "MonmouthshireCountyCouncil": {
        "uprn": "100100266220",
        "url": "https://maps.monmouthshire.gov.uk",
        "wiki_name": "Monmouthshire",
        "wiki_note": "You will need to use [FindMyAddress](https://www.findmyaddress.co.uk/search) to find the UPRN.",
        "LAD24CD": "W06000021"
    },
    "MorayCouncil": {
        "uprn": "45438",
        "url": "https://bindayfinder.moray.gov.uk/",
        "wiki_name": "Moray",
        "wiki_note": "Find your property ID by going to (https://bindayfinder.moray.gov.uk), search for your property and extracting the ID from the URL. i.e. (https://bindayfinder.moray.gov.uk/disp_bins.php?id=00028841)",
        "LAD24CD": "S12000020"
    },
    "NeathPortTalbotCouncil": {
        "house_number": "2",
        "postcode": "SA13 3BA",
        "skip_get_url": true,
        "url": "https://www.npt.gov.uk",
        "web_driver": "http://selenium:4444",
        "wiki_name": "Neath Port Talbot",
        "wiki_note": "Pass the house number and postcode in their respective parameters. This parser requires a Selenium webdriver.",
        "LAD24CD": "W06000012"
    },
    "NewForestCouncil": {
        "postcode": "SO41 0GJ",
        "skip_get_url": true,
        "uprn": "100060482345",
        "url": "https://forms.newforest.gov.uk/id/FIND_MY_COLLECTION",
        "web_driver": "http://selenium:4444",
        "wiki_name": "New Forest",
        "wiki_note": "Pass the postcode and UPRN. This parser requires a Selenium webdriver.",
        "LAD24CD": "E07000091"
    },
    "NewarkAndSherwoodDC": {
        "uprn": "200004258529",
        "url": "https://app.newark-sherwooddc.gov.uk/bincollection/",
        "skip_get_url": true,
        "wiki_name": "Newark and Sherwood",
        "wiki_note": "Replace XXXXXXXX with your UPRN.",
        "LAD24CD": "E07000175"
    },
    "NewcastleCityCouncil": {
        "LAD24CD": "E08000021",
        "url": "https://community.newcastle.gov.uk/my-neighbourhood/ajax/getBinsNew.php?uprn=004510730634",
        "wiki_command_url_override": "https://community.newcastle.gov.uk/my-neighbourhood/ajax/getBinsNew.php?uprn=XXXXXXXX",
        "wiki_name": "Newcastle upon Tyne",
        "wiki_note": "Replace XXXXXXXX with your UPRN. UPRNs need to be 12 digits long so please pad the left hand side with 0s if your UPRN is not long enough"
    },
    "NewcastleUnderLymeCouncil": {
        "uprn": "100031725433",
        "url": "https://www.newcastle-staffs.gov.uk",
        "wiki_name": "Newcastle-under-Lyme",
        "wiki_note": "You will need to use [FindMyAddress](https://www.findmyaddress.co.uk/search) to find your UPRN.",
        "LAD24CD": "E07000195"
    },
    "NewhamCouncil": {
        "uprn": "46077811",
        "url": "https://bincollection.newham.gov.uk/",
        "skip_get_url": true,
        "wiki_name": "Newham",
        "wiki_note": "You will need to use [FindMyAddress](https://www.findmyaddress.co.uk/search) to find your UPRN.",
        "LAD24CD": "E09000025"
    },
    "NewportCityCouncil": {
        "postcode": "NP20 4HE",
        "skip_get_url": true,
        "uprn": "100100688837",
        "url": "https://www.newport.gov.uk/",
        "wiki_name": "Newport",
        "wiki_note": "Pass the postcode and UPRN. You can find the UPRN using [FindMyAddress](https://www.findmyaddress.co.uk/search).",
        "LAD24CD": "W06000022"
    },
    "NorthAyrshireCouncil": {
        "uprn": "126045552",
        "url": "https://www.north-ayrshire.gov.uk/",
        "wiki_command_url_override": "https://www.north-ayrshire.gov.uk/",
        "wiki_name": "North Ayrshire",
        "wiki_note": "You will need to use [FindMyAddress](https://www.findmyaddress.co.uk/search) to find the UPRN.",
        "LAD24CD": "S12000021"
    },
    "NorthDevonCountyCouncil": {
        "house_number": "1",
        "postcode": "EX31 2LE",
        "skip_get_url": true,
        "uprn": "100040249471",
        "url": "https://my.northdevon.gov.uk/service/WasteRecyclingCollectionCalendar",
        "web_driver": "http://selenium:4444",
        "wiki_name": "North Devon",
        "wiki_note": "Pass the house number and postcode in their respective parameters. This parser requires a Selenium webdriver.",
        "LAD24CD": "E07000043"
    },
    "NorthEastDerbyshireDistrictCouncil": {
        "postcode": "S42 5RB",
        "skip_get_url": true,
        "uprn": "010034492222",
        "url": "https://myselfservice.ne-derbyshire.gov.uk/service/Check_your_Bin_Day",
        "web_driver": "http://selenium:4444",
        "wiki_name": "North East Derbyshire",
        "wiki_note": "Pass the postcode and UPRN. This parser requires a Selenium webdriver.",
        "LAD24CD": "E07000038"
    },
    "NorthEastLincs": {
        "uprn": "11062649",
        "url": "https://www.nelincs.gov.uk/refuse-collection-schedule/?view=timeline&uprn=11062649",
        "wiki_command_url_override": "https://www.nelincs.gov.uk/refuse-collection-schedule/?view=timeline&uprn=XXXXXXXX",
        "wiki_name": "North East Lincolnshire",
        "wiki_note": "Replace XXXXXXXX with your UPRN.",
        "LAD24CD": "E06000012"
    },
    "NorthHertfordshireDistrictCouncil": {
        "house_number": "22",
        "postcode": "SG6 4BJ",
        "url": "https://www.north-herts.gov.uk",
        "web_driver": "http://selenium:4444",
        "wiki_name": "North Hertfordshire",
        "wiki_note": "Pass the house number and postcode in their respective parameters.",
        "LAD24CD": "E07000099"
    },
    "NorthKestevenDistrictCouncil": {
        "url": "https://www.n-kesteven.org.uk/bins/display?uprn=100030869513",
        "wiki_command_url_override": "https://www.n-kesteven.org.uk/bins/display?uprn=XXXXXXXX",
        "wiki_name": "North Kesteven",
        "wiki_note": "Replace XXXXXXXX with your UPRN.",
        "LAD24CD": "E07000139"
    },
    "NorthLanarkshireCouncil": {
        "url": "https://www.northlanarkshire.gov.uk/bin-collection-dates/000118016164/48402118",
        "wiki_command_url_override": "https://www.northlanarkshire.gov.uk/bin-collection-dates/XXXXXXXXXXX/XXXXXXXXXXX",
        "wiki_name": "North Lanarkshire",
        "wiki_note": "Follow the instructions [here](https://www.northlanarkshire.gov.uk/bin-collection-dates) until you get the \"Next collections\" page, then copy the URL and replace the URL in the command.",
        "LAD24CD": "S12000050"
    },
    "NorthLincolnshireCouncil": {
        "skip_get_url": true,
        "uprn": "100050194170",
        "url": "https://www.northlincs.gov.uk/bins-waste-and-recycling/bin-and-box-collection-dates/",
        "wiki_name": "North Lincolnshire",
        "wiki_note": "Pass the UPRN. You can find it using [FindMyAddress](https://www.findmyaddress.co.uk/search).",
        "LAD24CD": "E06000013"
    },
    "NorthNorfolkDistrictCouncil": {
        "house_number": "1 Morston Mews",
        "postcode": "NR25 6BH",
        "skip_get_url": true,
        "url": "https://www.north-norfolk.gov.uk/",
        "web_driver": "http://selenium:4444",
        "wiki_name": "North Norfolk",
        "wiki_note": "Pass the name of the street with the house number parameter, wrapped in double quotes. This parser requires a Selenium webdriver.",
        "LAD24CD": "E07000147"
    },
    "NorthNorthamptonshireCouncil": {
        "skip_get_url": true,
        "uprn": "100031021317",
        "url": "https://cms.northnorthants.gov.uk/bin-collection-search/calendarevents/100031021318/2023-10-17/2023-10-01",
        "wiki_name": "North Northamptonshire",
        "wiki_note": "Pass the UPRN. You can find it using [FindMyAddress](https://www.findmyaddress.co.uk/search).",
        "LAD24CD": "E06000061"
    },
    "NorthSomersetCouncil": {
        "postcode": "BS49 5AA",
        "skip_get_url": true,
        "uprn": "24051674",
        "url": "https://forms.n-somerset.gov.uk/Waste/CollectionSchedule",
        "wiki_name": "North Somerset",
        "wiki_note": "Pass the postcode and UPRN. You can find the UPRN using [FindMyAddress](https://www.findmyaddress.co.uk/search).",
        "LAD24CD": "E06000024"
    },
    "NorthTynesideCouncil": {
        "postcode": "NE26 2TG",
        "skip_get_url": true,
        "uprn": "47097627",
        "url": "https://my.northtyneside.gov.uk/category/81/bin-collection-dates",
        "wiki_name": "North Tyneside",
        "wiki_note": "Pass the postcode and UPRN. You can find the UPRN using [FindMyAddress](https://www.findmyaddress.co.uk/search).",
        "LAD24CD": "E08000022"
    },
    "NorthWestLeicestershire": {
        "postcode": "DE74 2FZ",
        "skip_get_url": true,
        "uprn": "100030572613",
        "url": "https://www.nwleics.gov.uk/pages/collection_information",
        "web_driver": "http://selenium:4444",
        "wiki_name": "North West Leicestershire",
        "wiki_note": "Pass the postcode and UPRN. This parser requires a Selenium webdriver.",
        "LAD24CD": "E07000134"
    },
    "NorthYorkshire": {
        "skip_get_url": true,
        "uprn": "10093091235",
        "url": "https://www.northyorks.gov.uk/bin-calendar/lookup",
        "wiki_name": "North Yorkshire",
        "wiki_note": "Pass the UPRN. You can find it using [FindMyAddress](https://www.findmyaddress.co.uk/search).",
        "LAD24CD": "E06000065"
    },
    "NorthumberlandCouncil": {
        "house_number": "22",
        "postcode": "NE46 1UQ",
        "skip_get_url": true,
        "url": "https://www.northumberland.gov.uk/Waste/Household-waste/Household-bin-collections/Bin-Calendars.aspx",
        "web_driver": "http://selenium:4444",
        "wiki_name": "Northumberland",
        "wiki_note": "Pass the house number and postcode in their respective parameters. This parser requires a Selenium webdriver.",
        "LAD24CD": "E06000057"
    },
    "NorwichCityCouncil": {
        "uprn": "100090888980",
        "url": "https://www.norwich.gov.uk",
        "wiki_command_url_override": "https://www.norwich.gov.uk",
        "wiki_name": "Norwich",
        "wiki_note": "You will need to use [FindMyAddress](https://www.findmyaddress.co.uk/search) to find the UPRN.",
        "LAD24CD": "E07000148"
    },
    "NottinghamCityCouncil": {
        "skip_get_url": true,
        "uprn": "100031540180",
        "url": "https://geoserver.nottinghamcity.gov.uk/bincollections2/api/collection/100031540180",
        "wiki_name": "Nottingham",
        "wiki_note": "Pass the UPRN. You can find it using [FindMyAddress](https://www.findmyaddress.co.uk/search).",
        "LAD24CD": "E06000018"
    },
    "NuneatonBedworthBoroughCouncil": {
        "house_number": "Newdigate Road",
        "skip_get_url": true,
        "url": "https://www.nuneatonandbedworth.gov.uk",
        "wiki_name": "Nuneaton and Bedworth",
        "wiki_note": "Pass the name of the street ONLY in the house number parameter, wrapped in double quotes. Street name must match exactly as it appears on the council's website.",
        "LAD24CD": "E07000219"
    },
    "OadbyAndWigstonBoroughCouncil": {
        "LAD24CD": "E07000135",
        "uprn": "10010149102",
        "url": "https://my.oadby-wigston.gov.uk",
        "wiki_name": "Oadby and Wigston",
        "wiki_note": "You will need to use [FindMyAddress](https://www.findmyaddress.co.uk/search) to find the UPRN."
    },
    "OldhamCouncil": {
        "url": "https://portal.oldham.gov.uk/bincollectiondates/details?uprn=422000033556",
        "wiki_name": "Oldham",
        "wiki_note": "Replace UPRN in URL with your own UPRN.",
        "LAD24CD": "E08000004"
    },
    "OxfordCityCouncil": {
        "postcode": "OX3 7QF",
        "uprn": "100120820551",
        "url": "https://www.oxford.gov.uk",
        "wiki_command_url_override": "https://www.oxford.gov.uk",
        "wiki_name": "Oxford",
        "wiki_note": "You will need to use [FindMyAddress](https://www.findmyaddress.co.uk/search) to find the UPRN.",
        "LAD24CD": "E07000178"
    },
    "PembrokeshireCountyCouncil": {
        "url": "https://nearest.pembrokeshire.gov.uk/property/100100278790",
        "wiki_command_url_override": "https://nearest.pembrokeshire.gov.uk/property/XXXXXXXXXX",
        "wiki_name": "Pembrokeshire",
        "wiki_note": "Replace XXXXXXXX with your UPRN. You will need to use [FindMyAddress](https://www.findmyaddress.co.uk/search) to find it.",
        "LAD24CD": "W06000009"
    },
    "PeterboroughCityCouncil": {
        "house_number": "7 Arundel Road, Peterborough, PE4 6JJ",
        "postcode": "PE4 6JJ",
        "skip_get_url": true,
        "url": "https://report.peterborough.gov.uk/waste",
        "web_driver": "http://selenium:4444",
        "wiki_name": "Peterborough",
        "wiki_note": "Pass the full address as it appears o nthe Peterborough website and postcode in their respective parameters. This parser requires a Selenium webdriver.",
        "LAD24CD": "E06000031"
    },
    "PerthAndKinrossCouncil": {
        "uprn": "124032322",
        "url": "https://www.pkc.gov.uk",
        "wiki_command_url_override": "https://www.pkc.gov.uk",
        "wiki_name": "Perth and Kinross",
        "wiki_note": "You will need to use [FindMyAddress](https://www.findmyaddress.co.uk/search) to find the UPRN.",
        "LAD24CD": "S12000048"
    },
    "PlymouthCouncil": {
        "uprn": "100040420582",
        "url": "https://www.plymouth.gov.uk",
        "wiki_command_url_override": "https://www.plymouth.gov.uk",
        "wiki_name": "Plymouth",
        "wiki_note": "You will need to use [FindMyAddress](https://www.findmyaddress.co.uk/search) to find the UPRN.",
        "LAD24CD": "E06000026"
    },
    "PortsmouthCityCouncil": {
        "postcode": "PO4 0LE",
        "skip_get_url": true,
        "uprn": "1775027504",
        "url": "https://my.portsmouth.gov.uk/en/AchieveForms/?form_uri=sandbox-publish://AF-Process-26e27e70-f771-47b1-a34d-af276075cede/AF-Stage-cd7cc291-2e59-42cc-8c3f-1f93e132a2c9/definition.json&redirectlink=%2F&cancelRedirectLink=%2F",
        "web_driver": "http://selenium:4444",
        "wiki_name": "Portsmouth",
        "wiki_note": "Pass the postcode and UPRN. This parser requires a Selenium webdriver.",
        "LAD24CD": "E06000044"
    },
    "PowysCouncil": {
        "house_number": "LANE COTTAGE",
        "postcode": "HR3 5JS",
        "skip_get_url": true,
        "url": "https://www.powys.gov.uk",
        "web_driver": "http://selenium:4444",
        "wiki_name": "Powys",
        "LAD24CD": "W06000023"
    },
    "PrestonCityCouncil": {
        "house_number": "Town Hall",
        "postcode": "PR1 2RL",
        "skip_get_url": true,
        "url": "https://selfservice.preston.gov.uk/service/Forms/FindMyNearest.aspx?Service=bins",
        "web_driver": "http://selenium:4444",
        "wiki_name": "Preston",
        "wiki_note": "Pass the house number and postcode in their respective parameters. This parser requires a Selenium webdriver.",
        "LAD24CD": "E07000123"
    },
    "ReadingBoroughCouncil": {
        "url": "https://api.reading.gov.uk/api/collections/310056735",
        "wiki_command_url_override": "https://api.reading.gov.uk/api/collections/XXXXXXXX",
        "wiki_name": "Reading",
        "wiki_note": "Replace XXXXXXXX with your property's UPRN.",
        "LAD24CD": "E06000038"
    },
    "RedcarandClevelandCouncil": {
        "house_number": "11",
        "postcode": "TS10 2RE",
        "skip_get_url": true,
        "url": "https://www.redcar-cleveland.gov.uk",
        "wiki_name": "Redcar and Cleveland",
        "wiki_note": "Pass the house name/number and postcode in their respective parameters",
        "LAD24CD": "E06000003"
    },
    "RedditchBoroughCouncil": {
        "uprn": "10094557691",
        "url": "https://redditchbc.gov.uk",
        "wiki_command_url_override": "https://redditchbc.gov.uk",
        "wiki_name": "Redditch",
        "wiki_note": "You will need to use [FindMyAddress](https://www.findmyaddress.co.uk/search) to find the UPRN.",
        "LAD24CD": "E07000236"
    },
    "ReigateAndBansteadBoroughCouncil": {
        "skip_get_url": true,
        "uprn": "68134867",
        "url": "https://www.reigate-banstead.gov.uk/",
        "web_driver": "http://selenium:4444",
        "wiki_name": "Reigate and Banstead",
        "wiki_note": "To get the UPRN, you can use [FindMyAddress](https://www.findmyaddress.co.uk/search). This parser requires a Selenium webdriver.",
        "LAD24CD": "E07000211"
    },
    "RenfrewshireCouncil": {
        "house_number": "1, STATIONHOUSE DRIVE, JOHNSTONE, RENFREWSHIRE, PA6 7FJ",
        "paon": "1, STATIONHOUSE DRIVE, JOHNSTONE, RENFREWSHIRE, PA6 7FJ",
        "postcode": "PA6 7FJ",
        "skip_get_url": true,
        "url": "https://www.renfrewshire.gov.uk/bin-day",
        "web_driver": "http://selenium:4444",
        "wiki_name": "Renfrewshire",
        "wiki_note": "Pass the full address as it appears on the website. This parser requires a Selenium webdriver.",
        "LAD24CD": "S12000038"
    },
    "RhonddaCynonTaffCouncil": {
        "skip_get_url": true,
        "uprn": "100100778320",
        "url": "https://www.rctcbc.gov.uk/EN/Resident/RecyclingandWaste/RecyclingandWasteCollectionDays.aspx",
        "wiki_name": "Rhondda Cynon Taff",
        "wiki_note": "To get the UPRN, you can use [FindMyAddress](https://www.findmyaddress.co.uk/search).",
        "LAD24CD": "W06000016"
    },
    "RochdaleCouncil": {
        "postcode": "OL11 5BE",
        "skip_get_url": true,
        "uprn": "23049922",
        "url": "https://webforms.rochdale.gov.uk/BinCalendar",
        "wiki_name": "Rochdale",
        "wiki_note": "Provide your UPRN and postcode. You can find your UPRN using [FindMyAddress](https://www.findmyaddress.co.uk/search).",
        "LAD24CD": "E08000005"
    },
    "RochfordCouncil": {
        "url": "https://www.rochford.gov.uk/online-bin-collections-calendar",
        "wiki_name": "Rochford",
        "wiki_note": "No extra parameters are required. Dates presented should be read as 'week commencing'.",
        "LAD24CD": "E07000075"
    },
    "RotherDistrictCouncil": {
        "uprn": "100061937338",
        "url": "https://www.rother.gov.uk",
        "wiki_name": "Rother",
        "wiki_note": "Use [FindMyAddress](https://www.findmyaddress.co.uk/search) to find your UPRN.",
        "LAD24CD": "E07000064"
    },
    "RotherhamCouncil": {
        "uprn": "100050866000",
        "url": "https://www.rotherham.gov.uk/bin-collections?address=100050866000&submit=Submit",
        "wiki_command_url_override": "https://www.rotherham.gov.uk/bin-collections?address=XXXXXXXXX&submit=Submit",
        "wiki_name": "Rotherham",
        "wiki_note": "Replace `XXXXXXXXX` with your UPRN in the URL. You can find your UPRN using [FindMyAddress](https://www.findmyaddress.co.uk/search).",
        "LAD24CD": "E08000018"
    },
    "RoyalBoroughofGreenwich": {
        "house_number": "57",
        "postcode": "BR7 6DN",
        "skip_get_url": true,
        "url": "https://www.royalgreenwich.gov.uk",
        "wiki_name": "Greenwich",
        "wiki_note": "Provide your house number in the `house_number` parameter and your postcode in the `postcode` parameter.",
        "LAD24CD": "E09000011"
    },
    "RugbyBoroughCouncil": {
        "postcode": "CV22 6LA",
        "skip_get_url": true,
        "uprn": "100070182634",
        "url": "https://www.rugby.gov.uk/check-your-next-bin-day",
        "web_driver": "http://selenium:4444",
        "wiki_name": "Rugby",
        "wiki_note": "Provide your UPRN and postcode. You can find your UPRN using [FindMyAddress](https://www.findmyaddress.co.uk/search).",
        "LAD24CD": "E07000220"
    },
    "RunnymedeBoroughCouncil": {
        "skip_get_url": true,
        "uprn": "100061483636",
        "url": "https://www.runnymede.gov.uk/",
        "wiki_name": "Runnymede",
        "wiki_note": "You will need to use [FindMyAddress](https://www.findmyaddress.co.uk/search) to find the UPRN.",
        "LAD24CD": "E07000212"
    },
    "RushcliffeBoroughCouncil": {
        "postcode": "NG13 8TZ",
        "skip_get_url": true,
        "uprn": "3040040994",
        "url": "https://www.rushcliffe.gov.uk/",
        "web_driver": "http://selenium:4444",
        "wiki_name": "Rushcliffe",
        "wiki_note": "Provide your UPRN and postcode. Use [FindMyAddress](https://www.findmyaddress.co.uk/search) to find your UPRN.",
        "LAD24CD": "E07000176"
    },
    "RushmoorCouncil": {
        "url": "https://www.rushmoor.gov.uk/Umbraco/Api/BinLookUpWorkAround/Get?selectedAddress=100060545034",
        "wiki_command_url_override": "https://www.rushmoor.gov.uk/Umbraco/Api/BinLookUpWorkAround/Get?selectedAddress=XXXXXXXXXX",
        "wiki_name": "Rushmoor",
        "wiki_note": "Replace `XXXXXXXXXX` with your UPRN, which you can find using [FindMyAddress](https://www.findmyaddress.co.uk/search).",
        "LAD24CD": "E07000092"
    },
    "SalfordCityCouncil": {
        "skip_get_url": true,
        "uprn": "100011416709",
        "url": "https://www.salford.gov.uk/bins-and-recycling/bin-collection-days/your-bin-collections",
        "wiki_name": "Salford",
        "wiki_note": "Provide your UPRN. You can find it using [FindMyAddress](https://www.findmyaddress.co.uk/search).",
        "LAD24CD": "E08000006"
    },
    "SandwellBoroughCouncil": {
        "skip_get_url": true,
        "uprn": "32101971",
        "url": "https://www.sandwell.gov.uk",
        "wiki_name": "Sandwell",
        "wiki_note": "Pass the UPRN. You will need to use [FindMyAddress](https://www.findmyaddress.co.uk/search).",
        "LAD24CD": "E08000028"
    },
    "SeftonCouncil": {
        "house_number": "1",
        "postcode": "L20 6GG",
        "url": "https://www.sefton.gov.uk",
        "wiki_name": "Sefton",
        "wiki_note": "Pass the postcode and house number in their respective arguments, both wrapped in quotes.",
        "LAD24CD": "E08000014"
    },
    "SevenoaksDistrictCouncil": {
        "house_number": "60 Hever Road",
        "postcode": "TN15 6EB",
        "skip_get_url": true,
        "url": "https://sevenoaks-dc-host01.oncreate.app/w/webpage/waste-collection-day",
        "web_driver": "http://selenium:4444",
        "wiki_name": "Sevenoaks",
        "wiki_note": "Pass the house name/number in the `house_number` parameter, wrapped in double quotes, and the postcode in the `postcode` parameter.",
        "LAD24CD": "E07000111"
    },
    "SheffieldCityCouncil": {
        "url": "https://wasteservices.sheffield.gov.uk/property/100050931898",
        "wiki_command_url_override": "https://wasteservices.sheffield.gov.uk/property/XXXXXXXXXXX",
        "wiki_name": "Sheffield",
        "wiki_note": "Follow the instructions [here](https://wasteservices.sheffield.gov.uk/) until you get the 'Your bin collection dates and services' page, then copy the URL and replace the URL in the command.",
        "LAD24CD": "E08000019"
    },
    "ShropshireCouncil": {
        "url": "https://bins.shropshire.gov.uk/property/100070034731",
        "wiki_command_url_override": "https://bins.shropshire.gov.uk/property/XXXXXXXXXXX",
        "wiki_name": "Shropshire",
        "wiki_note": "Follow the instructions [here](https://bins.shropshire.gov.uk/) until you get the page showing your bin collection dates, then copy the URL and replace the URL in the command.",
        "LAD24CD": "E06000051"
    },
    "SloughBoroughCouncil": {
        "postcode": "SL2 2EW",
        "skip_get_url": true,
        "url": "https://www.slough.gov.uk/bin-collections",
        "web_driver": "http://selenium:4444",
        "wiki_name": "Slough",
        "wiki_note": "Pass the UPRN and postcode in their respective parameters. This parser requires a Selenium webdriver.",
        "LAD24CD": "E06000039"
    },
    "SolihullCouncil": {
        "url": "https://digital.solihull.gov.uk/BinCollectionCalendar/Calendar.aspx?UPRN=100071005444",
        "wiki_command_url_override": "https://digital.solihull.gov.uk/BinCollectionCalendar/Calendar.aspx?UPRN=XXXXXXXX",
        "wiki_name": "Solihull",
        "wiki_note": "Replace `XXXXXXXX` with your UPRN. You will need to use [FindMyAddress](https://www.findmyaddress.co.uk/search) to find the UPRN.",
        "LAD24CD": "E08000029"
    },
    "SomersetCouncil": {
        "postcode": "TA6 4AA",
        "skip_get_url": true,
        "uprn": "10090857775",
        "url": "https://www.somerset.gov.uk/",
        "wiki_name": "Somerset",
        "wiki_note": "Provide your UPRN and postcode. Find your UPRN using [FindMyAddress](https://www.findmyaddress.co.uk/search).",
        "LAD24CD": "E06000066"
    },
    "SouthAyrshireCouncil": {
        "postcode": "KA19 7BN",
        "skip_get_url": true,
        "uprn": "141003134",
        "url": "https://www.south-ayrshire.gov.uk/",
        "wiki_name": "South Ayrshire",
        "wiki_note": "Provide your UPRN and postcode. Use [FindMyAddress](https://www.findmyaddress.co.uk/search) to find your UPRN.",
        "LAD24CD": "S12000028"
    },
    "SouthCambridgeshireCouncil": {
        "house_number": "53",
        "postcode": "CB23 6GZ",
        "skip_get_url": true,
        "url": "https://www.scambs.gov.uk/recycling-and-bins/find-your-household-bin-collection-day/",
        "wiki_name": "South Cambridgeshire",
        "wiki_note": "Provide your house number in the `house_number` parameter and postcode in the `postcode` parameter.",
        "LAD24CD": "E07000012"
    },
    "SouthDerbyshireDistrictCouncil": {
        "uprn": "10000820668",
        "url": "https://maps.southderbyshire.gov.uk/iShareLIVE.web//getdata.aspx?RequestType=LocalInfo&ms=mapsources/MyHouse&format=JSONP&group=Recycling%20Bins%20and%20Waste|Next%20Bin%20Collections&uid=",
        "wiki_command_url_override": "https://maps.southderbyshire.gov.uk/iShareLIVE.web//getdata.aspx?RequestType=LocalInfo&ms=mapsources/MyHouse&format=JSONP&group=Recycling%20Bins%20and%20Waste|Next%20Bin%20Collections&uid=XXXXXXXX",
        "wiki_name": "South Derbyshire",
        "wiki_note": "Replace `XXXXXXXX` with your UPRN. You can find your UPRN using [FindMyAddress](https://www.findmyaddress.co.uk/search).",
        "LAD24CD": "E07000039"
    },
    "SouthGloucestershireCouncil": {
        "skip_get_url": true,
        "uprn": "566419",
        "url": "https://beta.southglos.gov.uk/waste-and-recycling-collection-date",
        "wiki_name": "South Gloucestershire",
        "wiki_note": "Provide your UPRN. You can find it using [FindMyAddress](https://www.findmyaddress.co.uk/search).",
        "LAD24CD": "E06000025"
    },
    "SouthHamsDistrictCouncil": {
        "uprn": "10004742851",
        "url": "https://www.southhams.gov.uk",
        "wiki_name": "South Hams",
        "wiki_note": "Use [FindMyAddress](https://www.findmyaddress.co.uk/search) to find your UPRN.",
        "LAD24CD": "E07000044"
    },
    "SouthHollandDistrictCouncil": {
        "house_number": "1",
        "postcode": "PE6 0HE",
        "skip_get_url": true,
        "uprn": "100030872493",
        "url": "https://www.sholland.gov.uk/mycollections",
        "web_driver": "http://selenium:4444",
        "wiki_name": "South Holland",
        "wiki_note": "Pass the UPRN and postcode in their respective parameters. This parser requires a Selenium webdriver.",
        "LAD24CD": "E07000140"
    },
    "SouthKestevenDistrictCouncil": {
        "house_number": "2 Althorpe Close, Market Deeping, PE6 8BL",
        "postcode": "PE68BL",
        "skip_get_url": true,
        "url": "https://pre.southkesteven.gov.uk/BinSearch.aspx",
        "web_driver": "http://selenium:4444",
        "wiki_name": "South Kesteven",
        "wiki_note": "Provide your full address in the `house_number` parameter and your postcode in the `postcode` parameter.",
        "LAD24CD": "E07000141"
    },
    "SouthLanarkshireCouncil": {
        "url": "https://www.southlanarkshire.gov.uk/directory_record/579973/abbeyhill_crescent_lesmahagow",
        "wiki_command_url_override": "https://www.southlanarkshire.gov.uk/directory_record/XXXXX/XXXXX",
        "wiki_name": "South Lanarkshire",
        "wiki_note": "Follow the instructions [here](https://www.southlanarkshire.gov.uk/info/200156/bins_and_recycling/1670/bin_collections_and_calendar) until you get the page that shows the weekly collections for your street, then copy the URL and replace the URL in the command.",
        "LAD24CD": "S12000029"
    },
    "SouthNorfolkCouncil": {
        "skip_get_url": true,
        "uprn": "2630102526",
        "url": "https://www.southnorfolkandbroadland.gov.uk/rubbish-recycling/south-norfolk-bin-collection-day-finder",
        "wiki_name": "South Norfolk",
        "wiki_note": "Provide your UPRN. Find it using [FindMyAddress](https://www.findmyaddress.co.uk/search).",
        "LAD24CD": "E07000149"
    },
    "SouthOxfordshireCouncil": {
        "skip_get_url": true,
        "uprn": "10033002851",
        "url": "https://www.southoxon.gov.uk/south-oxfordshire-district-council/recycling-rubbish-and-waste/when-is-your-collection-day/",
        "wiki_name": "South Oxfordshire",
        "wiki_note": "Provide your UPRN. Use [FindMyAddress](https://www.findmyaddress.co.uk/search) to locate it.",
        "LAD24CD": "E07000179"
    },
    "SouthRibbleCouncil": {
        "uprn": "10013243496",
        "postcode": "PR266QW",
        "url": "https://forms.chorleysouthribble.gov.uk/xfp/form/70",
        "wiki_command_url_override": "https://forms.chorleysouthribble.gov.uk/xfp/form/70",
        "wiki_name": "South Ribble",
        "wiki_note": "You will need to use [FindMyAddress](https://www.findmyaddress.co.uk/search) to find your UPRN.",
        "LAD24CD": "E07000126"
    },
    "SouthStaffordshireDistrictCouncil": {
        "uprn": "200004523954",
        "url": "https://www.sstaffs.gov.uk/where-i-live?uprn=200004523954",
        "wiki_name": "South Staffordshire",
        "wiki_note": "The URL needs to be `https://www.sstaffs.gov.uk/where-i-live?uprn=<Your_UPRN>`. Replace `<Your_UPRN>` with your UPRN.",
        "LAD24CD": "E07000196"
    },
    "SouthTynesideCouncil": {
        "house_number": "1",
        "postcode": "NE33 3JW",
        "skip_get_url": true,
        "url": "https://www.southtyneside.gov.uk/article/33352/Bin-collection-dates",
        "wiki_name": "South Tyneside",
        "wiki_note": "Provide your house number in the `house_number` parameter and postcode in the `postcode` parameter.",
        "LAD24CD": "E08000023"
    },
    "SouthamptonCityCouncil": {
        "skip_get_url": true,
        "uprn": "100060731893",
        "url": "https://www.southampton.gov.uk",
        "wiki_name": "Southampton",
        "wiki_note": "Pass the UPRN. You will need to use [FindMyAddress](https://www.findmyaddress.co.uk/search).",
        "LAD24CD": "E06000045"
    },
    "SouthwarkCouncil": {
        "uprn": "200003469271",
        "url": "https://services.southwark.gov.uk/bins/lookup/",
        "wiki_command_url_override": "https://services.southwark.gov.uk/bins/lookup/XXXXXXXX",
        "wiki_name": "Southwark",
        "wiki_note": "Replace `XXXXXXXX` with your UPRN. Use [FindMyAddress](https://www.findmyaddress.co.uk/search) to find your UPRN.",
        "LAD24CD": "E09000028"
    },
    "SpelthorneBoroughCouncil": {
        "house_number": "1",
        "postcode": "TW18 2PR",
        "skip_get_url": true,
        "url": "https://www.spelthorne.gov.uk",
        "wiki_name": "Spelthorne",
        "LAD24CD": "E07000213"
    },
    "StAlbansCityAndDistrictCouncil": {
        "skip_get_url": true,
        "uprn": "100081153583",
        "url": "https://gis.stalbans.gov.uk/NoticeBoard9/VeoliaProxy.NoticeBoard.asmx/GetServicesByUprnAndNoticeBoard",
        "wiki_name": "St Albans",
        "wiki_note": "Provide your UPRN. You can find it using [FindMyAddress](https://www.findmyaddress.co.uk/search).",
        "LAD24CD": "E07000240"
    },
    "StHelensBC": {
        "house_number": "15",
        "postcode": "L34 2GA",
        "skip_get_url": true,
        "url": "https://www.sthelens.gov.uk/",
        "web_driver": "http://selenium:4444",
        "wiki_name": "St. Helens",
        "wiki_note": "Pass the house name/number in the house number parameter, wrapped in double quotes",
        "LAD24CD": "E08000013"
    },
    "StaffordBoroughCouncil": {
        "uprn": "100032203010",
        "url": "https://www.staffordbc.gov.uk/address/100032203010",
        "wiki_name": "Stafford",
        "wiki_note": "The URL needs to be `https://www.staffordbc.gov.uk/address/<Your_UPRN>`. Replace `<Your_UPRN>` with your UPRN.",
        "LAD24CD": "E07000197"
    },
    "StaffordshireMoorlandsDistrictCouncil": {
        "postcode": "ST8 6HN",
        "skip_get_url": true,
        "uprn": "100031863037",
        "url": "https://www.staffsmoorlands.gov.uk/",
        "web_driver": "http://selenium:4444",
        "wiki_name": "Staffordshire Moorlands",
        "wiki_note": "Provide your UPRN and postcode. Use [FindMyAddress](https://www.findmyaddress.co.uk/search) to find your UPRN.",
        "LAD24CD": "E07000198"
    },
    "StevenageBoroughCouncil": {
        "uprn": "100080878852",
        "url": "https://www.stevenage.gov.uk",
        "wiki_name": "Stevenage",
        "wiki_note": "Use [FindMyAddress](https://www.findmyaddress.co.uk/search) to find your UPRN.",
        "LAD24CD": "E07000243"
    },
    "StirlingCouncil": {
        "house_number": "5, SUNNYLAW ROAD, BRIDGE OF ALLAN, STIRLING, FK9 4QA",
        "postcode": "FK9 4QA",
        "skip_get_url": true,
        "url": "https://www.stirling.gov.uk/bins-and-recycling/bin-collection-dates-search/",
        "web_driver": "http://selenium:4444",
        "wiki_name": "Stirling",
        "wiki_note": "Use the full address as it appears on the drop-down on the site when you search by postcode.",
        "LAD24CD": "S12000030"
    },
    "StockportBoroughCouncil": {
        "url": "https://myaccount.stockport.gov.uk/bin-collections/show/100011434401",
        "wiki_command_url_override": "https://myaccount.stockport.gov.uk/bin-collections/show/XXXXXXXX",
        "wiki_name": "Stockport",
        "wiki_note": "Replace `XXXXXXXX` with your UPRN.",
        "LAD24CD": "E08000007"
    },
    "StocktonOnTeesCouncil": {
        "house_number": "24",
        "postcode": "TS20 2RD",
        "skip_get_url": true,
        "url": "https://www.stockton.gov.uk",
        "web_driver": "http://selenium:4444",
        "wiki_name": "Stockton-on-Tees",
        "LAD24CD": "E06000004"
    },
    "StokeOnTrentCityCouncil": {
        "url": "https://www.stoke.gov.uk/jadu/custom/webserviceLookUps/BarTecWebServices_missed_bin_calendar.php?UPRN=3455121482",
        "wiki_command_url_override": "https://www.stoke.gov.uk/jadu/custom/webserviceLookUps/BarTecWebServices_missed_bin_calendar.php?UPRN=XXXXXXXXXX",
        "wiki_name": "Stoke-on-Trent",
        "wiki_note": "Replace `XXXXXXXXXX` with your property's UPRN.",
        "LAD24CD": "E06000021"
    },
    "StratfordUponAvonCouncil": {
        "LAD24CD": "E07000221",
        "skip_get_url": true,
        "uprn": "100070212698",
        "url": "https://www.stratford.gov.uk/waste-recycling/when-we-collect.cfm/part/calendar",
        "wiki_name": "Stratford-on-Avon",
        "wiki_note": "Provide your UPRN. Use [FindMyAddress](https://www.findmyaddress.co.uk/search) to find it."
    },
    "StroudDistrictCouncil": {
        "postcode": "GL10 3BH",
        "uprn": "100120512183",
        "url": "https://www.stroud.gov.uk/my-house?uprn=100120512183&postcode=GL10+3BH",
        "wiki_name": "Stroud",
        "wiki_note": "Provide your UPRN and postcode. Replace the UPRN and postcode in the URL with your own.",
        "LAD24CD": "E07000082"
    },
    "SunderlandCityCouncil": {
        "house_number": "13",
        "postcode": "SR4 6BJ",
        "skip_get_url": true,
        "url": "https://webapps.sunderland.gov.uk/WEBAPPS/WSS/Sunderland_Portal/Forms/bindaychecker.aspx",
        "web_driver": "http://selenium:4444",
        "wiki_name": "Sunderland",
        "wiki_note": "Provide your house number (without quotes) and postcode (wrapped in double quotes with a space).",
        "LAD24CD": "E08000024"
    },
    "SurreyHeathBoroughCouncil": {
        "house_number": "36",
        "postcode": "GU20 6PN",
        "skip_get_url": true,
        "url": "https://asjwsw-wrpsurreyheathmunicipal-live.whitespacews.com/",
        "wiki_name": "Surrey Heath",
        "wiki_note": "Provide your house number in the `house_number` parameter and postcode in the `postcode` parameter.",
        "LAD24CD": "E07000214"
    },
    "SwaleBoroughCouncil": {
        "house_number": "81",
        "postcode": "ME12 2NQ",
        "skip_get_url": true,
        "url": "https://swale.gov.uk/bins-littering-and-the-environment/bins/collection-days",
        "web_driver": "http://selenium:4444",
        "wiki_name": "Swale",
        "wiki_note": "Provide your house number in the `house_number` parameter and postcode in the `postcode` parameter.",
        "LAD24CD": "E07000113"
    },
    "SwanseaCouncil": {
        "postcode": "SA43PQ",
        "skip_get_url": true,
        "uprn": "100100324821",
        "url": "https://www1.swansea.gov.uk/recyclingsearch/",
        "wiki_name": "Swansea",
        "wiki_note": "Provide your UPRN and postcode. Find your UPRN using [FindMyAddress](https://www.findmyaddress.co.uk/search).",
        "LAD24CD": "W06000011"
    },
    "SwindonBoroughCouncil": {
        "uprn": "10022793351",
        "url": "https://www.swindon.gov.uk",
        "wiki_name": "Swindon",
        "wiki_note": "You will need to use [FindMyAddress](https://www.findmyaddress.co.uk/search) to find your UPRN.",
        "LAD24CD": "E06000030"
    },
    "TamesideMBCouncil": {
        "skip_get_url": true,
        "uprn": "100012835362",
        "url": "http://lite.tameside.gov.uk/BinCollections/CollectionService.svc/GetBinCollection",
        "wiki_name": "Tameside",
        "wiki_note": "Provide your UPRN. You can find it using [FindMyAddress](https://www.findmyaddress.co.uk/search).",
        "LAD24CD": "E08000008"
    },
    "TandridgeDistrictCouncil": {
        "skip_get_url": true,
        "uprn": "100062160432",
        "url": "https://tdcws01.tandridge.gov.uk/TDCWebAppsPublic/tfaBranded/408?utm_source=pressrelease&utm_medium=smposts&utm_campaign=check_my_bin_day",
        "wiki_name": "Tandridge",
        "wiki_note": "Provide your UPRN. Use [FindMyAddress](https://www.findmyaddress.co.uk/search) to locate it.",
        "LAD24CD": "E07000215"
    },
    "TeignbridgeCouncil": {
        "uprn": "100040338776",
        "url": "https://www.google.co.uk",
        "web_driver": "http://selenium:4444",
        "wiki_command_url_override": "https://www.google.co.uk",
        "wiki_name": "Teignbridge",
        "wiki_note": "Provide Google as the URL as the real URL breaks the integration. You will need to use [FindMyAddress](https://www.findmyaddress.co.uk/search) to find the UPRN.",
        "LAD24CD": "E07000045"
    },
    "TelfordAndWrekinCouncil": {
        "skip_get_url": true,
        "uprn": "000452015013",
        "url": "https://dac.telford.gov.uk/bindayfinder/",
        "wiki_name": "Telford and Wrekin",
        "wiki_note": "Provide your UPRN. Find it using [FindMyAddress](https://www.findmyaddress.co.uk/search).",
        "LAD24CD": "E06000020"
    },
    "TewkesburyBoroughCouncil": {
        "skip_get_url": true,
        "uprn": "10067626314",
        "url": "https://tewkesbury.gov.uk/services/waste-and-recycling/",
        "wiki_name": "Tewkesbury",
        "wiki_note": "Provide your UPRN. Find it using [FindMyAddress](https://www.findmyaddress.co.uk/search).",
        "LAD24CD": "E07000083"
    },
    "TendringDistrictCouncil": {
        "postcode": "CO15 4EU",
        "skip_get_url": true,
        "uprn": "100090604247",
        "url": "https://tendring-self.achieveservice.com/en/service/Rubbish_and_recycling_collection_days",
        "web_driver": "http://selenium:4444",
        "wiki_name": "Tendring",
        "wiki_note": "Provide your UPRN and postcode. Find your UPRN using [FindMyAddress](https://www.findmyaddress.co.uk/search).",
        "LAD24CD": "E07000076"
    },
    "TestValleyBoroughCouncil": {
        "postcode": "SO51 9ZD",
        "skip_get_url": true,
        "uprn": "200010012019",
        "url": "https://testvalley.gov.uk/wasteandrecycling/when-are-my-bins-collected",
        "wiki_name": "Test Valley",
        "wiki_note": "Provide your UPRN and postcode. Use [FindMyAddress](https://www.findmyaddress.co.uk/search) to find your UPRN.",
        "LAD24CD": "E07000093"
    },
    "ThanetDistrictCouncil": {
        "uprn": "100061111858",
        "url": "https://www.thanet.gov.uk",
        "web_driver": "http://selenium:4444",
        "wiki_name": "Thanet",
        "wiki_note": "Use [FindMyAddress](https://www.findmyaddress.co.uk/search) to find your UPRN.",
        "LAD24CD": "E07000114"
    },
    "ThreeRiversDistrictCouncil": {
        "postcode": "WD3 7AZ",
        "skip_get_url": true,
        "uprn": "100080913662",
        "url": "https://my.threerivers.gov.uk/en/AchieveForms/?mode=fill&consentMessage=yes&form_uri=sandbox-publish://AF-Process-52df96e3-992a-4b39-bba3-06cfaabcb42b/AF-Stage-01ee28aa-1584-442c-8d1f-119b6e27114a/definition.json&process=1&process_uri=sandbox-processes://AF-Process-52df96e3-992a-4b39-bba3-06cfaabcb42b&process_id=AF-Process-52df96e3-992a-4b39-bba3-06cfaabcb42b&noLoginPrompt=1",
        "web_driver": "http://selenium:4444",
        "wiki_name": "Three Rivers",
        "wiki_note": "Provide your UPRN and postcode. Find your UPRN using [FindMyAddress](https://www.findmyaddress.co.uk/search).",
        "LAD24CD": "E07000102"
    },
    "ThurrockCouncil": {
        "house_number": "Monday",
        "postcode": "Round A",
        "skip_get_url": true,
        "url": "https://www.thurrock.gov.uk",
        "wiki_name": "Thurrock",
        "wiki_note": "Use the House Number field to pass the DAY of the week for your collections. [Monday/Tuesday/Wednesday/Thursday/Friday]. Use the 'postcode' field to pass the ROUND (wrapped in quotes) for your collections. [Round A/Round B].",
        "LAD24CD": "E06000034"
    },
    "TonbridgeAndMallingBC": {
        "postcode": "ME19 4JS",
        "skip_get_url": true,
        "uprn": "10002914589",
        "url": "https://www.tmbc.gov.uk/",
        "wiki_name": "Tonbridge and Malling",
        "wiki_note": "Provide your UPRN and postcode.",
        "LAD24CD": "E07000115"
    },
    "TorbayCouncil": {
        "skip_get_url": true,
        "uprn": "10000016984",
        "postcode": "TQ1 1AG",
        "url": "https://www.torbay.gov.uk/recycling/bin-collections/",
        "wiki_name": "Torbay",
        "wiki_note": "Provide your UPRN. Use [FindMyAddress](https://www.findmyaddress.co.uk/search) to find it.",
        "LAD24CD": "E06000027"
    },
    "TorridgeDistrictCouncil": {
        "skip_get_url": true,
        "uprn": "10091078762",
        "url": "https://collections-torridge.azurewebsites.net/WebService2.asmx",
        "wiki_name": "Torridge",
        "wiki_note": "Provide your UPRN.",
        "LAD24CD": "E07000046"
    },
    "TunbridgeWellsCouncil": {
        "uprn": "10090058289",
        "url": "https://tunbridgewells.gov.uk",
        "wiki_command_url_override": "https://tunbridgewells.gov.uk",
        "wiki_name": "Tunbridge Wells",
        "wiki_note": "You will need to use [FindMyAddress](https://www.findmyaddress.co.uk/search) to find your UPRN.",
        "LAD24CD": "E07000116"
    },
    "UttlesfordDistrictCouncil": {
        "house_number": "72, Birchanger Lane",
        "postcode": "CM23 5QF",
        "skip_get_url": true,
        "uprn": "100090643434",
        "url": "https://bins.uttlesford.gov.uk/",
        "web_driver": "http://selenium:4444",
        "wiki_name": "Uttlesford",
        "wiki_note": "Provide your full address in the `house_number` parameter and your postcode in the `postcode` parameter.",
        "LAD24CD": "E07000077"
    },
    "ValeofGlamorganCouncil": {
        "skip_get_url": true,
        "uprn": "64029020",
        "url": "https://www.valeofglamorgan.gov.uk/en/living/Recycling-and-Waste/",
        "wiki_name": "The Vale of Glamorgan",
        "wiki_note": "Provide your UPRN. Find it using [FindMyAddress](https://www.findmyaddress.co.uk/search).",
        "LAD24CD": "W06000014"
    },
    "ValeofWhiteHorseCouncil": {
        "custom_component_show_url_field": false,
        "skip_get_url": true,
        "uprn": "100121391443",
        "url": "https://eform.whitehorsedc.gov.uk/ebase/BINZONE_DESKTOP.eb",
        "wiki_name": "Vale of White Horse",
        "wiki_note": "Provide your UPRN.",
        "LAD24CD": "E07000180"
    },
    "WakefieldCityCouncil": {
        "custom_component_show_url_field": true,
        "skip_get_url": true,
        "url": "https://www.wakefield.gov.uk/where-i-live/?uprn=63035490&a=115%20Elizabeth%20Drive%20Castleford%20WF10%203RR&usrn=41801243&e=445418&n=426091&p=WF10%203RR",
        "web_driver": "http://selenium:4444",
        "wiki_command_url_override": "https://www.wakefield.gov.uk/where-i-live/?uprn=XXXXXXXXXXX&a=XXXXXXXXXXX&usrn=XXXXXXXXXXX&e=XXXXXXXXXXX&n=XXXXXXXXXXX&p=XXXXXXXXXXX",
        "wiki_name": "Wakefield",
        "wiki_note": "Follow the instructions [here](https://www.wakefield.gov.uk/where-i-live/) until you get the page that includes a 'Bin Collections' section, then copy the URL and replace the URL in the command.",
        "LAD24CD": "E08000036"
    },
    "WalsallCouncil": {
        "uprn": "100071080513",
        "url": "https://cag.walsall.gov.uk/",
        "wiki_command_url_override": "https://cag.walsall.gov.uk/",
        "wiki_name": "Walsall",
        "wiki_note": "You will need to use [FindMyAddress](https://www.findmyaddress.co.uk/search) to find your UPRN.",
        "LAD24CD": "E08000030"
    },
    "WalthamForest": {
        "house_number": "17 Chingford Road, Walthamstow",
        "postcode": "E17 4PW",
        "skip_get_url": true,
        "uprn": "200001415697",
        "url": "https://portal.walthamforest.gov.uk/AchieveForms/?mode=fill&consentMessage=yes&form_uri=sandbox-publish://AF-Process-d62ccdd2-3de9-48eb-a229-8e20cbdd6393/AF-Stage-8bf39bf9-5391-4c24-857f-0dc2025c67f4/definition.json&process=1&process_uri=sandbox-processes://AF-Process-d62ccdd2-3de9-48eb-a229-8e20cbdd6393&process_id=AF-Process-d62ccdd2-3de9-48eb-a229-8e20cbdd6393",
        "web_driver": "http://selenium:4444",
        "wiki_name": "Waltham Forest",
        "wiki_note": "Use [FindMyAddress](https://www.findmyaddress.co.uk/search) to find your UPRN.",
        "LAD24CD": "E09000031"
    },
    "WandsworthCouncil": {
        "uprn": "100022684035",
        "url": "https://www.wandsworth.gov.uk",
        "wiki_command_url_override": "https://www.wandsworth.gov.uk",
        "wiki_name": "Wandsworth",
        "wiki_note": "You will need to use [FindMyAddress](https://www.findmyaddress.co.uk/search) to find the UPRN.",
        "LAD24CD": "E09000032"
    },
    "WarringtonBoroughCouncil": {
        "uprn": "10094964379",
        "url": "https://www.warrington.gov.uk",
        "wiki_command_url_override": "https://www.warrington.gov.uk",
        "wiki_name": "Warrington",
        "wiki_note": "You will need to use [FindMyAddress](https://www.findmyaddress.co.uk/search) to find the UPRN.",
        "LAD24CD": "E06000007"
    },
    "WarwickDistrictCouncil": {
        "url": "https://estates7.warwickdc.gov.uk/PropertyPortal/Property/Recycling/100070263793",
        "wiki_command_url_override": "https://estates7.warwickdc.gov.uk/PropertyPortal/Property/Recycling/XXXXXXXX",
        "wiki_name": "Warwick",
        "wiki_note": "Replace `XXXXXXXX` with your UPRN.",
        "LAD24CD": "E07000222"
    },
    "WatfordBoroughCouncil": {
        "uprn": "100080942183",
        "url": "https://www.watford.gov.uk",
        "wiki_command_url_override": "https://www.watford.gov.uk",
        "wiki_name": "Watford",
        "wiki_note": "You will need to use [FindMyAddress](https://www.findmyaddress.co.uk/search) to find the UPRN.",
        "LAD24CD": "E07000103"
    },
    "WaverleyBoroughCouncil": {
        "house_number": "23",
        "postcode": "GU9 9QG",
        "skip_get_url": true,
        "url": "https://wav-wrp.whitespacews.com/",
        "wiki_name": "Waverley",
        "wiki_note": "Follow the instructions [here](https://wav-wrp.whitespacews.com/#!) until you get the page that shows your next scheduled collections. Then take the number from `pIndex=NUMBER` in the URL and pass it as the `-n` parameter along with your postcode in `-p`.",
        "LAD24CD": "E07000216"
    },
    "WealdenDistrictCouncil": {
        "skip_get_url": true,
        "uprn": "10033413624",
        "url": "https://www.wealden.gov.uk/recycling-and-waste/bin-search/",
        "wiki_name": "Wealden",
        "wiki_note": "Provide your UPRN. Use [FindMyAddress](https://www.findmyaddress.co.uk/search) to find it.",
        "LAD24CD": "E07000065"
    },
    "WelhatCouncil": {
        "LAD24CD": "E07000241",
        "postcode": "AL8 6HQ",
        "uprn": "100080982825",
        "url": "https://www.welhat.gov.uk/xfp/form/214",
        "wiki_name": "Welwyn Hatfield",
        "wiki_note": "Provide your UPRN and postcode."
    },
    "WestBerkshireCouncil": {
        "house_number": "8",
        "postcode": "RG14 7DP",
        "skip_get_url": true,
        "url": "https://www.westberks.gov.uk/binday",
        "web_driver": "http://selenium:4444",
        "wiki_name": "West Berkshire",
        "wiki_note": "Provide your house number in the `house_number` parameter and postcode in the `postcode` parameter.",
        "LAD24CD": "E06000037"
    },
    "WestDunbartonshireCouncil": {
        "uprn": "129001383",
        "url": "https://www.west-dunbarton.gov.uk/",
        "wiki_name": "West Dunbartonshire",
        "wiki_note": "You will need to use [FindMyAddress](https://www.findmyaddress.co.uk/search) to find the UPRN.",
        "LAD24CD": "S12000039"
    },
    "WestLancashireBoroughCouncil": {
        "postcode": "WN8 0HR",
        "uprn": "10012343339",
        "url": "https://www.westlancs.gov.uk",
        "wiki_name": "West Lancashire",
        "wiki_note": "You will need to use [FindMyAddress](https://www.findmyaddress.co.uk/search) to find the UPRN.",
        "LAD24CD": "E07000127"
    },
    "WestLindseyDistrictCouncil": {
        "house_number": "35",
        "postcode": "LN8 3AX",
        "skip_get_url": true,
        "url": "https://www.west-lindsey.gov.uk/",
        "wiki_name": "West Lindsey",
        "wiki_note": "Provide your house name/number in the `house_number` parameter, and postcode in the `postcode` parameter, both wrapped in double quotes. If multiple results are returned, the first will be used.",
        "LAD24CD": "E07000142"
    },
    "WestLothianCouncil": {
        "house_number": "1 GOSCHEN PLACE",
        "postcode": "EH52 5JE",
        "skip_get_url": true,
        "url": "https://www.westlothian.gov.uk/",
        "web_driver": "http://selenium:4444",
        "wiki_name": "West Lothian",
        "wiki_note": "Provide your house name/number in the `house_number` parameter (wrapped in double quotes) and your postcode in the `postcode` parameter.",
        "LAD24CD": "S12000040"
    },
    "WestMorlandAndFurness": {
        "uprn": "100110353478",
        "url": "https://www.westmorlandandfurness.gov.uk/",
        "wiki_command_url_override": "https://www.westmorlandandfurness.gov.uk/",
        "wiki_name": "Westmorland and Furness",
        "wiki_note": "Provide your UPRN. You can find your UPRN using [FindMyAddress](https://www.findmyaddress.co.uk/search).",
        "LAD24CD": "E06000064"
    },
    "WestNorthamptonshireCouncil": {
        "skip_get_url": true,
        "uprn": "28056796",
        "url": "https://www.westnorthants.gov.uk",
        "wiki_name": "West Northamptonshire",
        "wiki_note": "Provide your UPRN. You can find your UPRN using [FindMyAddress](https://www.findmyaddress.co.uk/search).",
        "LAD24CD": "E06000062"
    },
    "WestOxfordshireDistrictCouncil": {
        "house_number": "24",
        "postcode": "OX28 1YA",
        "skip_get_url": true,
        "url": "https://community.westoxon.gov.uk/s/waste-collection-enquiry",
        "web_driver": "http://selenium:4444",
        "wiki_name": "West Oxfordshire",
        "wiki_note": "Provide your house number in the `house_number` parameter and your postcode in the `postcode` parameter.",
        "LAD24CD": "E07000181"
    },
    "WestSuffolkCouncil": {
        "postcode": "IP28 6DR",
        "skip_get_url": true,
        "uprn": "10009739960",
        "url": "https://maps.westsuffolk.gov.uk/MyWestSuffolk.aspx",
        "wiki_name": "West Suffolk",
        "wiki_note": "Provide your UPRN and postcode. You can find your UPRN using [FindMyAddress](https://www.findmyaddress.co.uk/search).",
        "LAD24CD": "E07000245"
    },
    "WiganBoroughCouncil": {
        "postcode": "WN2 4UQ",
        "skip_get_url": true,
        "uprn": "010093942934",
        "url": "https://apps.wigan.gov.uk/MyNeighbourhood/",
        "wiki_name": "Wigan",
        "wiki_note": "Provide your UPRN and postcode. Find your UPRN using [FindMyAddress](https://www.findmyaddress.co.uk/search).",
        "LAD24CD": "E08000010"
    },
    "WiltshireCouncil": {
        "postcode": "SN8 3TE",
        "skip_get_url": true,
        "uprn": "100120982570",
        "url": "https://ilambassadorformsprod.azurewebsites.net/wastecollectiondays/index",
        "wiki_name": "Wiltshire",
        "wiki_note": "Provide your UPRN and postcode. Use [FindMyAddress](https://www.findmyaddress.co.uk/search) to find your UPRN.",
        "LAD24CD": "E06000054"
    },
    "WinchesterCityCouncil": {
        "house_number": "12",
        "paon": "12",
        "postcode": "SO23 7GA",
        "skip_get_url": false,
        "url": "https://iportal.itouchvision.com/icollectionday/collection-day",
        "web_driver": "http://selenium:4444",
        "wiki_name": "Winchester",
        "wiki_note": "Provide your house name/number in the `house_number` parameter (wrapped in double quotes) and your postcode in the `postcode` parameter.",
        "LAD24CD": "E07000094"
    },
    "WindsorAndMaidenheadCouncil": {
        "skip_get_url": true,
        "uprn": "100080371082",
        "url": "https://forms.rbwm.gov.uk/bincollections?uprn=",
        "web_driver": "http://selenium:4444",
        "wiki_name": "Windsor and Maidenhead",
        "wiki_note": "Provide your UPRN. You can find it using [FindMyAddress](https://www.findmyaddress.co.uk/search).",
        "LAD24CD": "E06000040"
    },
    "WirralCouncil": {
        "uprn": "Vernon Avenue,Seacombe",
        "url": "https://www.wirral.gov.uk",
        "wiki_command_url_override": "https://www.wirral.gov.uk",
        "wiki_name": "Wirral",
        "wiki_note": "In the `uprn` field, enter your street name and suburb separated by a comma (e.g., 'Vernon Avenue,Seacombe').",
        "LAD24CD": "E08000015"
    },
    "WokingBoroughCouncil": {
        "house_number": "2",
        "postcode": "GU21 4JY",
        "skip_get_url": true,
        "url": "https://asjwsw-wrpwokingmunicipal-live.whitespacews.com/",
        "wiki_name": "Woking",
        "wiki_note": "Provide your house number in the `house_number` parameter and postcode in the `postcode` parameter. This works with all collection areas that use Joint Waste Solutions.",
        "LAD24CD": "E07000217"
    },
    "WokinghamBoroughCouncil": {
        "house_number": "90",
        "postcode": "RG40 2HR",
        "skip_get_url": true,
        "url": "https://www.wokingham.gov.uk/rubbish-and-recycling/waste-collection/find-your-bin-collection-day",
        "web_driver": "http://selenium:4444",
        "wiki_name": "Wokingham",
        "wiki_note": "Provide your house number in the `house_number` parameter and postcode in the `postcode` parameter.",
        "LAD24CD": "E06000041"
    },
    "WolverhamptonCityCouncil": {
        "postcode": "WV3 9NZ",
        "uprn": "100071205205",
        "url": "https://www.wolverhampton.gov.uk",
        "wiki_name": "Wolverhampton",
        "wiki_note": "Use [FindMyAddress](https://www.findmyaddress.co.uk/search) to find your UPRN.",
        "LAD24CD": "E08000031"
    },
    "WorcesterCityCouncil": {
        "uprn": "100120650345",
        "url": "https://www.Worcester.gov.uk",
        "wiki_command_url_override": "https://www.Worcester.gov.uk",
        "wiki_name": "Worcester",
        "wiki_note": "You will need to use [FindMyAddress](https://www.findmyaddress.co.uk/search) to find the UPRN.",
        "LAD24CD": "E07000237"
    },
    "WrexhamCountyBoroughCouncil": {
        "house_number": "1",
        "postcode": "LL12 7RW",
        "uprn": "200002944225",
        "skip_get_url": true,
        "url": "https://www.wrexham.gov.uk/service/when-are-my-bins-collected",
        "web_driver": "http://selenium:4444",
        "wiki_name": "Wrexham",
        "wiki_note": "Provide your house number in the `house_number` parameter and postcode in the `postcode` parameter.",
        "LAD24CD": "W06000006"
    },
    "WychavonDistrictCouncil": {
        "postcode": "WR3 7RU",
        "skip_get_url": true,
        "uprn": "100120716273",
        "url": "https://selfservice.wychavon.gov.uk/wdcroundlookup/wdc_search.jsp",
        "web_driver": "http://selenium:4444",
        "wiki_name": "Wychavon",
        "wiki_note": "Provide your UPRN and postcode. Find your UPRN using [FindMyAddress](https://www.findmyaddress.co.uk/search).",
        "LAD24CD": "E07000238"
    },
    "WyreCouncil": {
        "skip_get_url": true,
        "uprn": "10003519994",
        "url": "https://www.wyre.gov.uk/bins-rubbish-recycling",
        "wiki_name": "Wyre",
        "wiki_note": "Provide your UPRN. Find your UPRN using [FindMyAddress](https://www.findmyaddress.co.uk/search).",
        "LAD24CD": "E07000128"
    },
    "WyreForestDistrictCouncil": {
        "house_number": "Monday",
        "skip_get_url": true,
        "url": "https://www.wyreforestdc.gov.uk",
        "wiki_name": "Wyre Forest",
        "wiki_note": "Use the House Number field to pass the DAY of the week for your collections. [Monday/Tuesday/Wednesday/Thursday/Friday/Saturday/Sunday].",
        "LAD24CD": "E07000239"
    },
    "YorkCouncil": {
        "skip_get_url": true,
        "uprn": "100050535540",
        "url": "https://waste-api.york.gov.uk/api/Collections/GetBinCollectionDataForUprn/",
        "wiki_name": "York",
        "wiki_note": "Provide your UPRN.",
        "LAD24CD": "E06000014"
    }
}
=======
{
    "AberdeenCityCouncil": {
        "LAD24CD": "S12000033",
        "uprn": "9051156186",
        "url": "https://www.aberdeencity.gov.uk",
        "wiki_name": "Aberdeen City",
        "wiki_note": "You will need to use [FindMyAddress](https://www.findmyaddress.co.uk/search) to find the UPRN."
    },
    "AberdeenshireCouncil": {
        "LAD24CD": "S12000034",
        "uprn": "151176430",
        "url": "https://online.aberdeenshire.gov.uk",
        "wiki_command_url_override": "https://online.aberdeenshire.gov.uk",
        "wiki_name": "Aberdeenshire",
        "wiki_note": "You will need to use [FindMyAddress](https://www.findmyaddress.co.uk/search) to find the UPRN."
    },
    "AdurAndWorthingCouncils": {
        "url": "https://www.adur-worthing.gov.uk/bin-day/?brlu-selected-address=100061878829",
        "wiki_command_url_override": "https://www.adur-worthing.gov.uk/bin-day/?brlu-selected-address=XXXXXXXX",
        "wiki_name": "Adur",
        "wiki_note": "Replace XXXXXXXX with your UPRN. You will need to use [FindMyAddress](https://www.findmyaddress.co.uk/search) to find it.",
        "LAD24CD": "E07000223"
    },
    "AmberValleyBoroughCouncil": {
        "uprn": "100030026621",
        "url": "https://ambervalley.gov.uk",
        "wiki_name": "Amber Valley",
        "wiki_note": "You will need to use [FindMyAddress](https://www.findmyaddress.co.uk/search) to find the UPRN.",
        "LAD24CD": "E07000032"
    },
    "AngusCouncil": {
        "uprn": "117053733",
        "skip_get_url": true,
        "postcode": "DD7 7LE",
        "url": "https://www.angus.gov.uk/bins_litter_and_recycling/bin_collection_days",
        "web_driver": "http://selenium:4444",
        "wiki_name": "Angus",
        "wiki_note": "You will need to use [FindMyAddress](https://www.findmyaddress.co.uk/search) to find the UPRN. Requires Selenium",
        "LAD24CD": "S12000041"
    },
    "AntrimAndNewtonabbeyCouncil": {
        "LAD24CD": "N09000001",
        "url": "https://antrimandnewtownabbey.gov.uk/residents/bins-recycling/bins-schedule/?Id=643",
        "wiki_command_url_override": "https://antrimandnewtownabbey.gov.uk/residents/bins-recycling/bins-schedule/?Id=XXXX",
        "wiki_name": "Antrim and Newtownabbey",
        "wiki_note": "Navigate to [https://antrimandnewtownabbey.gov.uk/residents/bins-recycling/bins-schedule] and search for your street name. Use the URL with the ID to replace XXXXXXXX with your specific ID."
    },
    "ArdsAndNorthDownCouncil": {
        "uprn": "187136177",
        "url": "https://www.ardsandnorthdown.gov.uk",
        "wiki_command_url_override": "https://www.ardsandnorthdown.gov.uk",
        "wiki_name": "Ards and North Down",
        "wiki_note": "You will need to use [FindMyAddress](https://www.findmyaddress.co.uk/search) to find the UPRN.",
        "LAD24CD": "N09000011"
    },
    "ArgyllandButeCouncil": {
        "skip_get_url": true,
        "postcode": "PA286LJ",
        "uprn": "000125011723",
        "url": "https://www.argyll-bute.gov.uk/rubbish-and-recycling/household-waste/bin-collection",
        "web_driver": "http://selenium:4444",
        "wiki_name": "Argyll and Bute",
        "wiki_note": "Pass the UPRN. You will need to use [FindMyAddress](https://www.findmyaddress.co.uk/search).",
        "LAD24CD": "S12000035"
    },
    "ArmaghBanbridgeCraigavonCouncil": {
        "LAD24CD": "N09000002",
        "uprn": "185625284",
        "url": "https://www.armaghbanbridgecraigavon.gov.uk/",
        "wiki_command_url_override": "https://www.armaghbanbridgecraigavon.gov.uk/",
        "wiki_name": "Armagh City, Banbridge and Craigavon",
        "wiki_note": "You will need to use [FindMyAddress](https://www.findmyaddress.co.uk/search) to find the UPRN."
    },
    "ArunCouncil": {
        "house_number": "1",
        "postcode": "BN16 4DA",
        "skip_get_url": true,
        "url": "https://www1.arun.gov.uk/when-are-my-bins-collected",
        "web_driver": "http://selenium:4444",
        "wiki_name": "Arun",
        "wiki_note": "Pass the house name/number and postcode in their respective parameters, both wrapped in double quotes. This parser requires a Selenium webdriver.",
        "LAD24CD": "E07000224"
    },
    "AshfieldDistrictCouncil": {
        "house_number": "1",
        "postcode": "NG16 6RH",
        "url": "https://www.ashfield.gov.uk",
        "web_driver": "http://selenium:4444",
        "wiki_name": "Ashfield",
        "wiki_note": "Pass the house name/number and postcode in their respective parameters, both wrapped in double quotes. This parser requires a Selenium webdriver",
        "LAD24CD": "E07000170"
    },
    "AshfordBoroughCouncil": {
        "postcode": "TN23 7SP",
        "uprn": "100060777899",
        "url": "https://ashford.gov.uk",
        "web_driver": "http://selenium:4444",
        "wiki_command_url_override": "https://ashford.gov.uk",
        "wiki_name": "Ashford",
        "wiki_note": "You will need to use [FindMyAddress](https://www.findmyaddress.co.uk/search) to find the UPRN.",
        "LAD24CD": "E07000105"
    },
    "AylesburyValeCouncil": {
        "skip_get_url": true,
        "uprn": "766252532",
        "url": "http://avdcbins.web-labs.co.uk/RefuseApi.asmx",
        "wiki_name": "Buckinghamshire",
        "wiki_note": "To get the UPRN, please use [FindMyAddress](https://www.findmyaddress.co.uk/search). Returns all published collections in the past, present, future.",
        "LAD24CD": "E06000060"
    },
    "BCPCouncil": {
        "LAD24CD": "E06000058",
        "skip_get_url": true,
        "uprn": "100040810214",
        "url": "https://online.bcpcouncil.gov.uk/bindaylookup/",
        "wiki_name": "Bournemouth, Christchurch and Poole",
        "wiki_note": "You will need to use [FindMyAddress](https://www.findmyaddress.co.uk/search) to find the UPRN."
    },
    "BaberghDistrictCouncil": {
        "house_number": "Monday",
        "postcode": "Week 1",
        "skip_get_url": true,
        "uprn": "Tuesday",
        "url": "https://www.babergh.gov.uk",
        "wiki_name": "Babergh",
        "wiki_note": "Use the House Number field to pass the DAY of the week for your NORMAL collections. [Monday/Tuesday/Wednesday/Thursday/Friday]. [OPTIONAL] Use the 'postcode' field to pass the WEEK for your garden collection. [Week 1/Week 2]. [OPTIONAL] Use the 'uprn' field to pass the DAY for your garden collection. [Monday/Tuesday/Wednesday/Thursday/Friday]",
        "LAD24CD": "E07000200"
    },
    "BarkingDagenham": {
        "house_number": "19",
        "postcode": "RM6 6XH",
        "skip_get_url": true,
        "web_driver": "http://selenium:4444",
        "url": "https://www.lbbd.gov.uk/rubbish-recycling/household-bin-collection/check-your-bin-collection-days",
        "wiki_name": "Barking and Dagenham",
        "wiki_note": "Use house number and postcode. Requires Selenium.",
        "LAD24CD": "E09000002"
    },
    "BarnetCouncil": {
        "house_number": "HA8 7NA, 2, MANOR PARK GARDENS, EDGWARE, BARNET",
        "postcode": "HA8 7NA",
        "skip_get_url": true,
        "url": "https://www.barnet.gov.uk/recycling-and-waste/bin-collections/find-your-bin-collection-day",
        "web_driver": "http://selenium:4444",
        "wiki_name": "Barnet",
        "wiki_note": "Follow the instructions [here](https://www.barnet.gov.uk/recycling-and-waste/bin-collections/find-your-bin-collection-day) until you get the page listing your address, then copy the entire address text and use that in the house number field. This parser requires a Selenium webdriver.",
        "LAD24CD": "E09000003"
    },
    "BarnsleyMBCouncil": {
        "postcode": "S36 9AN",
        "skip_get_url": true,
        "uprn": "2007004502",
        "url": "https://waste.barnsley.gov.uk/ViewCollection/Collections",
        "wiki_name": "Barnsley",
        "wiki_note": "To get the UPRN, you will need to use [FindMyAddress](https://www.findmyaddress.co.uk/search).",
        "LAD24CD": "E08000016"
    },
    "BasildonCouncil": {
        "skip_get_url": true,
        "uprn": "10013350430",
        "url": "https://basildonportal.azurewebsites.net/api/getPropertyRefuseInformation",
        "wiki_name": "Basildon",
        "wiki_note": "To get the UPRN, you will need to use [FindMyAddress](https://www.findmyaddress.co.uk/search).",
        "LAD24CD": "E07000066"
    },
    "BasingstokeCouncil": {
        "LAD24CD": "E07000084",
        "skip_get_url": true,
        "uprn": "100060220926",
        "url": "https://www.basingstoke.gov.uk/bincollection",
        "wiki_name": "Basingstoke and Deane",
        "wiki_note": "You will need to use [FindMyAddress](https://www.findmyaddress.co.uk/search) to find the UPRN."
    },
    "BathAndNorthEastSomersetCouncil": {
        "skip_get_url": true,
        "uprn": "100120000855",
        "url": "https://www.bathnes.gov.uk/webforms/waste/collectionday/",
        "wiki_name": "Bath and North East Somerset",
        "wiki_note": "You will need to use [FindMyAddress](https://www.findmyaddress.co.uk/search) to find the UPRN.",
        "LAD24CD": "E06000022"
    },
    "BedfordBoroughCouncil": {
        "skip_get_url": true,
        "uprn": "10024232065",
        "url": "https://www.bedford.gov.uk/bins-and-recycling/household-bins-and-recycling/check-your-bin-day",
        "wiki_name": "Bedford",
        "wiki_note": "You will need to use [FindMyAddress](https://www.findmyaddress.co.uk/search) to find the UPRN.",
        "LAD24CD": "E06000055"
    },
    "BedfordshireCouncil": {
        "postcode": "SG19 2UP",
        "skip_get_url": true,
        "uprn": "10000802040",
        "url": "https://www.centralbedfordshire.gov.uk/info/163/bins_and_waste_collections_-_check_bin_collection_day",
        "wiki_name": "Central Bedfordshire",
        "wiki_note": "In order to use this parser, you must provide a valid postcode and a UPRN retrieved from the council's website for your specific address.",
        "LAD24CD": "E06000056"
    },
    "BelfastCityCouncil": {
        "postcode": "BT10 0GY",
        "skip_get_url": true,
        "uprn": "185086469",
        "url": "https://online.belfastcity.gov.uk/find-bin-collection-day/Default.aspx",
        "wiki_name": "Belfast",
        "wiki_note": "You will need to use [FindMyAddress](https://www.findmyaddress.co.uk/search) to find the UPRN.",
        "LAD24CD": "N09000003"
    },
    "BexleyCouncil": {
        "uprn": "100020196143",
        "skip_get_url": true,
        "url": "https://waste.bexley.gov.uk/waste",
        "wiki_name": "Bexley",
        "wiki_note": "Provide your UPRN. Use [FindMyAddress](https://www.findmyaddress.co.uk/search) to locate it.",
        "LAD24CD": "E09000004"
    },
    "BirminghamCityCouncil": {
        "postcode": "B5 7XE",
        "uprn": "100070445256",
        "url": "https://www.birmingham.gov.uk/xfp/form/619",
        "wiki_name": "Birmingham",
        "wiki_note": "You will need to use [FindMyAddress](https://www.findmyaddress.co.uk/search) to find the UPRN.",
        "LAD24CD": "E08000025"
    },
    "BlabyDistrictCouncil": {
        "uprn": "100030401782",
        "url": "https://www.blaby.gov.uk",
        "wiki_command_url_override": "https://www.blaby.gov.uk",
        "wiki_name": "Blaby",
        "wiki_note": "You will need to use [FindMyAddress](https://www.findmyaddress.co.uk/search) to find the UPRN.",
        "LAD24CD": "E07000129"
    },
    "BlackburnCouncil": {
        "url": "https://www.blaby.gov.uk",
        "LAD24CD": "E06000008",
        "skip_get_url": true,
        "uprn": "100010733027",
        "wiki_name": "Blackburn with Darwen",
        "wiki_note": "You will need to use [FindMyAddress](https://www.findmyaddress.co.uk/search) to find the UPRN."
    },
    "BlaenauGwentCountyBoroughCouncil": {
        "postcode": "NP23 7TE",
        "skip_get_url": false,
        "uprn": "100100471367",
        "url": "https://www.blaenau-gwent.gov.uk",
        "web_driver": "http://selenium:4444",
        "wiki_name": "Blaenau Gwent",
        "wiki_note": "You will need to use [FindMyAddress](https://www.findmyaddress.co.uk/search) to find the UPRN.",
        "LAD24CD": "W06000019"
    },
    "BolsoverCouncil": {
        "uprn": "100030066827",
        "url": "https://bolsover.gov.uk",
        "wiki_name": "Bolsover",
        "wiki_note": "You will need to use [FindMyAddress](https://www.findmyaddress.co.uk/search) to find the UPRN.",
        "LAD24CD": "E07000033"
    },
    "BoltonCouncil": {
        "postcode": "BL1 5PQ",
        "skip_get_url": true,
        "uprn": "100010886936",
        "url": "https://carehomes.bolton.gov.uk/bins.aspx",
        "web_driver": "http://selenium:4444",
        "wiki_name": "Bolton",
        "wiki_note": "To get the UPRN, you will need to use [FindMyAddress](https://www.findmyaddress.co.uk/search). Previously required a single field that was UPRN and full address; now requires UPRN and postcode as separate fields.",
        "LAD24CD": "E08000001"
    },
    "BostonBoroughCouncil": {
        "house_number": "CEDAR",
        "postcode": "PE20 1AY",
        "skip_get_url": true,
        "url": "https://www.boston.gov.uk/findwastecollections",
        "web_driver": "http://selenium:4444",
        "wiki_name": "Boston",
        "wiki_note": "Provide your house number in the `house_number` parameter and postcode in the `postcode` parameter.",
        "LAD24CD": "E07000136"
    },
    "BracknellForestCouncil": {
        "house_number": "57",
        "paon": "57",
        "postcode": "GU47 9BS",
        "skip_get_url": true,
        "url": "https://selfservice.mybfc.bracknell-forest.gov.uk/w/webpage/waste-collection-days",
        "wiki_name": "Bracknell Forest",
        "wiki_note": "Pass the house number and postcode in their respective parameters.",
        "LAD24CD": "E06000036"
    },
    "BradfordMDC": {
        "custom_component_show_url_field": false,
        "skip_get_url": true,
        "uprn": "100051146921",
        "url": "https://onlineforms.bradford.gov.uk/ufs/collectiondates.eb",
        "wiki_name": "Bradford",
        "wiki_note": "To get the UPRN, you will need to use [FindMyAddress](https://www.findmyaddress.co.uk/search). Postcode isn't parsed by this script, but you can pass it in double quotes.",
        "LAD24CD": "E08000032"
    },
    "BraintreeDistrictCouncil": {
        "postcode": "CO5 9BD",
        "skip_get_url": true,
        "uprn": "10006930172",
        "url": "https://www.braintree.gov.uk/",
        "wiki_name": "Braintree",
        "wiki_note": "Provide your UPRN and postcode. Use [FindMyAddress](https://www.findmyaddress.co.uk/search) to find your UPRN.",
        "LAD24CD": "E07000067"
    },
    "BrecklandCouncil": {
        "uprn": "100091495479",
        "url": "https://www.breckland.gov.uk",
        "wiki_command_url_override": "https://www.breckland.gov.uk",
        "wiki_name": "Breckland",
        "wiki_note": "You will need to use [FindMyAddress](https://www.findmyaddress.co.uk/search) to find the UPRN.",
        "LAD24CD": "E07000143"
    },
    "BrentCouncil": {
        "house_number": "25",
        "postcode": "HA3 0QU",
        "url": "https://recyclingservices.brent.gov.uk/waste",
        "wiki_name": "Brent",
        "wiki_note": "Pass the house number and postcode in their respective parameters.",
        "LAD24CD": "E09000005"
    },
    "BrightonandHoveCityCouncil": {
        "house_number": "44",
        "postcode": "BN1 8NE",
        "skip_get_url": true,
        "url": "https://cityclean.brighton-hove.gov.uk/link/collections",
        "web_driver": "http://selenium:4444",
        "wiki_name": "Brighton and Hove",
        "wiki_note": "Use house number and postcode. Requires Selenium",
        "LAD24CD": "E06000043"
    },
    "BristolCityCouncil": {
        "LAD24CD": "E06000023",
        "skip_get_url": true,
        "uprn": "116638",
        "url": "https://bristolcouncil.powerappsportals.com/completedynamicformunauth/?servicetypeid=7dce896c-b3ba-ea11-a812-000d3a7f1cdc",
        "wiki_name": "City of Bristol",
        "wiki_note": "You will need to use [FindMyAddress](https://www.findmyaddress.co.uk/search) to find the UPRN."
    },
    "BroadlandDistrictCouncil": {
        "skip_get_url": true,
        "house_number": "1",
        "postcode": "NR10 3FD",
        "url": "https://area.southnorfolkandbroadland.gov.uk/FindAddress",
        "web_driver": "http://selenium:4444",
        "wiki_name": "Broadland",
        "wiki_note": "Use house number and postcode. Requires Selenium.",
        "LAD24CD": "E07000144"
    },
    "BromleyBoroughCouncil": {
        "url": "https://recyclingservices.bromley.gov.uk/waste/6087017",
        "web_driver": "http://selenium:4444",
        "wiki_command_url_override": "https://recyclingservices.bromley.gov.uk/waste/XXXXXXX",
        "wiki_name": "Bromley",
        "wiki_note": "Follow the instructions [here](https://recyclingservices.bromley.gov.uk/waste) until the \"Your bin days\" page then copy the URL and replace the URL in the command.",
        "LAD24CD": "E09000006"
    },
    "BromsgroveDistrictCouncil": {
        "uprn": "100120584652",
        "url": "https://www.bromsgrove.gov.uk",
        "wiki_command_url_override": "https://www.bromsgrove.gov.uk",
        "wiki_name": "Bromsgrove",
        "wiki_note": "You will need to use [FindMyAddress](https://www.findmyaddress.co.uk/search) to find the UPRN.",
        "LAD24CD": "E07000234"
    },
    "BroxbourneCouncil": {
        "postcode": "EN8 7FL",
        "uprn": "148048608",
        "url": "https://www.broxbourne.gov.uk",
        "wiki_name": "Broxbourne",
        "wiki_note": "You will need to use [FindMyAddress](https://www.findmyaddress.co.uk/search) to find the UPRN.",
        "LAD24CD": "E07000095"
    },
    "BroxtoweBoroughCouncil": {
        "postcode": "NG16 2LY",
        "skip_get_url": true,
        "uprn": "100031325997",
        "url": "https://www.broxtowe.gov.uk/",
        "web_driver": "http://selenium:4444",
        "wiki_name": "Broxtowe",
        "wiki_note": "Pass the UPRN and postcode. To get the UPRN, you can use [FindMyAddress](https://www.findmyaddress.co.uk/search).",
        "LAD24CD": "E07000172"
    },
    "BuckinghamshireCouncil": {
        "house_number": "2",
        "postcode": "HP13 7BA",
        "skip_get_url": true,
        "url": "https://iapp.itouchvision.com/iappcollectionday/collection-day/?uuid=FA353FC74600CBE61BE409534D00A8EC09BDA3AC&lang=en",
        "web_driver": "http://selenium:4444",
        "wiki_name": "Buckinghamshire",
        "wiki_note": "Pass the house name/number and postcode in their respective arguments, both wrapped in quotes.",
        "LAD24CD": "E06000060"
    },
    "BurnleyBoroughCouncil": {
        "uprn": "100010347165",
        "url": "https://www.burnley.gov.uk",
        "wiki_name": "Burnley",
        "wiki_note": "Pass the UPRN. You can find it using [FindMyAddress](https://www.findmyaddress.co.uk/search).",
        "LAD24CD": "E07000117"
    },
    "BuryCouncil": {
        "house_number": "3",
        "postcode": "M26 3XY",
        "skip_get_url": true,
        "url": "https://www.bury.gov.uk/waste-and-recycling/bin-collection-days-and-alerts",
        "wiki_name": "Bury",
        "wiki_note": "Pass the postcode and house number in their respective arguments, both wrapped in quotes.",
        "LAD24CD": "E08000002"
    },
    "CalderdaleCouncil": {
        "postcode": "OL14 7EX",
        "skip_get_url": true,
        "uprn": "010035034598",
        "url": "https://www.calderdale.gov.uk/environment/waste/household-collections/collectiondayfinder.jsp",
        "web_driver": "http://selenium:4444",
        "wiki_name": "Calderdale",
        "wiki_note": "Pass the UPRN and postcode. To get the UPRN, you can use [FindMyAddress](https://www.findmyaddress.co.uk/search).",
        "LAD24CD": "E08000033"
    },
    "CambridgeCityCouncil": {
        "uprn": "200004159750",
        "url": "https://www.cambridge.gov.uk/",
        "wiki_name": "Cambridge",
        "wiki_note": "You will need to use [FindMyAddress](https://www.findmyaddress.co.uk/search) to find the UPRN.",
        "LAD24CD": "E07000008"
    },
    "CannockChaseDistrictCouncil": {
        "postcode": "WS15 1JA",
        "skip_get_url": true,
        "uprn": "200003095389",
        "url": "https://www.cannockchasedc.gov.uk/",
        "wiki_name": "Cannock Chase",
        "wiki_note": "To get the UPRN, you can use [FindMyAddress](https://www.findmyaddress.co.uk/search).",
        "LAD24CD": "E07000192"
    },
    "CanterburyCityCouncil": {
        "uprn": "10094583181",
        "url": "https://www.canterbury.gov.uk",
        "wiki_command_url_override": "https://www.canterbury.gov.uk",
        "wiki_name": "Canterbury",
        "wiki_note": "You will need to use [FindMyAddress](https://www.findmyaddress.co.uk/search) to find the UPRN.",
        "LAD24CD": "E07000106"
    },
    "CardiffCouncil": {
        "skip_get_url": true,
        "uprn": "100100112419",
        "url": "https://www.gov.uk",
        "wiki_name": "Cardiff",
        "wiki_note": "You will need to use [FindMyAddress](https://www.findmyaddress.co.uk/search) to find the UPRN.",
        "LAD24CD": "W06000015"
    },
    "CarmarthenshireCountyCouncil": {
        "uprn": "10004859302",
        "url": "https://www.carmarthenshire.gov.wales",
        "wiki_command_url_override": "https://www.carmarthenshire.gov.wales",
        "wiki_name": "Carmarthenshire",
        "wiki_note": "You will need to use [FindMyAddress](https://www.findmyaddress.co.uk/search) to find the UPRN.",
        "LAD24CD": "W06000010"
    },
    "CastlepointDistrictCouncil": {
        "skip_get_url": true,
        "uprn": "4525",
        "url": "https://apps.castlepoint.gov.uk/cpapps/index.cfm?fa=wastecalendar",
        "wiki_name": "Castle Point",
        "wiki_note": "For this council, 'uprn' is actually a 4-digit code for your street. Go [here](https://apps.castlepoint.gov.uk/cpapps/index.cfm?fa=wastecalendar) and inspect the source of the dropdown box to find the 4-digit number for your street.",
        "LAD24CD": "E07000069"
    },
    "CeredigionCountyCouncil": {
        "house_number": "BLAEN CWMMAGWR, TRISANT, CEREDIGION, SY23 4RQ",
        "postcode": "SY23 4RQ",
        "url": "https://www.ceredigion.gov.uk/resident/bins-recycling/",
        "web_driver": "http://selenium:4444",
        "wiki_name": "Ceredigion",
        "wiki_note": "House Number is the full address as it appears on the drop-down on the site when you search by postcode. This parser requires a Selenium webdriver.",
        "LAD24CD": "W06000008"
    },
    "CharnwoodBoroughCouncil": {
        "uprn": "100030446438",
        "skip_get_url": true,
        "url": "https://www.charnwood.gov.uk/pages/waste_collections_calendars",
        "wiki_name": "Charnwood",
        "wiki_note": "You will need to use [FindMyAddress](https://www.findmyaddress.co.uk/search) to find the UPRN.",
        "LAD24CD": "E07000130"
    },
    "ChelmsfordCityCouncil": {
        "house_number": "1 Celeborn Street, South Woodham Ferrers, Chelmsford, CM3 7AE",
        "postcode": "CM3 7AE",
        "url": "https://www.chelmsford.gov.uk/myhome/",
        "web_driver": "http://selenium:4444",
        "wiki_name": "Chelmsford",
        "wiki_note": "Follow the instructions [here](https://www.chelmsford.gov.uk/myhome/) until you get the page listing your address, then copy the entire address text and use that in the house number field.",
        "LAD24CD": "E07000070"
    },
    "CheltenhamBoroughCouncil": {
        "postcode": "GL51 3NA",
        "skip_get_url": true,
        "uprn": "100120372027",
        "url": "https://www.cheltenham.gov.uk",
        "wiki_name": "Cheltenham",
        "wiki_note": "Pass the UPRN. You will need to use [FindMyAddress](https://www.findmyaddress.co.uk/search).",
        "LAD24CD": "E07000078"
    },
    "CherwellDistrictCouncil": {
        "uprn": "100121292407",
        "url": "https://www.cherwell.gov.uk",
        "wiki_name": "Cherwell",
        "wiki_note": "Use [FindMyAddress](https://www.findmyaddress.co.uk/search) to find your UPRN.",
        "LAD24CD": "E07000177"
    },
    "CheshireEastCouncil": {
        "skip_get_url": true,
        "uprn": "100012830647",
        "url": "https://online.cheshireeast.gov.uk/mycollectionday",
        "wiki_name": "Cheshire East",
        "wiki_note": "Use [FindMyAddress](https://www.findmyaddress.co.uk/search) to find your UPRN.",
        "LAD24CD": "E06000049"
    },
    "CheshireWestAndChesterCouncil": {
        "skip_get_url": true,
        "uprn": "100012346655",
        "url": "https://my.cheshirewestandchester.gov.uk",
        "wiki_name": "Cheshire West and Chester",
        "wiki_note": "Pass the UPRN. You will need to use [FindMyAddress](https://www.findmyaddress.co.uk/search).",
        "LAD24CD": "E06000050"
    },
    "ChesterfieldBoroughCouncil": {
        "skip_get_url": true,
        "uprn": "74008234",
        "url": "https://www.chesterfield.gov.uk",
        "wiki_name": "Chesterfield",
        "wiki_note": "Pass the UPRN. You will need to use [FindMyAddress](https://www.findmyaddress.co.uk/search).",
        "LAD24CD": "E07000034"
    },
    "ChichesterDistrictCouncil": {
        "house_number": "7",
        "postcode": "RH14 0JT",
        "skip_get_url": true,
        "url": "https://www.chichester.gov.uk/checkyourbinday",
        "web_driver": "http://selenium:4444",
        "wiki_name": "Chichester",
        "wiki_note": "Needs the full address and postcode as it appears on [this page](https://www.chichester.gov.uk/checkyourbinday).",
        "LAD24CD": "E07000225"
    },
    "ChorleyCouncil": {
        "postcode": "PR6 7PG",
        "skip_get_url": true,
        "uprn": "100010382247",
        "url": "https://myaccount.chorley.gov.uk/wastecollections.aspx",
        "web_driver": "http://selenium:4444",
        "wiki_name": "Chorley",
        "wiki_note": "Chorley needs to be passed both a Postcode & UPRN to work. Find this on [FindMyAddress](https://www.findmyaddress.co.uk/search).",
        "LAD24CD": "E07000118"
    },
    "ColchesterCityCouncil": {
        "house_number": "29",
        "paon": "29",
        "postcode": "CO2 8UN",
        "skip_get_url": false,
        "url": "https://www.colchester.gov.uk/your-recycling-calendar",
        "web_driver": "http://selenium:4444",
        "wiki_name": "Colchester",
        "wiki_note": "Pass the house name/number in the house number parameter, wrapped in double quotes.",
        "LAD24CD": "E07000071"
    },
    "ConwyCountyBorough": {
        "uprn": "100100429249",
        "url": "https://www.conwy.gov.uk",
        "wiki_name": "Conwy",
        "wiki_note": "Use [FindMyAddress](https://www.findmyaddress.co.uk/search) to find your UPRN.",
        "LAD24CD": "W06000003"
    },
    "CopelandBoroughCouncil": {
        "LAD24CD": "E07000028",
        "uprn": "100110734613",
        "url": "https://www.copeland.gov.uk",
        "wiki_name": "Copeland",
        "wiki_note": "*****This has now been replaced by Cumberland Council****"
    },
    "CornwallCouncil": {
        "skip_get_url": true,
        "uprn": "100040128734",
        "url": "https://www.cornwall.gov.uk/my-area/",
        "wiki_name": "Cornwall",
        "wiki_note": "Use [FindMyAddress](https://www.findmyaddress.co.uk/search) to find your UPRN.",
        "LAD24CD": "E06000052"
    },
    "CotswoldDistrictCouncil": {
        "house_number": "19",
        "postcode": "GL56 0GB",
        "skip_get_url": true,
        "url": "https://community.cotswold.gov.uk/s/waste-collection-enquiry",
        "web_driver": "http://selenium:4444",
        "wiki_name": "Cotswold",
        "wiki_note": "Pass the full address in the house number and postcode in",
        "LAD24CD": "E07000079"
    },
    "CoventryCityCouncil": {
        "url": "https://www.coventry.gov.uk/directory-record/62310/abberton-way-",
        "wiki_command_url_override": "https://www.coventry.gov.uk/directory_record/XXXXXX/XXXXXX",
        "wiki_name": "Coventry",
        "wiki_note": "Follow the instructions [here](https://www.coventry.gov.uk/bin-collection-calendar) until you get the page that shows the weekly collections for your address then copy the URL and replace the URL in the command.",
        "LAD24CD": "E08000026"
    },
    "CrawleyBoroughCouncil": {
        "house_number": "9701076",
        "skip_get_url": true,
        "uprn": "100061785321",
        "url": "https://my.crawley.gov.uk/",
        "wiki_name": "Crawley",
        "wiki_note": "Crawley needs to be passed both a UPRN and a USRN to work. Find these on [FindMyAddress](https://www.findmyaddress.co.uk/search) or [FindMyStreet](https://www.findmystreet.co.uk/map).",
        "LAD24CD": "E07000226"
    },
    "CroydonCouncil": {
        "house_number": "13",
        "postcode": "SE25 5DW",
        "skip_get_url": true,
        "url": "https://service.croydon.gov.uk/wasteservices/w/webpage/bin-day-enter-address",
        "web_driver": "http://selenium:4444",
        "wiki_name": "Croydon",
        "wiki_note": "Pass the house number and postcode in their respective parameters. This parser requires a Selenium webdriver.",
        "LAD24CD": "E09000008"
    },
    "CumberlandAllerdaleCouncil": {
        "house_number": "2",
        "postcode": "CA13 0DE",
        "url": "https://www.allerdale.gov.uk",
        "wiki_name": "Cumberland",
        "wiki_note": "Pass the house number and postcode in their respective parameters.",
        "LAD24CD": "E06000063"
    },
    "CumberlandCouncil": {
        "postcode": "CA6 5PH",
        "uprn": "10009457328",
        "url": "https://waste.cumberland.gov.uk/renderform?t=25&k=E43CEB1FB59F859833EF2D52B16F3F4EBE1CAB6A",
        "wiki_name": "Cumberland",
        "wiki_note": "Use [FindMyAddress](https://www.findmyaddress.co.uk/search) to find your UPRN.",
        "LAD24CD": "E06000063"
    },
    "DacorumBoroughCouncil": {
        "house_number": "13",
        "postcode": "HP3 9JY",
        "skip_get_url": true,
        "url": "https://webapps.dacorum.gov.uk/bincollections/",
        "web_driver": "http://selenium:4444",
        "wiki_name": "Dacorum",
        "wiki_note": "Pass the house number and postcode in their respective parameters. This parser requires a Selenium webdriver.",
        "LAD24CD": "E07000096"
    },
    "DartfordBoroughCouncil": {
        "uprn": "100060861698",
        "url": "https://www.dartford.gov.uk/waste-recycling/collection-day",
        "skip_get_url": true,
        "wiki_name": "Dartford",
        "wiki_note": "Use [FindMyAddress](https://www.findmyaddress.co.uk/search) to find your UPRN.",
        "LAD24CD": "E07000107"
    },
    "DenbighshireCouncil": {
        "uprn": "200004299351",
        "url": "https://www.denbighshire.gov.uk/",
        "wiki_name": "Denbighshire",
        "wiki_note": "You will need to use [FindMyAddress](https://www.findmyaddress.co.uk/search) to find the UPRN.",
        "LAD24CD": "W06000004"
    },
    "DerbyCityCouncil": {
        "uprn": "10010684240",
        "url": "https://www.derby.gov.uk",
        "wiki_name": "Derby",
        "wiki_note": "You will need to use [FindMyAddress](https://www.findmyaddress.co.uk/search) to find the UPRN.",
        "LAD24CD": "E06000015"
    },
    "DerbyshireDalesDistrictCouncil": {
        "postcode": "DE4 3AS",
        "skip_get_url": true,
        "uprn": "10070102161",
        "url": "https://www.derbyshiredales.gov.uk/",
        "wiki_name": "Derbyshire Dales",
        "wiki_note": "Pass the UPRN and postcode. To get the UPRN, you can use [FindMyAddress](https://www.findmyaddress.co.uk/search).",
        "LAD24CD": "E07000035"
    },
    "DoncasterCouncil": {
        "skip_get_url": true,
        "uprn": "100050768956",
        "url": "https://www.doncaster.gov.uk/Compass/Entity/Launch/D3/",
        "wiki_name": "Doncaster",
        "wiki_note": "Pass the UPRN. You will need to use [FindMyAddress](https://www.findmyaddress.co.uk/search).",
        "LAD24CD": "E08000017"
    },
    "DorsetCouncil": {
        "skip_get_url": true,
        "uprn": "100040711049",
        "url": "https://www.dorsetcouncil.gov.uk/",
        "wiki_name": "Dorset Council",
        "wiki_note": "Pass the UPRN. You will need to use [FindMyAddress](https://www.findmyaddress.co.uk/search).",
        "LAD24CD": "E06000059"
    },
    "DoverDistrictCouncil": {
        "uprn": "100060908340",
        "url": "https://collections.dover.gov.uk/property",
        "skip_get_url": true,
        "wiki_name": "Dover",
        "wiki_note": "To get the UPRN, you can use [FindMyAddress](https://www.findmyaddress.co.uk/search).",
        "LAD24CD": "E07000108"
    },
    "DudleyCouncil": {
        "uprn": "90014244",
        "url": "https://my.dudley.gov.uk",
        "wiki_command_url_override": "https://my.dudley.gov.uk",
        "wiki_name": "Dudley",
        "wiki_note": "You will need to use [FindMyAddress](https://www.findmyaddress.co.uk/search) to find the UPRN.",
        "LAD24CD": "E08000027"
    },
    "DundeeCityCouncil": {
        "uprn": "9059043390",
        "url": "https://www.dundeecity.gov.uk/",
        "wiki_name": "Dundee City",
        "wiki_note": "You will need to use [FindMyAddress](https://www.findmyaddress.co.uk/search) to find the UPRN.",
        "LAD24CD": "S12000042"
    },
    "DurhamCouncil": {
        "LAD24CD": "E06000047",
        "skip_get_url": true,
        "uprn": "200003218818",
        "url": "https://www.durham.gov.uk/bincollections?uprn=",
        "wiki_name": "County Durham",
        "wiki_note": "Pass the UPRN. You will need to use [FindMyAddress](https://www.findmyaddress.co.uk/search)."
    },
    "EalingCouncil": {
        "skip_get_url": true,
        "uprn": "12073883",
        "url": "https://www.ealing.gov.uk/site/custom_scripts/WasteCollectionWS/home/FindCollection",
        "wiki_name": "Ealing",
        "wiki_note": "Pass the UPRN. You can find it using [FindMyAddress](https://www.findmyaddress.co.uk/search).",
        "LAD24CD": "E09000009"
    },
    "EastAyrshireCouncil": {
        "uprn": "127074727",
        "url": "https://www.east-ayrshire.gov.uk",
        "wiki_command_url_override": "https://www.east-ayrshire.gov.uk",
        "wiki_name": "East Ayrshire",
        "wiki_note": "You will need to use [FindMyAddress](https://www.findmyaddress.co.uk/search) to find the UPRN.",
        "LAD24CD": "S12000008"
    },
    "EastbourneBoroughCouncil": {
        "uprn": "100060011258",
        "url": "https://www.lewes-eastbourne.gov.uk/article/1158/When-is-my-bin-collection-day",
        "skip_get_url": true,
        "wiki_name": "Eastbourne",
        "wiki_note": "You will need to use [FindMyAddress](https://www.findmyaddress.co.uk/search) to find the UPRN.",
        "LAD24CD": "E07000061"
    },
    "EastCambridgeshireCouncil": {
        "skip_get_url": true,
        "uprn": "10002597178",
        "url": "https://www.eastcambs.gov.uk/",
        "wiki_name": "East Cambridgeshire",
        "wiki_note": "Pass the UPRN. You can find it using [FindMyAddress](https://www.findmyaddress.co.uk/search).",
        "LAD24CD": "E07000009"
    },
    "EastDevonDC": {
        "uprn": "010090909915",
        "url": "https://eastdevon.gov.uk/recycling-and-waste/recycling-waste-information/when-is-my-bin-collected/",
        "skip_get_url": true,
        "wiki_name": "East Devon",
        "wiki_note": "Pass the UPRN. You can find it using [FindMyAddress](https://www.findmyaddress.co.uk/search).",
        "LAD24CD": "E07000040"
    },
    "EastHertsCouncil": {
        "LAD24CD": "E07000097",
        "house_number": "1",
        "postcode": "CM20 2FZ",
        "skip_get_url": true,
        "url": "https://www.eastherts.gov.uk",
        "web_driver": "http://selenium:4444",
        "wiki_name": "East Herts Council",
        "wiki_note": "Pass the house number and postcode in their respective parameters."
    },
    "EastLindseyDistrictCouncil": {
        "house_number": "1",
        "postcode": "PE22 0YD",
        "skip_get_url": true,
        "url": "https://www.e-lindsey.gov.uk/",
        "web_driver": "http://selenium:4444",
        "wiki_name": "East Lindsey",
        "wiki_note": "Pass the house name/number and postcode in their respective parameters. This parser requires a Selenium webdriver.",
        "LAD24CD": "E07000137"
    },
    "EastLothianCouncil": {
        "house_number": "Flat 1",
        "postcode": "EH21 6QA",
        "skip_get_url": true,
        "url": "https://eastlothian.gov.uk",
        "wiki_name": "East Lothian",
        "wiki_note": "Pass the house number and postcode in their respective parameters",
        "LAD24CD": "S12000010"
    },
    "EastRenfrewshireCouncil": {
        "house_number": "23",
        "postcode": "G46 6RG",
        "skip_get_url": true,
        "url": "https://eastrenfrewshire.gov.uk/",
        "web_driver": "http://selenium:4444",
        "wiki_name": "East Renfrewshire",
        "wiki_note": "Pass the house name/number and postcode in their respective parameters. This parser requires a Selenium webdriver.",
        "LAD24CD": "S12000011"
    },
    "EastRidingCouncil": {
        "LAD24CD": "E06000011",
        "house_number": "14 THE LEASES BEVERLEY HU17 8LG",
        "postcode": "HU17 8LG",
        "skip_get_url": true,
        "url": "https://wasterecyclingapi.eastriding.gov.uk",
        "web_driver": "http://selenium:4444",
        "wiki_name": "East Riding of Yorkshire",
        "wiki_note": "Put the full address as it displays on the council website dropdown when you do the check manually."
    },
    "EastStaffordshireBoroughCouncil": {
        "url": "https://www.eaststaffsbc.gov.uk/bins-rubbish-recycling/collection-dates/68382",
        "wiki_command_url_override": "https://www.eaststaffsbc.gov.uk/bins-rubbish-recycling/collection-dates/XXXXX",
        "wiki_name": "East Staffordshire",
        "wiki_note": "Replace `XXXXX` with your property's ID when selecting from https://www.eaststaffsbc.gov.uk/bins-rubbish-recycling/collection-dates.",
        "LAD24CD": "E07000193"
    },
    "EastSuffolkCouncil": {
        "postcode": "IP11 9FJ",
        "skip_get_url": true,
        "uprn": "10093544720",
        "url": "https://my.eastsuffolk.gov.uk/service/Bin_collection_dates_finder",
        "web_driver": "http://selenium:4444",
        "wiki_name": "East Suffolk",
        "wiki_note": "To get the UPRN, you can use [FindMyAddress](https://www.findmyaddress.co.uk/search). This parser requires a Selenium webdriver.",
        "LAD24CD": "E07000244"
    },
    "EastleighBoroughCouncil": {
        "skip_get_url": true,
        "uprn": "100060303535",
        "url": "https://www.eastleigh.gov.uk/waste-bins-and-recycling/collection-dates/your-waste-bin-and-recycling-collections?uprn=",
        "web_driver": "http://selenium:4444",
        "wiki_name": "Eastleigh",
        "wiki_note": "Pass the UPRN. You can find it using [FindMyAddress](https://www.findmyaddress.co.uk/search).",
        "LAD24CD": "E07000086"
    },
    "EdinburghCityCouncil": {
        "LAD24CD": "S12000036",
        "house_number": "Tuesday",
        "postcode": "Week 1",
        "skip_get_url": true,
        "url": "https://www.edinburgh.gov.uk",
        "wiki_name": "City of Edinburgh",
        "wiki_note": "Use the House Number field to pass the DAY of the week for your collections. Monday/Tuesday/Wednesday/Thursday/Friday. Use the 'postcode' field to pass the WEEK for your collection. [Week 1/Week 2]"
    },
    "ElmbridgeBoroughCouncil": {
        "uprn": "10013119164",
        "url": "https://www.elmbridge.gov.uk",
        "wiki_command_url_override": "https://www.elmbridge.gov.uk",
        "wiki_name": "Elmbridge",
        "wiki_note": "You will need to use [FindMyAddress](https://www.findmyaddress.co.uk/search) to find the UPRN.",
        "LAD24CD": "E07000207"
    },
    "EnfieldCouncil": {
        "house_number": "111",
        "postcode": "N13 5AJ",
        "skip_get_url": true,
        "url": "https://www.enfield.gov.uk/services/rubbish-and-recycling/find-my-collection-day",
        "web_driver": "http://selenium:4444",
        "wiki_name": "Enfield",
        "wiki_note": "Pass the house number and postcode in their respective parameters. This parser requires a Selenium webdriver.",
        "LAD24CD": "E09000010"
    },
    "EnvironmentFirst": {
        "url": "https://environmentfirst.co.uk/house.php?uprn=100060055444",
        "wiki_command_url_override": "https://environmentfirst.co.uk/house.php?uprn=XXXXXXXXXX",
        "wiki_name": "Environment First",
        "wiki_note": "For properties with collections managed by Environment First, such as Lewes and Eastbourne. Replace the XXXXXXXXXX with the UPRN of your property\u2014you can use [FindMyAddress](https://www.findmyaddress.co.uk/search) to find this."
    },
    "EppingForestDistrictCouncil": {
        "postcode": "IG9 6EP",
        "url": "https://eppingforestdc.maps.arcgis.com/apps/instant/lookup/index.html?appid=bfca32b46e2a47cd9c0a84f2d8cdde17&find=IG9%206EP",
        "skip_get_url": true,
        "web_driver": "http://selenium:4444",
        "wiki_name": "Epping Forest",
        "wiki_note": "Add your postcode.",
        "LAD24CD": "E07000072"
    },
    "EpsomandEwellBoroughCouncil": {
        "uprn": "100061349083",
        "url": "https://www.epsom-ewell.gov.uk",
        "wiki_name": "Epsom and Ewell",
        "wiki_note": "Use [FindMyAddress](https://www.findmyaddress.co.uk/search) to find your UPRN.",
        "LAD24CD": "E07000208"
    },
    "ErewashBoroughCouncil": {
        "skip_get_url": true,
        "uprn": "10003582028",
        "url": "https://map.erewash.gov.uk/isharelive.web/myerewash.aspx",
        "wiki_name": "Erewash",
        "wiki_note": "Pass the UPRN. You can find it using [FindMyAddress](https://www.findmyaddress.co.uk/search).",
        "LAD24CD": "E07000036"
    },
    "ExeterCityCouncil": {
        "uprn": "100040212270",
        "url": "https://www.exeter.gov.uk",
        "wiki_name": "Exeter",
        "wiki_note": "Pass the UPRN. You can find it using [FindMyAddress](https://www.findmyaddress.co.uk/search).",
        "LAD24CD": "E07000041"
    },
    "FalkirkCouncil": {
        "uprn": "136065818",
        "url": "https://www.falkirk.gov.uk",
        "wiki_command_url_override": "https://www.falkirk.gov.uk",
        "wiki_name": "Falkirk",
        "wiki_note": "You will need to use [FindMyAddress](https://www.findmyaddress.co.uk/search) to find the UPRN.",
        "LAD24CD": "S12000014"
    },
    "FarehamBoroughCouncil": {
        "postcode": "PO14 4NR",
        "skip_get_url": true,
        "url": "https://www.fareham.gov.uk/internetlookups/search_data.aspx?type=JSON&list=DomesticBinCollections&Road=&Postcode=PO14%204NR",
        "wiki_name": "Fareham",
        "wiki_note": "Pass the postcode in the postcode parameter, wrapped in double quotes.",
        "LAD24CD": "E07000087"
    },
    "FenlandDistrictCouncil": {
        "skip_get_url": true,
        "uprn": "200002981143",
        "url": "https://www.fenland.gov.uk/article/13114/",
        "wiki_name": "Fenland",
        "wiki_note": "Pass the UPRN. You can find it using [FindMyAddress](https://www.findmyaddress.co.uk/search).",
        "LAD24CD": "E07000010"
    },
    "FermanaghOmaghDistrictCouncil": {
        "house_number": "20",
        "postcode": "BT74 6DQ",
        "skip_get_url": true,
        "url": "https://www.fermanaghomagh.com/services/environment-and-waste/waste-collection-calendar/",
        "wiki_name": "Fermanagh and Omagh",
        "wiki_note": "Pass the house number and postcode in their respective parameters.",
        "LAD24CD": "N09000006"
    },
    "FifeCouncil": {
        "uprn": "320203521",
        "url": "https://www.fife.gov.uk",
        "wiki_command_url_override": "https://www.fife.gov.uk",
        "wiki_name": "Fife",
        "wiki_note": "You will need to use [FindMyAddress](https://www.findmyaddress.co.uk/search) to find the UPRN.",
        "LAD24CD": "S12000047"
    },
    "FlintshireCountyCouncil": {
        "uprn": "100100213710",
        "url": "https://digital.flintshire.gov.uk",
        "wiki_command_url_override": "https://digital.flintshire.gov.uk",
        "wiki_name": "Flintshire",
        "wiki_note": "You will need to use [FindMyAddress](https://www.findmyaddress.co.uk/search) to find the UPRN.",
        "LAD24CD": "W06000005"
    },
    "FolkstoneandHytheDistrictCouncil": {
        "LAD24CD": "E07000112",
        "skip_get_url": true,
        "uprn": "50032097",
        "url": "https://www.folkestone-hythe.gov.uk",
        "wiki_name": "Folkestone and Hythe",
        "wiki_note": "Use [FindMyAddress](https://www.findmyaddress.co.uk/search) to find your UPRN."
    },
    "ForestOfDeanDistrictCouncil": {
        "house_number": "ELMOGAL, PARKEND ROAD, BREAM, LYDNEY",
        "postcode": "GL15 6JT",
        "skip_get_url": true,
        "url": "https://community.fdean.gov.uk/s/waste-collection-enquiry",
        "web_driver": "http://selenium:4444",
        "wiki_name": "Forest of Dean",
        "wiki_note": "Pass the full address in the house number and postcode parameters. This parser requires a Selenium webdriver.",
        "LAD24CD": "E07000080"
    },
    "FyldeCouncil": {
        "uprn": "100010402452",
        "url": "https://www.fylde.gov.uk",
        "wiki_command_url_override": "https://www.fylde.gov.uk",
        "wiki_name": "Fylde",
        "wiki_note": "You will need to use [FindMyAddress](https://www.findmyaddress.co.uk/search) to find the UPRN.",
        "LAD24CD": "E07000119"
    },
    "GatesheadCouncil": {
        "house_number": "Bracken Cottage",
        "postcode": "NE16 5LQ",
        "skip_get_url": true,
        "url": "https://www.gateshead.gov.uk/",
        "web_driver": "http://selenium:4444",
        "wiki_name": "Gateshead",
        "wiki_note": "Pass the house name/number and postcode in their respective parameters. This parser requires a Selenium webdriver.",
        "LAD24CD": "E08000037"
    },
    "GedlingBoroughCouncil": {
        "house_number": "Friday G4, Friday J",
        "skip_get_url": true,
        "url": "https://www.gedling.gov.uk/",
        "wiki_name": "Gedling",
        "wiki_note": "Use [this site](https://www.gbcbincalendars.co.uk/) to find the collections for your address. Use the `-n` parameter to add them in a comma-separated list inside quotes, such as: 'Friday G4, Friday J'.",
        "LAD24CD": "E07000173"
    },
    "GlasgowCityCouncil": {
        "uprn": "906700034497",
        "url": "https://onlineservices.glasgow.gov.uk/forms/RefuseAndRecyclingWebApplication/AddressSearch.aspx",
        "skip_get_url": true,
        "wiki_name": "Glasgow City",
        "wiki_note": "You will need to use [FindMyAddress](https://www.findmyaddress.co.uk/search) to find the UPRN.",
        "LAD24CD": "S12000049"
    },
    "GloucesterCityCouncil": {
        "house_number": "111",
        "postcode": "GL2 0RR",
        "skip_get_url": true,
        "uprn": "100120479507",
        "url": "https://gloucester-self.achieveservice.com/service/Bins___Check_your_bin_day",
        "web_driver": "http://selenium:4444",
        "wiki_name": "Gloucester",
        "wiki_note": "Pass the house number, postcode, and UPRN in their respective parameters. This parser requires a Selenium webdriver.",
        "LAD24CD": "E07000081"
    },
    "GooglePublicCalendarCouncil": {
        "url": "https://calendar.google.com/calendar/ical/0d775884b4db6a7bae5204f06dae113c1a36e505b25991ebc27c6bd42edf5b5e%40group.calendar.google.com/public/basic.ics",
        "wiki_name": "Google Calendar (Public)",
        "wiki_note": "The URL should be the public ics file URL for the public Google calendar. See https://support.google.com/calendar/answer/37083?sjid=7202815583021446882-EU. Councils that currently need this are Trafford.",
        "supported_councils": [
            "Trafford",
            "Clackmannanshire",
            "Havant",
            "North Warwickshire",
            "Newry and Mourne",
            "East Dunbartonshire",
            "Pendle",
            "Torfaen",
            "East Hampshire",
            "Ribble Valley",
            "Brentwood",
            "Isle of Wight",
            "Westmorland and Furness",
            "Derry City and Strabane",
            "Norwich"
        ],
        "supported_councils_LAD24CD": [
            "E06000046",
            "E07000068",
            "E07000085",
            "E07000090",
            "E07000124",
            "E07000218",
            "E08000009",
            "N09000005",
            "N09000010",
            "S12000005",
            "S12000045",
            "W06000020",
            "E07000122"
        ]
    },
    "GraveshamBoroughCouncil": {
        "skip_get_url": true,
        "uprn": "100060927046",
        "url": "https://www.gravesham.gov.uk",
        "wiki_name": "Gravesham",
        "wiki_note": "Pass the UPRN. You will need to use [FindMyAddress](https://www.findmyaddress.co.uk/search).",
        "LAD24CD": "E07000109"
    },
    "GreatYarmouthBoroughCouncil": {
        "postcode": "NR31 7EB",
        "skip_get_url": true,
        "uprn": "100090834792",
        "url": "https://myaccount.great-yarmouth.gov.uk/article/6456/Find-my-waste-collection-days",
        "web_driver": "http://selenium:4444",
        "wiki_name": "Great Yarmouth",
        "wiki_note": "Pass the postcode, and UPRN in their respective parameters. This parser requires a Selenium webdriver.",
        "LAD24CD": "E07000145"
    },
    "GuildfordCouncil": {
        "house_number": "THE LODGE",
        "postcode": "GU3 1AH",
        "skip_get_url": true,
        "url": "https://my.guildford.gov.uk/customers/s/view-bin-collections",
        "web_driver": "http://selenium:4444",
        "wiki_name": "Guildford",
        "wiki_note": "If the bin day is 'today' then the collectionDate will only show today's date if before 7 AM; else the date will be in 'previousCollectionDate'.",
        "LAD24CD": "E07000209"
    },
    "GwyneddCouncil": {
        "uprn": "10070350463",
        "url": "https://diogel.gwynedd.llyw.cymru",
        "wiki_name": "Gwynedd",
        "wiki_note": "You will need to use [FindMyAddress](https://www.findmyaddress.co.uk/search) to find the UPRN.",
        "LAD24CD": "W06000002"
    },
    "HackneyCouncil": {
        "house_number": "101",
        "postcode": "N16 9AS",
        "url": "https://www.hackney.gov.uk",
        "wiki_name": "Hackney",
        "wiki_note": "Pass the postcode and house number in their respective arguments, both wrapped in quotes.",
        "LAD24CD": "E09000012"
    },
    "HaltonBoroughCouncil": {
        "house_number": "12",
        "postcode": "WA7 4HA",
        "skip_get_url": true,
        "url": "https://webapp.halton.gov.uk/PublicWebForms/WasteServiceSearchv1.aspx#collections",
        "web_driver": "http://selenium:4444",
        "wiki_name": "Halton",
        "wiki_note": "Pass the house number and postcode. This parser requires a Selenium webdriver.",
        "LAD24CD": "E06000006"
    },
    "HarboroughDistrictCouncil": {
        "uprn": "100030489072",
        "url": "https://www.harborough.gov.uk",
        "wiki_command_url_override": "https://www.harborough.gov.uk",
        "wiki_name": "Harborough",
        "wiki_note": "You will need to use [FindMyAddress](https://www.findmyaddress.co.uk/search) to find the UPRN.",
        "LAD24CD": "E07000131"
    },
    "HaringeyCouncil": {
        "skip_get_url": true,
        "uprn": "100021203052",
        "url": "https://wastecollections.haringey.gov.uk/property",
        "wiki_name": "Haringey",
        "wiki_note": "Pass the UPRN, which can be found at `https://wastecollections.haringey.gov.uk/property/{uprn}`.",
        "LAD24CD": "E09000014"
    },
    "HarrogateBoroughCouncil": {
        "LAD24CD": "E07000165",
        "skip_get_url": true,
        "uprn": "100050414307",
        "url": "https://secure.harrogate.gov.uk/inmyarea",
        "wiki_name": "Harrogate",
        "wiki_note": "Pass the UPRN, which can be found at [this site](https://secure.harrogate.gov.uk/inmyarea). URL doesn't need to be passed."
    },
    "HartDistrictCouncil": {
        "skip_get_url": true,
        "uprn": "100062349291",
        "url": "https://www.hart.gov.uk/",
        "wiki_name": "Hart",
        "wiki_note": "You will need to use [FindMyAddress](https://www.findmyaddress.co.uk/search) to find the UPRN.",
        "LAD24CD": "E07000089"
    },
    "HartlepoolBoroughCouncil": {
        "uprn": "100110019551",
        "url": "https://www.hartlepool.gov.uk",
        "wiki_name": "Hartlepool",
        "wiki_note": "You will need to use [FindMyAddress](https://www.findmyaddress.co.uk/search) to find your UPRN.",
        "LAD24CD": "E06000001"
    },
    "HastingsBoroughCouncil": {
        "uprn": "100060038877",
        "url": "https://www.hastings.gov.uk",
        "wiki_command_url_override": "https://www.hastings.gov.uk",
        "wiki_name": "Hastings",
        "wiki_note": "You will need to use [FindMyAddress](https://www.findmyaddress.co.uk/search) to find the UPRN.",
        "LAD24CD": "E07000062"
    },
    "HerefordshireCouncil": {
        "uprn": "200002618844",
        "url": "https://www.herefordshire.gov.uk/rubbish-recycling/check-bin-collection-day",
        "skip_get_url": true,
        "wiki_name": "Herefordshire",
        "wiki_note": "You will need to use [FindMyAddress](https://www.findmyaddress.co.uk/search) to find the UPRN.",
        "LAD24CD": "E06000019"
    },
    "HertsmereBoroughCouncil": {
        "house_number": "1",
        "postcode": "WD7 9HZ",
        "skip_get_url": true,
        "url": "https://www.hertsmere.gov.uk",
        "web_driver": "http://selenium:4444",
        "wiki_name": "Hertsmere",
        "wiki_note": "Provide your house number in the `house_number` parameter and postcode in the `postcode` parameter.",
        "LAD24CD": "E07000098"
    },
    "HighPeakCouncil": {
        "house_number": "9 Ellison Street, Glossop",
        "postcode": "SK13 8BX",
        "skip_get_url": true,
        "url": "https://www.highpeak.gov.uk/findyourbinday",
        "web_driver": "http://selenium:4444",
        "wiki_name": "High Peak",
        "wiki_note": "Pass the name of the street with the house number parameter, wrapped in double quotes. This parser requires a Selenium webdriver.",
        "LAD24CD": "E07000037"
    },
    "HighlandCouncil": {
        "uprn": "130072429",
        "url": "https://www.highland.gov.uk",
        "wiki_command_url_override": "https://www.highland.gov.uk",
        "wiki_name": "Highland",
        "wiki_note": "You will need to use [FindMyAddress](https://www.findmyaddress.co.uk/search) to find the UPRN.",
        "LAD24CD": "S12000017"
    },
    "Hillingdon": {
        "house_number": "1, Milverton Drive, Ickenham, UB10 8PP, Ickenham, Hillingdon",
        "postcode": "UB10 8PP",
        "skip_get_url": true,
        "url": "https://www.hillingdon.gov.uk/collection-day",
        "web_driver": "http://selenium:4444",
        "wiki_name": "Hillingdon",
        "wiki_note": "Pass the postcode and the full address as it appears in the address pulldown menu.",
        "LAD24CD": "E09000017"
    },
    "HinckleyandBosworthBoroughCouncil": {
        "uprn": "100030533512",
        "url": "https://www.hinckley-bosworth.gov.uk",
        "wiki_name": "Hinckley and Bosworth",
        "wiki_note": "You will need to use [FindMyAddress](https://www.findmyaddress.co.uk/search) to find the UPRN.",
        "LAD24CD": "E07000132"
    },
    "HorshamDistrictCouncil": {
        "postcode": "RH12 1AA",
        "LAD24CD": "E07000227",
        "skip_get_url": true,
        "uprn": "010013792717",
        "url": "https://www.horsham.gov.uk/waste-recycling-and-bins/household-bin-collections/check-your-bin-collection-day",
        "web_driver": "http://selenium:4444",
        "wiki_name": "Horsham",
        "wiki_note": "Pass the UPRN. You can find it using [FindMyAddress](https://www.findmyaddress.co.uk/search). This parser requires a Selenium webdriver."
    },
    "HullCityCouncil": {
        "LAD24CD": "E06000010",
        "skip_get_url": true,
        "uprn": "21033995",
        "url": "https://www.hull.gov.uk/bins-and-recycling/bin-collections/bin-collection-day-checker",
        "wiki_name": "Kingston upon Hull",
        "wiki_note": "Pass the UPRN. You can find it using [FindMyAddress](https://www.findmyaddress.co.uk/search)."
    },
    "HuntingdonDistrictCouncil": {
        "uprn": "10012048679",
        "LAD24CD": "E07000011",
        "url": "http://www.huntingdonshire.gov.uk/refuse-calendar/",
        "skip_get_url": true,
        "wiki_name": "Huntingdonshire",
        "wiki_note": "Pass the UPRN. You can find it using [FindMyAddress](https://www.findmyaddress.co.uk/search)."
    },
    "HyndburnBoroughCouncil": {
        "postcode": "BB1 4DJ",
        "LAD24CD": "E07000120",
        "uprn": "100010448773",
        "url": "https://iapp.itouchvision.com/iappcollectionday/collection-day/?uuid=FEBA68993831481FD81B2E605364D00A8DC017A4",
        "skip_get_url": true,
        "web_driver": "http://selenium:4444",
        "wiki_name": "Hyndburn",
        "wiki_note": "Pass the UPRN. You can find it using [FindMyAddress](https://www.findmyaddress.co.uk/search). This parser requires a Selenium webdriver."
    },
    "IpswichBoroughCouncil": {
        "house_number": "Siloam Place",
        "url": "https://app.ipswich.gov.uk/bin-collection/",
        "wiki_name": "Ipswich",
        "wiki_note": "Provide only the street name (no house number) as the PAON",
        "LAD24CD": "E07000202"
    },
    "IslingtonCouncil": {
        "uprn": "5300094897",
        "url": "https://www.islington.gov.uk/your-area?Postcode=unused&Uprn=5300094897",
        "wiki_command_url_override": "https://www.islington.gov.uk/your-area?Postcode=unused&Uprn=XXXXXXXX",
        "wiki_name": "Islington",
        "wiki_note": "Replace XXXXXXXX with your UPRN.",
        "LAD24CD": "E09000019"
    },
    "KingsLynnandWestNorfolkBC": {
        "uprn": "10023636886",
        "url": "https://www.west-norfolk.gov.uk/",
        "wiki_name": "Kings Lynn and West Norfolk",
        "wiki_note": "Provide your UPRN. Find your UPRN using [FindMyAddress](https://www.findmyaddress.co.uk/search).",
        "LAD24CD": "E07000146"
    },
    "KingstonUponThamesCouncil": {
        "url": "https://waste-services.kingston.gov.uk/waste/2701097",
        "web_driver": "http://selenium:4444",
        "wiki_command_url_override": "https://waste-services.kingston.gov.uk/waste/XXXXXXX",
        "wiki_name": "Kingston upon Thames",
        "wiki_note": "Follow the instructions [here](https://waste-services.kingston.gov.uk/waste) until the \"Your bin days\" page, then copy the URL and replace the URL in the command.",
        "LAD24CD": "E09000021"
    },
    "KirkleesCouncil": {
        "skip_get_url": true,
        "uprn": "83002937",
        "url": "https://www.kirklees.gov.uk/beta/your-property-bins-recycling/your-bins",
        "wiki_name": "Kirklees",
        "wiki_note": "Provide your UPRN. Find your UPRN using [FindMyAddress](https://www.findmyaddress.co.uk/search).",
        "LAD24CD": "E08000034"
    },
    "KnowsleyMBCouncil": {
        "house_number": "2 ALTMOOR ROAD HUYTON L36 3UY",
        "postcode": "L36 3UY",
        "skip_get_url": true,
        "url": "https://knowsleytransaction.mendixcloud.com/link/youarebeingredirected?target=bincollectioninformation",
        "web_driver": "http://selenium:4444",
        "wiki_name": "Knowsley",
        "wiki_note": "Pass the postcode in the postcode parameter, wrapped in double quotes and with a space.",
        "LAD24CD": "E08000011"
    },
    "LancasterCityCouncil": {
        "house_number": "1",
        "postcode": "LA1 1RS",
        "skip_get_url": true,
        "url": "https://lcc-wrp.whitespacews.com",
        "wiki_name": "Lancaster",
        "wiki_note": "Pass the house number and postcode in their respective parameters.",
        "LAD24CD": "E07000121"
    },
    "LeedsCityCouncil": {
        "house_number": "1",
        "postcode": "LS6 2SE",
        "skip_get_url": true,
        "uprn": "72506983",
        "url": "https://www.leeds.gov.uk/residents/bins-and-recycling/check-your-bin-day",
        "web_driver": "http://selenium:4444",
        "wiki_name": "Leeds",
        "wiki_note": "Pass the house number, postcode, and UPRN. This parser requires a Selenium webdriver.",
        "LAD24CD": "E08000035"
    },
    "LeicesterCityCouncil": {
        "uprn": "2465027976",
        "url": "https://biffaleicester.co.uk",
        "wiki_name": "Leicester",
        "wiki_note": "You will need to use [FindMyAddress](https://www.findmyaddress.co.uk/search) to find the UPRN.",
        "LAD24CD": "E06000016"
    },
    "LewesDistrictCouncil": {
        "uprn": "100061930155",
        "url": "https://www.lewes-eastbourne.gov.uk/article/1158/When-is-my-bin-collection-day",
        "skip_get_url": true,
        "wiki_name": "Lewes",
        "wiki_note": "You will need to use [FindMyAddress](https://www.findmyaddress.co.uk/search) to find the UPRN.",
        "LAD24CD": "E07000063"
    },
    "LichfieldDistrictCouncil": {
        "uprn": "100031694085",
        "url": "https://www.lichfielddc.gov.uk",
        "wiki_command_url_override": "https://www.lichfielddc.gov.uk",
        "wiki_name": "Lichfield",
        "wiki_note": "You will need to use [FindMyAddress](https://www.findmyaddress.co.uk/search) to find the UPRN.",
        "LAD24CD": "E07000194"
    },
    "LincolnCouncil": {
        "postcode": "LN5 7SH",
        "uprn": "000235024846",
        "url": "https://lincoln.gov.uk",
        "wiki_command_url_override": "https://lincoln.gov.uk",
        "wiki_name": "City of Lincoln",
        "wiki_note": "You will need to use [FindMyAddress](https://www.findmyaddress.co.uk/search) to find the UPRN.",
        "LAD24CD": "E07000138"
    },
    "LisburnCastlereaghCityCouncil": {
        "house_number": "97",
        "postcode": "BT28 1JN",
        "skip_get_url": true,
        "url": "https://lisburn.isl-fusion.com",
        "wiki_name": "Lisburn and Castlereagh",
        "wiki_note": "Pass the house number and postcode in their respective parameters.",
        "LAD24CD": "N09000007"
    },
    "LiverpoolCityCouncil": {
        "uprn": "38164600",
        "skip_get_url": true,
        "url": "https://liverpool.gov.uk/bins-and-recycling/bin-collections/",
        "wiki_name": "Liverpool",
        "wiki_note": "You will need to use [FindMyAddress](https://www.findmyaddress.co.uk/search) to find the UPRN.",
        "LAD24CD": "E08000012"
    },
    "LondonBoroughEaling": {
        "skip_get_url": true,
        "uprn": "12081498",
        "url": "https://www.ealing.gov.uk/site/custom_scripts/WasteCollectionWS/home/FindCollection",
        "wiki_name": "Ealing",
        "wiki_note": "Pass the UPRN. You can find it using [FindMyAddress](https://www.findmyaddress.co.uk/search).",
        "LAD24CD": "E09000009"
    },
    "LondonBoroughHarrow": {
        "uprn": "100021298754",
        "url": "https://www.harrow.gov.uk",
        "wiki_command_url_override": "https://www.harrow.gov.uk",
        "wiki_name": "Harrow",
        "wiki_note": "You will need to use [FindMyAddress](https://www.findmyaddress.co.uk/search) to find the UPRN.",
        "LAD24CD": "E09000015"
    },
    "LondonBoroughHavering": {
        "uprn": "100021380730",
        "url": "https://www.havering.gov.uk",
        "wiki_name": "Havering",
        "wiki_note": "Pass the UPRN. You can find it using [FindMyAddress](https://www.findmyaddress.co.uk/search).",
        "LAD24CD": "E09000016"
    },
    "LondonBoroughHounslow": {
        "skip_get_url": true,
        "uprn": "100021577765",
        "url": "https://www.hounslow.gov.uk/homepage/86/recycling_and_waste_collection_day_finder",
        "wiki_name": "Hounslow",
        "wiki_note": "Pass the UPRN. You can find it using [FindMyAddress](https://www.findmyaddress.co.uk/search).",
        "LAD24CD": "E09000018"
    },
    "LondonBoroughLambeth": {
        "skip_get_url": true,
        "uprn": "100021881738",
        "url": "https://wasteservice.lambeth.gov.uk/WhitespaceComms/GetServicesByUprn",
        "wiki_name": "Lambeth",
        "wiki_note": "Pass the UPRN. You can find it using [FindMyAddress](https://www.findmyaddress.co.uk/search).",
        "LAD24CD": "E09000022"
    },
    "LondonBoroughLewisham": {
        "postcode": "SE12 9QF",
        "skip_get_url": true,
        "uprn": "100021954849",
        "url": "https://www.lewisham.gov.uk",
        "web_driver": "http://selenium:4444",
        "wiki_name": "Lewisham",
        "wiki_note": "Pass the UPRN and postcode. To get the UPRN, you can use [FindMyAddress](https://www.findmyaddress.co.uk/search).",
        "LAD24CD": "E09000023"
    },
    "LondonBoroughOfRichmondUponThames": {
        "house_number": "March Road",
        "skip_get_url": true,
        "url": "https://www.richmond.gov.uk/services/waste_and_recycling/collection_days/",
        "web_driver": "http://selenium:4444",
        "wiki_name": "Richmond upon Thames",
        "wiki_note": "Pass the name of the street ONLY in the house number parameter, unfortunately post code's are not allowed. ",
        "LAD24CD": "E09000027"
    },
    "LondonBoroughRedbridge": {
        "postcode": "IG2 6LQ",
        "uprn": "10023770353",
        "url": "https://my.redbridge.gov.uk/RecycleRefuse",
        "web_driver": "http://selenium:4444",
        "wiki_name": "Redbridge",
        "wiki_note": "Follow the instructions [here](https://my.redbridge.gov.uk/RecycleRefuse) until you get the page listing your address, then copy the entire address text and use that in the house number field.",
        "LAD24CD": "E09000026"
    },
    "LondonBoroughSutton": {
        "uprn": "4473006",
        "url": "https://waste-services.sutton.gov.uk/waste",
        "wiki_command_url_override": "https://waste-services.sutton.gov.uk/waste",
        "wiki_name": "Sutton",
        "wiki_note": "You will need to find your unique property reference by going to (https://waste-services.sutton.gov.uk/waste), entering your details and then using the 7 digit reference in the URL as your UPRN",
        "LAD24CD": "E09000029"
    },
    "LutonBoroughCouncil": {
        "uprn": "100080155778",
        "url": "https://myforms.luton.gov.uk",
        "wiki_command_url_override": "https://myforms.luton.gov.uk",
        "wiki_name": "Luton",
        "wiki_note": "You will need to use [FindMyAddress](https://www.findmyaddress.co.uk/search) to find the UPRN.",
        "LAD24CD": "E06000032"
    },
    "MaidstoneBoroughCouncil": {
        "skip_get_url": true,
        "house_number": "71",
        "postcode": "ME16 8BT",
        "url": "https://my.maidstone.gov.uk/service/Find-your-bin-day",
        "wiki_name": "Maidstone",
        "wiki_note": "Pass the house number and postcode in their respective parameters. This parser requires a Selenium webdriver.",
        "LAD24CD": "E07000110"
    },
    "MaldonDistrictCouncil": {
        "skip_get_url": true,
        "uprn": "100090557253",
        "url": "https://maldon.suez.co.uk/maldon/ServiceSummary",
        "wiki_name": "Maldon",
        "wiki_note": "Pass the UPRN. You can find it using [FindMyAddress](https://www.findmyaddress.co.uk/search).",
        "LAD24CD": "E07000074"
    },
    "MalvernHillsDC": {
        "skip_get_url": true,
        "uprn": "100121348457",
        "url": "https://swict.malvernhills.gov.uk/mhdcroundlookup/HandleSearchScreen",
        "wiki_name": "Malvern Hills",
        "wiki_note": "Pass the UPRN. You can find it using [FindMyAddress](https://www.findmyaddress.co.uk/search).",
        "LAD24CD": "E07000235"
    },
    "ManchesterCityCouncil": {
        "skip_get_url": true,
        "uprn": "77127089",
        "url": "https://www.manchester.gov.uk/bincollections",
        "wiki_name": "Manchester",
        "wiki_note": "Pass the UPRN. You can find it using [FindMyAddress](https://www.findmyaddress.co.uk/search).",
        "LAD24CD": "E08000003"
    },
    "MansfieldDistrictCouncil": {
        "skip_get_url": true,
        "uprn": "100031396580",
        "url": "https://www.mansfield.gov.uk/xfp/form/1327",
        "wiki_name": "Mansfield",
        "wiki_note": "Pass the UPRN. You can find it using [FindMyAddress](https://www.findmyaddress.co.uk/search).",
        "LAD24CD": "E07000174"
    },
    "MedwayCouncil": {
        "skip_get_url": true,
        "uprn": "200000907059",
        "url": "https://www.medway.gov.uk/homepage/45/check_your_waste_collection_day",
        "wiki_name": "Medway",
        "wiki_note": "Pass the UPRN. You can find it using [FindMyAddress](https://www.findmyaddress.co.uk/search).",
        "LAD24CD": "E06000035"
    },
    "MeltonBoroughCouncil": {
        "uprn": "100030540956",
        "url": "https://my.melton.gov.uk/collections",
        "wiki_name": "Melton",
        "wiki_note": "To get the UPRN, you can use [FindMyAddress](https://www.findmyaddress.co.uk/search).",
        "LAD24CD": "E07000133"
    },
    "MertonCouncil": {
        "url": "https://myneighbourhood.merton.gov.uk/wasteservices/WasteServices.aspx?ID=25936129",
        "wiki_command_url_override": "https://myneighbourhood.merton.gov.uk/Wasteservices/WasteServices.aspx?ID=XXXXXXXX",
        "wiki_name": "Merton",
        "wiki_note": "Follow the instructions [here](https://myneighbourhood.merton.gov.uk/Wasteservices/WasteServicesSearch.aspx) until you get the \"Your recycling and rubbish collection days\" page, then copy the URL and replace the URL in the command.",
        "LAD24CD": "E09000024"
    },
    "MidAndEastAntrimBoroughCouncil": {
        "postcode": "100 Galgorm Road",
        "skip_get_url": true,
        "url": "https://www.midandeastantrim.gov.uk/resident/waste-recycling/collection-dates/",
        "web_driver": "http://selenium:4444",
        "wiki_name": "Mid and East Antrim",
        "wiki_note": "Pass the house name/number plus the name of the street with the postcode parameter, wrapped in double quotes. Check the address on the website first. This version will only pick the first SHOW button returned by the search or if it is fully unique.",
        "LAD24CD": "N09000008"
    },
    "MidDevonCouncil": {
        "uprn": "200003997770",
        "url": "https://www.middevon.gov.uk",
        "wiki_command_url_override": "https://www.middevon.gov.uk",
        "wiki_name": "Mid Devon",
        "wiki_note": "You will need to use [FindMyAddress](https://www.findmyaddress.co.uk/search) to find the UPRN.",
        "LAD24CD": "E07000042"
    },
    "MidSuffolkDistrictCouncil": {
        "house_number": "Monday",
        "postcode": "Week 2",
        "skip_get_url": true,
        "uprn": "Monday",
        "url": "https://www.midsuffolk.gov.uk",
        "wiki_name": "Mid Suffolk",
        "wiki_note": "Use the House Number field to pass the DAY of the week for your NORMAL collections. [Monday/Tuesday/Wednesday/Thursday/Friday]. [OPTIONAL] Use the 'postcode' field to pass the WEEK for your garden collection. [Week 1/Week 2]. [OPTIONAL] Use the 'uprn' field to pass the DAY for your garden collection. [Monday/Tuesday/Wednesday/Thursday/Friday]",
        "LAD24CD": "E07000203"
    },
    "MidSussexDistrictCouncil": {
        "house_number": "OAKLANDS, OAKLANDS ROAD RH16 1SS",
        "postcode": "RH16 1SS",
        "skip_get_url": true,
        "url": "https://www.midsussex.gov.uk/waste-recycling/bin-collection/",
        "web_driver": "http://selenium:4444",
        "wiki_name": "Mid Sussex",
        "wiki_note": "Pass the name of the street with the house number parameter, wrapped in double quotes. This parser requires a Selenium webdriver.",
        "LAD24CD": "E07000228"
    },
    "MiddlesbroughCouncil": {
        "house_number": "12 Constantine Court Park Road North, Middlesbrough",
        "skip_get_url": true,
        "url": "https://www.middlesbrough.gov.uk/recycling-and-rubbish/bin-collection-dates/",
        "web_driver": "http://selenium:4444",
        "wiki_name": "Middlesbrough",
        "wiki_note": "Pass the entire address without postcode as it appears when you type it on the website. This parser requires a Selenium webdriver.",
        "LAD24CD": "E06000002"
    },
    "MidlothianCouncil": {
        "house_number": "52",
        "postcode": "EH19 2EB",
        "skip_get_url": true,
        "url": "https://www.midlothian.gov.uk/info/1054/bins_and_recycling/343/bin_collection_days",
        "wiki_name": "Midlothian",
        "wiki_note": "Pass the house name/number wrapped in double quotes along with the postcode parameter.",
        "LAD24CD": "S12000019"
    },
    "MidUlsterDistrictCouncil": {
        "house_number": "20 HILLHEAD, STEWARTSTOWN, BT71 5HY",
        "postcode": "BT71 5HY",
        "skip_get_url": true,
        "url": "https://www.midulstercouncil.org",
        "web_driver": "http://selenium:4444",
        "wiki_name": "Mid Ulster",
        "wiki_note": "Pass the full address of the house postcode as displayed on the site. This parser requires a Selenium webdriver.",
        "LAD24CD": "N09000009"
    },
    "MiltonKeynesCityCouncil": {
        "uprn": "25109551",
        "url": "https://mycouncil.milton-keynes.gov.uk/en/service/Waste_Collection_Round_Checker",
        "wiki_name": "Milton Keynes",
        "wiki_note": "You will need to use [FindMyAddress](https://www.findmyaddress.co.uk/search) to find the UPRN.",
        "LAD24CD": "E06000042"
    },
    "MoleValleyDistrictCouncil": {
        "postcode": "RH4 1SJ",
        "skip_get_url": true,
        "uprn": "200000171235",
        "url": "https://myproperty.molevalley.gov.uk/molevalley/",
        "wiki_name": "Mole Valley",
        "wiki_note": "UPRN can only be parsed with a valid postcode.",
        "LAD24CD": "E07000210"
    },
    "MonmouthshireCountyCouncil": {
        "uprn": "100100266220",
        "url": "https://maps.monmouthshire.gov.uk",
        "wiki_name": "Monmouthshire",
        "wiki_note": "You will need to use [FindMyAddress](https://www.findmyaddress.co.uk/search) to find the UPRN.",
        "LAD24CD": "W06000021"
    },
    "MorayCouncil": {
        "uprn": "45438",
        "url": "https://bindayfinder.moray.gov.uk/",
        "wiki_name": "Moray",
        "wiki_note": "Find your property ID by going to (https://bindayfinder.moray.gov.uk), search for your property and extracting the ID from the URL. i.e. (https://bindayfinder.moray.gov.uk/disp_bins.php?id=00028841)",
        "LAD24CD": "S12000020"
    },
    "NeathPortTalbotCouncil": {
        "house_number": "2",
        "postcode": "SA13 3BA",
        "skip_get_url": true,
        "url": "https://www.npt.gov.uk",
        "web_driver": "http://selenium:4444",
        "wiki_name": "Neath Port Talbot",
        "wiki_note": "Pass the house number and postcode in their respective parameters. This parser requires a Selenium webdriver.",
        "LAD24CD": "W06000012"
    },
    "NewForestCouncil": {
        "postcode": "SO41 0GJ",
        "skip_get_url": true,
        "uprn": "100060482345",
        "url": "https://forms.newforest.gov.uk/id/FIND_MY_COLLECTION",
        "web_driver": "http://selenium:4444",
        "wiki_name": "New Forest",
        "wiki_note": "Pass the postcode and UPRN. This parser requires a Selenium webdriver.",
        "LAD24CD": "E07000091"
    },
    "NewarkAndSherwoodDC": {
        "uprn": "200004258529",
        "url": "https://app.newark-sherwooddc.gov.uk/bincollection/",
        "skip_get_url": true,
        "wiki_name": "Newark and Sherwood",
        "wiki_note": "Replace XXXXXXXX with your UPRN.",
        "LAD24CD": "E07000175"
    },
    "NewcastleCityCouncil": {
        "LAD24CD": "E08000021",
        "url": "https://community.newcastle.gov.uk/my-neighbourhood/ajax/getBinsNew.php?uprn=004510730634",
        "wiki_command_url_override": "https://community.newcastle.gov.uk/my-neighbourhood/ajax/getBinsNew.php?uprn=XXXXXXXX",
        "wiki_name": "Newcastle upon Tyne",
        "wiki_note": "Replace XXXXXXXX with your UPRN. UPRNs need to be 12 digits long so please pad the left hand side with 0s if your UPRN is not long enough"
    },
    "NewcastleUnderLymeCouncil": {
        "uprn": "100031725433",
        "url": "https://www.newcastle-staffs.gov.uk",
        "wiki_name": "Newcastle-under-Lyme",
        "wiki_note": "You will need to use [FindMyAddress](https://www.findmyaddress.co.uk/search) to find your UPRN.",
        "LAD24CD": "E07000195"
    },
    "NewhamCouncil": {
        "uprn": "46077811",
        "url": "https://bincollection.newham.gov.uk/",
        "skip_get_url": true,
        "wiki_name": "Newham",
        "wiki_note": "You will need to use [FindMyAddress](https://www.findmyaddress.co.uk/search) to find your UPRN.",
        "LAD24CD": "E09000025"
    },
    "NewportCityCouncil": {
        "postcode": "NP20 4HE",
        "skip_get_url": true,
        "uprn": "100100688837",
        "url": "https://www.newport.gov.uk/",
        "wiki_name": "Newport",
        "wiki_note": "Pass the postcode and UPRN. You can find the UPRN using [FindMyAddress](https://www.findmyaddress.co.uk/search).",
        "LAD24CD": "W06000022"
    },
    "NorthAyrshireCouncil": {
        "uprn": "126045552",
        "url": "https://www.north-ayrshire.gov.uk/",
        "wiki_command_url_override": "https://www.north-ayrshire.gov.uk/",
        "wiki_name": "North Ayrshire",
        "wiki_note": "You will need to use [FindMyAddress](https://www.findmyaddress.co.uk/search) to find the UPRN.",
        "LAD24CD": "S12000021"
    },
    "NorthDevonCountyCouncil": {
        "house_number": "1",
        "postcode": "EX31 2LE",
        "skip_get_url": true,
        "uprn": "100040249471",
        "url": "https://my.northdevon.gov.uk/service/WasteRecyclingCollectionCalendar",
        "web_driver": "http://selenium:4444",
        "wiki_name": "North Devon",
        "wiki_note": "Pass the house number and postcode in their respective parameters. This parser requires a Selenium webdriver.",
        "LAD24CD": "E07000043"
    },
    "NorthEastDerbyshireDistrictCouncil": {
        "postcode": "S42 5RB",
        "skip_get_url": true,
        "uprn": "010034492222",
        "url": "https://myselfservice.ne-derbyshire.gov.uk/service/Check_your_Bin_Day",
        "web_driver": "http://selenium:4444",
        "wiki_name": "North East Derbyshire",
        "wiki_note": "Pass the postcode and UPRN. This parser requires a Selenium webdriver.",
        "LAD24CD": "E07000038"
    },
    "NorthEastLincs": {
        "uprn": "11062649",
        "url": "https://www.nelincs.gov.uk/refuse-collection-schedule/?view=timeline&uprn=11062649",
        "wiki_command_url_override": "https://www.nelincs.gov.uk/refuse-collection-schedule/?view=timeline&uprn=XXXXXXXX",
        "wiki_name": "North East Lincolnshire",
        "wiki_note": "Replace XXXXXXXX with your UPRN.",
        "LAD24CD": "E06000012"
    },
    "NorthHertfordshireDistrictCouncil": {
        "house_number": "22",
        "postcode": "SG6 4BJ",
        "url": "https://www.north-herts.gov.uk",
        "web_driver": "http://selenium:4444",
        "wiki_name": "North Hertfordshire",
        "wiki_note": "Pass the house number and postcode in their respective parameters.",
        "LAD24CD": "E07000099"
    },
    "NorthKestevenDistrictCouncil": {
        "url": "https://www.n-kesteven.org.uk/bins/display?uprn=100030869513",
        "wiki_command_url_override": "https://www.n-kesteven.org.uk/bins/display?uprn=XXXXXXXX",
        "wiki_name": "North Kesteven",
        "wiki_note": "Replace XXXXXXXX with your UPRN.",
        "LAD24CD": "E07000139"
    },
    "NorthLanarkshireCouncil": {
        "url": "https://www.northlanarkshire.gov.uk/bin-collection-dates/000118016164/48402118",
        "wiki_command_url_override": "https://www.northlanarkshire.gov.uk/bin-collection-dates/XXXXXXXXXXX/XXXXXXXXXXX",
        "wiki_name": "North Lanarkshire",
        "wiki_note": "Follow the instructions [here](https://www.northlanarkshire.gov.uk/bin-collection-dates) until you get the \"Next collections\" page, then copy the URL and replace the URL in the command.",
        "LAD24CD": "S12000050"
    },
    "NorthLincolnshireCouncil": {
        "skip_get_url": true,
        "uprn": "100050194170",
        "url": "https://www.northlincs.gov.uk/bins-waste-and-recycling/bin-and-box-collection-dates/",
        "wiki_name": "North Lincolnshire",
        "wiki_note": "Pass the UPRN. You can find it using [FindMyAddress](https://www.findmyaddress.co.uk/search).",
        "LAD24CD": "E06000013"
    },
    "NorthNorfolkDistrictCouncil": {
        "house_number": "1 Morston Mews",
        "postcode": "NR25 6BH",
        "skip_get_url": true,
        "url": "https://www.north-norfolk.gov.uk/",
        "web_driver": "http://selenium:4444",
        "wiki_name": "North Norfolk",
        "wiki_note": "Pass the name of the street with the house number parameter, wrapped in double quotes. This parser requires a Selenium webdriver.",
        "LAD24CD": "E07000147"
    },
    "NorthNorthamptonshireCouncil": {
        "skip_get_url": true,
        "uprn": "100031021317",
        "url": "https://cms.northnorthants.gov.uk/bin-collection-search/calendarevents/100031021318/2023-10-17/2023-10-01",
        "wiki_name": "North Northamptonshire",
        "wiki_note": "Pass the UPRN. You can find it using [FindMyAddress](https://www.findmyaddress.co.uk/search).",
        "LAD24CD": "E06000061"
    },
    "NorthSomersetCouncil": {
        "postcode": "BS49 5AA",
        "skip_get_url": true,
        "uprn": "24051674",
        "url": "https://forms.n-somerset.gov.uk/Waste/CollectionSchedule",
        "wiki_name": "North Somerset",
        "wiki_note": "Pass the postcode and UPRN. You can find the UPRN using [FindMyAddress](https://www.findmyaddress.co.uk/search).",
        "LAD24CD": "E06000024"
    },
    "NorthTynesideCouncil": {
        "postcode": "NE26 2TG",
        "skip_get_url": true,
        "uprn": "47097627",
        "url": "https://my.northtyneside.gov.uk/category/81/bin-collection-dates",
        "wiki_name": "North Tyneside",
        "wiki_note": "Pass the postcode and UPRN. You can find the UPRN using [FindMyAddress](https://www.findmyaddress.co.uk/search).",
        "LAD24CD": "E08000022"
    },
    "NorthWestLeicestershire": {
        "postcode": "DE74 2FZ",
        "skip_get_url": true,
        "uprn": "100030572613",
        "url": "https://www.nwleics.gov.uk/pages/collection_information",
        "web_driver": "http://selenium:4444",
        "wiki_name": "North West Leicestershire",
        "wiki_note": "Pass the postcode and UPRN. This parser requires a Selenium webdriver.",
        "LAD24CD": "E07000134"
    },
    "NorthYorkshire": {
        "skip_get_url": true,
        "uprn": "10093091235",
        "url": "https://www.northyorks.gov.uk/bin-calendar/lookup",
        "wiki_name": "North Yorkshire",
        "wiki_note": "Pass the UPRN. You can find it using [FindMyAddress](https://www.findmyaddress.co.uk/search).",
        "LAD24CD": "E06000065"
    },
    "NorthumberlandCouncil": {
        "house_number": "22",
        "postcode": "NE46 1UQ",
        "skip_get_url": true,
        "url": "https://www.northumberland.gov.uk/Waste/Household-waste/Household-bin-collections/Bin-Calendars.aspx",
        "web_driver": "http://selenium:4444",
        "wiki_name": "Northumberland",
        "wiki_note": "Pass the house number and postcode in their respective parameters. This parser requires a Selenium webdriver.",
        "LAD24CD": "E06000057"
    },
    "NorwichCityCouncil": {
        "uprn": "100090888980",
        "url": "https://www.norwich.gov.uk",
        "wiki_command_url_override": "https://www.norwich.gov.uk",
        "wiki_name": "Norwich",
        "wiki_note": "You will need to use [FindMyAddress](https://www.findmyaddress.co.uk/search) to find the UPRN.",
        "LAD24CD": "E07000148"
    },
    "NottinghamCityCouncil": {
        "skip_get_url": true,
        "uprn": "100031540180",
        "url": "https://geoserver.nottinghamcity.gov.uk/bincollections2/api/collection/100031540180",
        "wiki_name": "Nottingham",
        "wiki_note": "Pass the UPRN. You can find it using [FindMyAddress](https://www.findmyaddress.co.uk/search).",
        "LAD24CD": "E06000018"
    },
    "NuneatonBedworthBoroughCouncil": {
        "house_number": "Newdigate Road",
        "skip_get_url": true,
        "url": "https://www.nuneatonandbedworth.gov.uk",
        "wiki_name": "Nuneaton and Bedworth",
        "wiki_note": "Pass the name of the street ONLY in the house number parameter, wrapped in double quotes. Street name must match exactly as it appears on the council's website.",
        "LAD24CD": "E07000219"
    },
    "OadbyAndWigstonBoroughCouncil": {
        "LAD24CD": "E07000135",
        "uprn": "10010149102",
        "url": "https://my.oadby-wigston.gov.uk",
        "wiki_name": "Oadby and Wigston",
        "wiki_note": "You will need to use [FindMyAddress](https://www.findmyaddress.co.uk/search) to find the UPRN."
    },
    "OldhamCouncil": {
        "url": "https://portal.oldham.gov.uk/bincollectiondates/details?uprn=422000033556",
        "wiki_name": "Oldham",
        "wiki_note": "Replace UPRN in URL with your own UPRN.",
        "LAD24CD": "E08000004"
    },
    "OxfordCityCouncil": {
        "postcode": "OX3 7QF",
        "uprn": "100120820551",
        "url": "https://www.oxford.gov.uk/xfp/form/142",
        "wiki_command_url_override": "https://www.oxford.gov.uk/xfp/form/142",
        "wiki_name": "Oxford",
        "wiki_note": "You will need to use [FindMyAddress](https://www.findmyaddress.co.uk/search) to find the UPRN.",
        "LAD24CD": "E07000178"
    },
    "PembrokeshireCountyCouncil": {
        "url": "https://nearest.pembrokeshire.gov.uk/property/100100278790",
        "wiki_command_url_override": "https://nearest.pembrokeshire.gov.uk/property/XXXXXXXXXX",
        "wiki_name": "Pembrokeshire",
        "wiki_note": "Replace XXXXXXXX with your UPRN. You will need to use [FindMyAddress](https://www.findmyaddress.co.uk/search) to find it.",
        "LAD24CD": "W06000009"
    },
    "PeterboroughCityCouncil": {
        "house_number": "7 Arundel Road, Peterborough, PE4 6JJ",
        "postcode": "PE4 6JJ",
        "skip_get_url": true,
        "url": "https://report.peterborough.gov.uk/waste",
        "web_driver": "http://selenium:4444",
        "wiki_name": "Peterborough",
        "wiki_note": "Pass the full address as it appears o nthe Peterborough website and postcode in their respective parameters. This parser requires a Selenium webdriver.",
        "LAD24CD": "E06000031"
    },
    "PerthAndKinrossCouncil": {
        "uprn": "124032322",
        "url": "https://www.pkc.gov.uk",
        "wiki_command_url_override": "https://www.pkc.gov.uk",
        "wiki_name": "Perth and Kinross",
        "wiki_note": "You will need to use [FindMyAddress](https://www.findmyaddress.co.uk/search) to find the UPRN.",
        "LAD24CD": "S12000048"
    },
    "PlymouthCouncil": {
        "uprn": "100040420582",
        "url": "https://www.plymouth.gov.uk",
        "wiki_command_url_override": "https://www.plymouth.gov.uk",
        "wiki_name": "Plymouth",
        "wiki_note": "You will need to use [FindMyAddress](https://www.findmyaddress.co.uk/search) to find the UPRN.",
        "LAD24CD": "E06000026"
    },
    "PortsmouthCityCouncil": {
        "postcode": "PO4 0LE",
        "skip_get_url": true,
        "uprn": "1775027504",
        "url": "https://my.portsmouth.gov.uk/en/AchieveForms/?form_uri=sandbox-publish://AF-Process-26e27e70-f771-47b1-a34d-af276075cede/AF-Stage-cd7cc291-2e59-42cc-8c3f-1f93e132a2c9/definition.json&redirectlink=%2F&cancelRedirectLink=%2F",
        "web_driver": "http://selenium:4444",
        "wiki_name": "Portsmouth",
        "wiki_note": "Pass the postcode and UPRN. This parser requires a Selenium webdriver.",
        "LAD24CD": "E06000044"
    },
    "PowysCouncil": {
        "house_number": "LANE COTTAGE",
        "postcode": "HR3 5JS",
        "skip_get_url": true,
        "url": "https://www.powys.gov.uk",
        "web_driver": "http://selenium:4444",
        "wiki_name": "Powys",
        "LAD24CD": "W06000023"
    },
    "PrestonCityCouncil": {
        "house_number": "Town Hall",
        "postcode": "PR1 2RL",
        "skip_get_url": true,
        "url": "https://selfservice.preston.gov.uk/service/Forms/FindMyNearest.aspx?Service=bins",
        "web_driver": "http://selenium:4444",
        "wiki_name": "Preston",
        "wiki_note": "Pass the house number and postcode in their respective parameters. This parser requires a Selenium webdriver.",
        "LAD24CD": "E07000123"
    },
    "ReadingBoroughCouncil": {
        "url": "https://api.reading.gov.uk/api/collections/310056735",
        "wiki_command_url_override": "https://api.reading.gov.uk/api/collections/XXXXXXXX",
        "wiki_name": "Reading",
        "wiki_note": "Replace XXXXXXXX with your property's UPRN.",
        "LAD24CD": "E06000038"
    },
    "RedcarandClevelandCouncil": {
        "house_number": "11",
        "postcode": "TS10 2RE",
        "skip_get_url": true,
        "url": "https://www.redcar-cleveland.gov.uk",
        "wiki_name": "Redcar and Cleveland",
        "wiki_note": "Pass the house name/number and postcode in their respective parameters",
        "LAD24CD": "E06000003"
    },
    "RedditchBoroughCouncil": {
        "uprn": "10094557691",
        "url": "https://redditchbc.gov.uk",
        "wiki_command_url_override": "https://redditchbc.gov.uk",
        "wiki_name": "Redditch",
        "wiki_note": "You will need to use [FindMyAddress](https://www.findmyaddress.co.uk/search) to find the UPRN.",
        "LAD24CD": "E07000236"
    },
    "ReigateAndBansteadBoroughCouncil": {
        "skip_get_url": true,
        "uprn": "68134867",
        "url": "https://www.reigate-banstead.gov.uk/",
        "web_driver": "http://selenium:4444",
        "wiki_name": "Reigate and Banstead",
        "wiki_note": "To get the UPRN, you can use [FindMyAddress](https://www.findmyaddress.co.uk/search). This parser requires a Selenium webdriver.",
        "LAD24CD": "E07000211"
    },
    "RenfrewshireCouncil": {
        "house_number": "1, STATIONHOUSE DRIVE, JOHNSTONE, RENFREWSHIRE, PA6 7FJ",
        "paon": "1, STATIONHOUSE DRIVE, JOHNSTONE, RENFREWSHIRE, PA6 7FJ",
        "postcode": "PA6 7FJ",
        "skip_get_url": true,
        "url": "https://www.renfrewshire.gov.uk/bin-day",
        "web_driver": "http://selenium:4444",
        "wiki_name": "Renfrewshire",
        "wiki_note": "Pass the full address as it appears on the website. This parser requires a Selenium webdriver.",
        "LAD24CD": "S12000038"
    },
    "RhonddaCynonTaffCouncil": {
        "skip_get_url": true,
        "uprn": "100100778320",
        "url": "https://www.rctcbc.gov.uk/EN/Resident/RecyclingandWaste/RecyclingandWasteCollectionDays.aspx",
        "wiki_name": "Rhondda Cynon Taff",
        "wiki_note": "To get the UPRN, you can use [FindMyAddress](https://www.findmyaddress.co.uk/search).",
        "LAD24CD": "W06000016"
    },
    "RochdaleCouncil": {
        "postcode": "OL11 5BE",
        "skip_get_url": true,
        "uprn": "23049922",
        "url": "https://webforms.rochdale.gov.uk/BinCalendar",
        "wiki_name": "Rochdale",
        "wiki_note": "Provide your UPRN and postcode. You can find your UPRN using [FindMyAddress](https://www.findmyaddress.co.uk/search).",
        "LAD24CD": "E08000005"
    },
    "RochfordCouncil": {
        "url": "https://www.rochford.gov.uk/online-bin-collections-calendar",
        "wiki_name": "Rochford",
        "wiki_note": "No extra parameters are required. Dates presented should be read as 'week commencing'.",
        "LAD24CD": "E07000075"
    },
    "RotherDistrictCouncil": {
        "uprn": "100061937338",
        "url": "https://www.rother.gov.uk",
        "wiki_name": "Rother",
        "wiki_note": "Use [FindMyAddress](https://www.findmyaddress.co.uk/search) to find your UPRN.",
        "LAD24CD": "E07000064"
    },
    "RotherhamCouncil": {
        "uprn": "100050866000",
        "url": "https://www.rotherham.gov.uk/bin-collections?address=100050866000&submit=Submit",
        "wiki_command_url_override": "https://www.rotherham.gov.uk/bin-collections?address=XXXXXXXXX&submit=Submit",
        "wiki_name": "Rotherham",
        "wiki_note": "Replace `XXXXXXXXX` with your UPRN in the URL. You can find your UPRN using [FindMyAddress](https://www.findmyaddress.co.uk/search).",
        "LAD24CD": "E08000018"
    },
    "RoyalBoroughofGreenwich": {
        "house_number": "57",
        "postcode": "BR7 6DN",
        "skip_get_url": true,
        "url": "https://www.royalgreenwich.gov.uk",
        "wiki_name": "Greenwich",
        "wiki_note": "Provide your house number in the `house_number` parameter and your postcode in the `postcode` parameter.",
        "LAD24CD": "E09000011"
    },
    "RugbyBoroughCouncil": {
        "postcode": "CV22 6LA",
        "skip_get_url": true,
        "uprn": "100070182634",
        "url": "https://www.rugby.gov.uk/check-your-next-bin-day",
        "web_driver": "http://selenium:4444",
        "wiki_name": "Rugby",
        "wiki_note": "Provide your UPRN and postcode. You can find your UPRN using [FindMyAddress](https://www.findmyaddress.co.uk/search).",
        "LAD24CD": "E07000220"
    },
    "RunnymedeBoroughCouncil": {
        "skip_get_url": true,
        "uprn": "100061483636",
        "url": "https://www.runnymede.gov.uk/",
        "wiki_name": "Runnymede",
        "wiki_note": "You will need to use [FindMyAddress](https://www.findmyaddress.co.uk/search) to find the UPRN.",
        "LAD24CD": "E07000212"
    },
    "RushcliffeBoroughCouncil": {
        "postcode": "NG13 8TZ",
        "skip_get_url": true,
        "uprn": "3040040994",
        "url": "https://www.rushcliffe.gov.uk/",
        "web_driver": "http://selenium:4444",
        "wiki_name": "Rushcliffe",
        "wiki_note": "Provide your UPRN and postcode. Use [FindMyAddress](https://www.findmyaddress.co.uk/search) to find your UPRN.",
        "LAD24CD": "E07000176"
    },
    "RushmoorCouncil": {
        "url": "https://www.rushmoor.gov.uk/Umbraco/Api/BinLookUpWorkAround/Get?selectedAddress=100060545034",
        "wiki_command_url_override": "https://www.rushmoor.gov.uk/Umbraco/Api/BinLookUpWorkAround/Get?selectedAddress=XXXXXXXXXX",
        "wiki_name": "Rushmoor",
        "wiki_note": "Replace `XXXXXXXXXX` with your UPRN, which you can find using [FindMyAddress](https://www.findmyaddress.co.uk/search).",
        "LAD24CD": "E07000092"
    },
    "SalfordCityCouncil": {
        "skip_get_url": true,
        "uprn": "100011416709",
        "url": "https://www.salford.gov.uk/bins-and-recycling/bin-collection-days/your-bin-collections",
        "wiki_name": "Salford",
        "wiki_note": "Provide your UPRN. You can find it using [FindMyAddress](https://www.findmyaddress.co.uk/search).",
        "LAD24CD": "E08000006"
    },
    "SandwellBoroughCouncil": {
        "skip_get_url": true,
        "uprn": "32101971",
        "url": "https://www.sandwell.gov.uk",
        "wiki_name": "Sandwell",
        "wiki_note": "Pass the UPRN. You will need to use [FindMyAddress](https://www.findmyaddress.co.uk/search).",
        "LAD24CD": "E08000028"
    },
    "SeftonCouncil": {
        "house_number": "1",
        "postcode": "L20 6GG",
        "url": "https://www.sefton.gov.uk",
        "wiki_name": "Sefton",
        "wiki_note": "Pass the postcode and house number in their respective arguments, both wrapped in quotes.",
        "LAD24CD": "E08000014"
    },
    "SevenoaksDistrictCouncil": {
        "house_number": "60 Hever Road",
        "postcode": "TN15 6EB",
        "skip_get_url": true,
        "url": "https://sevenoaks-dc-host01.oncreate.app/w/webpage/waste-collection-day",
        "web_driver": "http://selenium:4444",
        "wiki_name": "Sevenoaks",
        "wiki_note": "Pass the house name/number in the `house_number` parameter, wrapped in double quotes, and the postcode in the `postcode` parameter.",
        "LAD24CD": "E07000111"
    },
    "SheffieldCityCouncil": {
        "url": "https://wasteservices.sheffield.gov.uk/property/100050931898",
        "wiki_command_url_override": "https://wasteservices.sheffield.gov.uk/property/XXXXXXXXXXX",
        "wiki_name": "Sheffield",
        "wiki_note": "Follow the instructions [here](https://wasteservices.sheffield.gov.uk/) until you get the 'Your bin collection dates and services' page, then copy the URL and replace the URL in the command.",
        "LAD24CD": "E08000019"
    },
    "ShropshireCouncil": {
        "url": "https://bins.shropshire.gov.uk/property/100070034731",
        "wiki_command_url_override": "https://bins.shropshire.gov.uk/property/XXXXXXXXXXX",
        "wiki_name": "Shropshire",
        "wiki_note": "Follow the instructions [here](https://bins.shropshire.gov.uk/) until you get the page showing your bin collection dates, then copy the URL and replace the URL in the command.",
        "LAD24CD": "E06000051"
    },
    "SloughBoroughCouncil": {
        "postcode": "SL2 2EW",
        "skip_get_url": true,
        "url": "https://www.slough.gov.uk/bin-collections",
        "web_driver": "http://selenium:4444",
        "wiki_name": "Slough",
        "wiki_note": "Pass the UPRN and postcode in their respective parameters. This parser requires a Selenium webdriver.",
        "LAD24CD": "E06000039"
    },
    "SolihullCouncil": {
        "url": "https://digital.solihull.gov.uk/BinCollectionCalendar/Calendar.aspx?UPRN=100071005444",
        "wiki_command_url_override": "https://digital.solihull.gov.uk/BinCollectionCalendar/Calendar.aspx?UPRN=XXXXXXXX",
        "wiki_name": "Solihull",
        "wiki_note": "Replace `XXXXXXXX` with your UPRN. You will need to use [FindMyAddress](https://www.findmyaddress.co.uk/search) to find the UPRN.",
        "LAD24CD": "E08000029"
    },
    "SomersetCouncil": {
        "postcode": "TA6 4AA",
        "skip_get_url": true,
        "uprn": "10090857775",
        "url": "https://www.somerset.gov.uk/",
        "wiki_name": "Somerset",
        "wiki_note": "Provide your UPRN and postcode. Find your UPRN using [FindMyAddress](https://www.findmyaddress.co.uk/search).",
        "LAD24CD": "E06000066"
    },
    "SouthAyrshireCouncil": {
        "postcode": "KA19 7BN",
        "skip_get_url": true,
        "uprn": "141003134",
        "url": "https://www.south-ayrshire.gov.uk/",
        "wiki_name": "South Ayrshire",
        "wiki_note": "Provide your UPRN and postcode. Use [FindMyAddress](https://www.findmyaddress.co.uk/search) to find your UPRN.",
        "LAD24CD": "S12000028"
    },
    "SouthCambridgeshireCouncil": {
        "house_number": "53",
        "postcode": "CB23 6GZ",
        "skip_get_url": true,
        "url": "https://www.scambs.gov.uk/recycling-and-bins/find-your-household-bin-collection-day/",
        "wiki_name": "South Cambridgeshire",
        "wiki_note": "Provide your house number in the `house_number` parameter and postcode in the `postcode` parameter.",
        "LAD24CD": "E07000012"
    },
    "SouthDerbyshireDistrictCouncil": {
        "uprn": "10000820668",
        "url": "https://maps.southderbyshire.gov.uk/iShareLIVE.web//getdata.aspx?RequestType=LocalInfo&ms=mapsources/MyHouse&format=JSONP&group=Recycling%20Bins%20and%20Waste|Next%20Bin%20Collections&uid=",
        "wiki_command_url_override": "https://maps.southderbyshire.gov.uk/iShareLIVE.web//getdata.aspx?RequestType=LocalInfo&ms=mapsources/MyHouse&format=JSONP&group=Recycling%20Bins%20and%20Waste|Next%20Bin%20Collections&uid=XXXXXXXX",
        "wiki_name": "South Derbyshire",
        "wiki_note": "Replace `XXXXXXXX` with your UPRN. You can find your UPRN using [FindMyAddress](https://www.findmyaddress.co.uk/search).",
        "LAD24CD": "E07000039"
    },
    "SouthGloucestershireCouncil": {
        "skip_get_url": true,
        "uprn": "566419",
        "url": "https://beta.southglos.gov.uk/waste-and-recycling-collection-date",
        "wiki_name": "South Gloucestershire",
        "wiki_note": "Provide your UPRN. You can find it using [FindMyAddress](https://www.findmyaddress.co.uk/search).",
        "LAD24CD": "E06000025"
    },
    "SouthHamsDistrictCouncil": {
        "uprn": "10004742851",
        "url": "https://www.southhams.gov.uk",
        "wiki_name": "South Hams",
        "wiki_note": "Use [FindMyAddress](https://www.findmyaddress.co.uk/search) to find your UPRN.",
        "LAD24CD": "E07000044"
    },
    "SouthHollandDistrictCouncil": {
        "house_number": "1",
        "postcode": "PE6 0HE",
        "skip_get_url": true,
        "uprn": "100030872493",
        "url": "https://www.sholland.gov.uk/mycollections",
        "web_driver": "http://selenium:4444",
        "wiki_name": "South Holland",
        "wiki_note": "Pass the UPRN and postcode in their respective parameters. This parser requires a Selenium webdriver.",
        "LAD24CD": "E07000140"
    },
    "SouthKestevenDistrictCouncil": {
        "house_number": "2 Althorpe Close, Market Deeping, PE6 8BL",
        "postcode": "PE68BL",
        "skip_get_url": true,
        "url": "https://pre.southkesteven.gov.uk/BinSearch.aspx",
        "web_driver": "http://selenium:4444",
        "wiki_name": "South Kesteven",
        "wiki_note": "Provide your full address in the `house_number` parameter and your postcode in the `postcode` parameter.",
        "LAD24CD": "E07000141"
    },
    "SouthLanarkshireCouncil": {
        "url": "https://www.southlanarkshire.gov.uk/directory_record/579973/abbeyhill_crescent_lesmahagow",
        "wiki_command_url_override": "https://www.southlanarkshire.gov.uk/directory_record/XXXXX/XXXXX",
        "wiki_name": "South Lanarkshire",
        "wiki_note": "Follow the instructions [here](https://www.southlanarkshire.gov.uk/info/200156/bins_and_recycling/1670/bin_collections_and_calendar) until you get the page that shows the weekly collections for your street, then copy the URL and replace the URL in the command.",
        "LAD24CD": "S12000029"
    },
    "SouthNorfolkCouncil": {
        "skip_get_url": true,
        "uprn": "2630102526",
        "url": "https://www.southnorfolkandbroadland.gov.uk/rubbish-recycling/south-norfolk-bin-collection-day-finder",
        "wiki_name": "South Norfolk",
        "wiki_note": "Provide your UPRN. Find it using [FindMyAddress](https://www.findmyaddress.co.uk/search).",
        "LAD24CD": "E07000149"
    },
    "SouthOxfordshireCouncil": {
        "skip_get_url": true,
        "uprn": "10033002851",
        "url": "https://www.southoxon.gov.uk/south-oxfordshire-district-council/recycling-rubbish-and-waste/when-is-your-collection-day/",
        "wiki_name": "South Oxfordshire",
        "wiki_note": "Provide your UPRN. Use [FindMyAddress](https://www.findmyaddress.co.uk/search) to locate it.",
        "LAD24CD": "E07000179"
    },
    "SouthRibbleCouncil": {
        "uprn": "10013243496",
        "postcode": "PR266QW",
        "url": "https://forms.chorleysouthribble.gov.uk/xfp/form/70",
        "wiki_command_url_override": "https://forms.chorleysouthribble.gov.uk/xfp/form/70",
        "wiki_name": "South Ribble",
        "wiki_note": "You will need to use [FindMyAddress](https://www.findmyaddress.co.uk/search) to find your UPRN.",
        "LAD24CD": "E07000126"
    },
    "SouthStaffordshireDistrictCouncil": {
        "uprn": "200004523954",
        "url": "https://www.sstaffs.gov.uk/where-i-live?uprn=200004523954",
        "wiki_name": "South Staffordshire",
        "wiki_note": "The URL needs to be `https://www.sstaffs.gov.uk/where-i-live?uprn=<Your_UPRN>`. Replace `<Your_UPRN>` with your UPRN.",
        "LAD24CD": "E07000196"
    },
    "SouthTynesideCouncil": {
        "house_number": "1",
        "postcode": "NE33 3JW",
        "skip_get_url": true,
        "url": "https://www.southtyneside.gov.uk/article/33352/Bin-collection-dates",
        "wiki_name": "South Tyneside",
        "wiki_note": "Provide your house number in the `house_number` parameter and postcode in the `postcode` parameter.",
        "LAD24CD": "E08000023"
    },
    "SouthamptonCityCouncil": {
        "skip_get_url": true,
        "uprn": "100060731893",
        "url": "https://www.southampton.gov.uk",
        "wiki_name": "Southampton",
        "wiki_note": "Pass the UPRN. You will need to use [FindMyAddress](https://www.findmyaddress.co.uk/search).",
        "LAD24CD": "E06000045"
    },
    "SouthwarkCouncil": {
        "uprn": "200003469271",
        "url": "https://services.southwark.gov.uk/bins/lookup/",
        "wiki_command_url_override": "https://services.southwark.gov.uk/bins/lookup/XXXXXXXX",
        "wiki_name": "Southwark",
        "wiki_note": "Replace `XXXXXXXX` with your UPRN. Use [FindMyAddress](https://www.findmyaddress.co.uk/search) to find your UPRN.",
        "LAD24CD": "E09000028"
    },
    "SpelthorneBoroughCouncil": {
        "house_number": "1",
        "postcode": "TW18 2PR",
        "skip_get_url": true,
        "url": "https://www.spelthorne.gov.uk",
        "wiki_name": "Spelthorne",
        "LAD24CD": "E07000213"
    },
    "StAlbansCityAndDistrictCouncil": {
        "skip_get_url": true,
        "uprn": "100081153583",
        "url": "https://gis.stalbans.gov.uk/NoticeBoard9/VeoliaProxy.NoticeBoard.asmx/GetServicesByUprnAndNoticeBoard",
        "wiki_name": "St Albans",
        "wiki_note": "Provide your UPRN. You can find it using [FindMyAddress](https://www.findmyaddress.co.uk/search).",
        "LAD24CD": "E07000240"
    },
    "StHelensBC": {
        "house_number": "15",
        "postcode": "L34 2GA",
        "skip_get_url": true,
        "url": "https://www.sthelens.gov.uk/",
        "web_driver": "http://selenium:4444",
        "wiki_name": "St. Helens",
        "wiki_note": "Pass the house name/number in the house number parameter, wrapped in double quotes",
        "LAD24CD": "E08000013"
    },
    "StaffordBoroughCouncil": {
        "uprn": "100032203010",
        "url": "https://www.staffordbc.gov.uk/address/100032203010",
        "wiki_name": "Stafford",
        "wiki_note": "The URL needs to be `https://www.staffordbc.gov.uk/address/<Your_UPRN>`. Replace `<Your_UPRN>` with your UPRN.",
        "LAD24CD": "E07000197"
    },
    "StaffordshireMoorlandsDistrictCouncil": {
        "postcode": "ST8 6HN",
        "skip_get_url": true,
        "uprn": "100031863037",
        "url": "https://www.staffsmoorlands.gov.uk/",
        "web_driver": "http://selenium:4444",
        "wiki_name": "Staffordshire Moorlands",
        "wiki_note": "Provide your UPRN and postcode. Use [FindMyAddress](https://www.findmyaddress.co.uk/search) to find your UPRN.",
        "LAD24CD": "E07000198"
    },
    "StevenageBoroughCouncil": {
        "uprn": "100080878852",
        "url": "https://www.stevenage.gov.uk",
        "wiki_name": "Stevenage",
        "wiki_note": "Use [FindMyAddress](https://www.findmyaddress.co.uk/search) to find your UPRN.",
        "LAD24CD": "E07000243"
    },
    "StirlingCouncil": {
        "house_number": "5, SUNNYLAW ROAD, BRIDGE OF ALLAN, STIRLING, FK9 4QA",
        "postcode": "FK9 4QA",
        "skip_get_url": true,
        "url": "https://www.stirling.gov.uk/bins-and-recycling/bin-collection-dates-search/",
        "web_driver": "http://selenium:4444",
        "wiki_name": "Stirling",
        "wiki_note": "Use the full address as it appears on the drop-down on the site when you search by postcode.",
        "LAD24CD": "S12000030"
    },
    "StockportBoroughCouncil": {
        "url": "https://myaccount.stockport.gov.uk/bin-collections/show/100011434401",
        "wiki_command_url_override": "https://myaccount.stockport.gov.uk/bin-collections/show/XXXXXXXX",
        "wiki_name": "Stockport",
        "wiki_note": "Replace `XXXXXXXX` with your UPRN.",
        "LAD24CD": "E08000007"
    },
    "StocktonOnTeesCouncil": {
        "house_number": "24",
        "postcode": "TS20 2RD",
        "skip_get_url": true,
        "url": "https://www.stockton.gov.uk",
        "web_driver": "http://selenium:4444",
        "wiki_name": "Stockton-on-Tees",
        "LAD24CD": "E06000004"
    },
    "StokeOnTrentCityCouncil": {
        "url": "https://www.stoke.gov.uk/jadu/custom/webserviceLookUps/BarTecWebServices_missed_bin_calendar.php?UPRN=3455121482",
        "wiki_command_url_override": "https://www.stoke.gov.uk/jadu/custom/webserviceLookUps/BarTecWebServices_missed_bin_calendar.php?UPRN=XXXXXXXXXX",
        "wiki_name": "Stoke-on-Trent",
        "wiki_note": "Replace `XXXXXXXXXX` with your property's UPRN.",
        "LAD24CD": "E06000021"
    },
    "StratfordUponAvonCouncil": {
        "LAD24CD": "E07000221",
        "skip_get_url": true,
        "uprn": "100070212698",
        "url": "https://www.stratford.gov.uk/waste-recycling/when-we-collect.cfm/part/calendar",
        "wiki_name": "Stratford-on-Avon",
        "wiki_note": "Provide your UPRN. Use [FindMyAddress](https://www.findmyaddress.co.uk/search) to find it."
    },
    "StroudDistrictCouncil": {
        "postcode": "GL10 3BH",
        "uprn": "100120512183",
        "url": "https://www.stroud.gov.uk/my-house?uprn=100120512183&postcode=GL10+3BH",
        "wiki_name": "Stroud",
        "wiki_note": "Provide your UPRN and postcode. Replace the UPRN and postcode in the URL with your own.",
        "LAD24CD": "E07000082"
    },
    "SunderlandCityCouncil": {
        "house_number": "13",
        "postcode": "SR4 6BJ",
        "skip_get_url": true,
        "url": "https://webapps.sunderland.gov.uk/WEBAPPS/WSS/Sunderland_Portal/Forms/bindaychecker.aspx",
        "web_driver": "http://selenium:4444",
        "wiki_name": "Sunderland",
        "wiki_note": "Provide your house number (without quotes) and postcode (wrapped in double quotes with a space).",
        "LAD24CD": "E08000024"
    },
    "SurreyHeathBoroughCouncil": {
        "house_number": "36",
        "postcode": "GU20 6PN",
        "skip_get_url": true,
        "url": "https://asjwsw-wrpsurreyheathmunicipal-live.whitespacews.com/",
        "wiki_name": "Surrey Heath",
        "wiki_note": "Provide your house number in the `house_number` parameter and postcode in the `postcode` parameter.",
        "LAD24CD": "E07000214"
    },
    "SwaleBoroughCouncil": {
        "house_number": "81",
        "postcode": "ME12 2NQ",
        "skip_get_url": true,
        "url": "https://swale.gov.uk/bins-littering-and-the-environment/bins/collection-days",
        "web_driver": "http://selenium:4444",
        "wiki_name": "Swale",
        "wiki_note": "Provide your house number in the `house_number` parameter and postcode in the `postcode` parameter.",
        "LAD24CD": "E07000113"
    },
    "SwanseaCouncil": {
        "postcode": "SA43PQ",
        "skip_get_url": true,
        "uprn": "100100324821",
        "url": "https://www1.swansea.gov.uk/recyclingsearch/",
        "wiki_name": "Swansea",
        "wiki_note": "Provide your UPRN and postcode. Find your UPRN using [FindMyAddress](https://www.findmyaddress.co.uk/search).",
        "LAD24CD": "W06000011"
    },
    "SwindonBoroughCouncil": {
        "uprn": "10022793351",
        "url": "https://www.swindon.gov.uk",
        "wiki_name": "Swindon",
        "wiki_note": "You will need to use [FindMyAddress](https://www.findmyaddress.co.uk/search) to find your UPRN.",
        "LAD24CD": "E06000030"
    },
    "TamesideMBCouncil": {
        "skip_get_url": true,
        "uprn": "100012835362",
        "url": "http://lite.tameside.gov.uk/BinCollections/CollectionService.svc/GetBinCollection",
        "wiki_name": "Tameside",
        "wiki_note": "Provide your UPRN. You can find it using [FindMyAddress](https://www.findmyaddress.co.uk/search).",
        "LAD24CD": "E08000008"
    },
    "TandridgeDistrictCouncil": {
        "skip_get_url": true,
        "uprn": "100062160432",
        "url": "https://tdcws01.tandridge.gov.uk/TDCWebAppsPublic/tfaBranded/408?utm_source=pressrelease&utm_medium=smposts&utm_campaign=check_my_bin_day",
        "wiki_name": "Tandridge",
        "wiki_note": "Provide your UPRN. Use [FindMyAddress](https://www.findmyaddress.co.uk/search) to locate it.",
        "LAD24CD": "E07000215"
    },
    "TeignbridgeCouncil": {
        "uprn": "100040338776",
        "url": "https://www.google.co.uk",
        "web_driver": "http://selenium:4444",
        "wiki_command_url_override": "https://www.google.co.uk",
        "wiki_name": "Teignbridge",
        "wiki_note": "Provide Google as the URL as the real URL breaks the integration. You will need to use [FindMyAddress](https://www.findmyaddress.co.uk/search) to find the UPRN.",
        "LAD24CD": "E07000045"
    },
    "TelfordAndWrekinCouncil": {
        "skip_get_url": true,
        "uprn": "000452015013",
        "url": "https://dac.telford.gov.uk/bindayfinder/",
        "wiki_name": "Telford and Wrekin",
        "wiki_note": "Provide your UPRN. Find it using [FindMyAddress](https://www.findmyaddress.co.uk/search).",
        "LAD24CD": "E06000020"
    },
    "TewkesburyBoroughCouncil": {
        "skip_get_url": true,
        "uprn": "10067626314",
        "url": "https://tewkesbury.gov.uk/services/waste-and-recycling/",
        "wiki_name": "Tewkesbury",
        "wiki_note": "Provide your UPRN. Find it using [FindMyAddress](https://www.findmyaddress.co.uk/search).",
        "LAD24CD": "E07000083"
    },
    "TendringDistrictCouncil": {
        "postcode": "CO15 4EU",
        "skip_get_url": true,
        "uprn": "100090604247",
        "url": "https://tendring-self.achieveservice.com/en/service/Rubbish_and_recycling_collection_days",
        "web_driver": "http://selenium:4444",
        "wiki_name": "Tendring",
        "wiki_note": "Provide your UPRN and postcode. Find your UPRN using [FindMyAddress](https://www.findmyaddress.co.uk/search).",
        "LAD24CD": "E07000076"
    },
    "TestValleyBoroughCouncil": {
        "postcode": "SO51 9ZD",
        "skip_get_url": true,
        "uprn": "200010012019",
        "url": "https://testvalley.gov.uk/wasteandrecycling/when-are-my-bins-collected",
        "wiki_name": "Test Valley",
        "wiki_note": "Provide your UPRN and postcode. Use [FindMyAddress](https://www.findmyaddress.co.uk/search) to find your UPRN.",
        "LAD24CD": "E07000093"
    },
    "ThanetDistrictCouncil": {
        "uprn": "100061111858",
        "url": "https://www.thanet.gov.uk",
        "web_driver": "http://selenium:4444",
        "wiki_name": "Thanet",
        "wiki_note": "Use [FindMyAddress](https://www.findmyaddress.co.uk/search) to find your UPRN.",
        "LAD24CD": "E07000114"
    },
    "ThreeRiversDistrictCouncil": {
        "postcode": "WD3 7AZ",
        "skip_get_url": true,
        "uprn": "100080913662",
        "url": "https://my.threerivers.gov.uk/en/AchieveForms/?mode=fill&consentMessage=yes&form_uri=sandbox-publish://AF-Process-52df96e3-992a-4b39-bba3-06cfaabcb42b/AF-Stage-01ee28aa-1584-442c-8d1f-119b6e27114a/definition.json&process=1&process_uri=sandbox-processes://AF-Process-52df96e3-992a-4b39-bba3-06cfaabcb42b&process_id=AF-Process-52df96e3-992a-4b39-bba3-06cfaabcb42b&noLoginPrompt=1",
        "web_driver": "http://selenium:4444",
        "wiki_name": "Three Rivers",
        "wiki_note": "Provide your UPRN and postcode. Find your UPRN using [FindMyAddress](https://www.findmyaddress.co.uk/search).",
        "LAD24CD": "E07000102"
    },
    "ThurrockCouncil": {
        "house_number": "Monday",
        "postcode": "Round A",
        "skip_get_url": true,
        "url": "https://www.thurrock.gov.uk",
        "wiki_name": "Thurrock",
        "wiki_note": "Use the House Number field to pass the DAY of the week for your collections. [Monday/Tuesday/Wednesday/Thursday/Friday]. Use the 'postcode' field to pass the ROUND (wrapped in quotes) for your collections. [Round A/Round B].",
        "LAD24CD": "E06000034"
    },
    "TonbridgeAndMallingBC": {
        "postcode": "ME19 4JS",
        "skip_get_url": true,
        "uprn": "10002914589",
        "url": "https://www.tmbc.gov.uk/",
        "wiki_name": "Tonbridge and Malling",
        "wiki_note": "Provide your UPRN and postcode.",
        "LAD24CD": "E07000115"
    },
    "TorbayCouncil": {
        "skip_get_url": true,
        "uprn": "10000016984",
        "postcode": "TQ1 1AG",
        "url": "https://www.torbay.gov.uk/recycling/bin-collections/",
        "wiki_name": "Torbay",
        "wiki_note": "Provide your UPRN. Use [FindMyAddress](https://www.findmyaddress.co.uk/search) to find it.",
        "LAD24CD": "E06000027"
    },
    "TorridgeDistrictCouncil": {
        "skip_get_url": true,
        "uprn": "10091078762",
        "url": "https://collections-torridge.azurewebsites.net/WebService2.asmx",
        "wiki_name": "Torridge",
        "wiki_note": "Provide your UPRN.",
        "LAD24CD": "E07000046"
    },
    "TunbridgeWellsCouncil": {
        "uprn": "10090058289",
        "url": "https://tunbridgewells.gov.uk",
        "wiki_command_url_override": "https://tunbridgewells.gov.uk",
        "wiki_name": "Tunbridge Wells",
        "wiki_note": "You will need to use [FindMyAddress](https://www.findmyaddress.co.uk/search) to find your UPRN.",
        "LAD24CD": "E07000116"
    },
    "UttlesfordDistrictCouncil": {
        "house_number": "72, Birchanger Lane",
        "postcode": "CM23 5QF",
        "skip_get_url": true,
        "uprn": "100090643434",
        "url": "https://bins.uttlesford.gov.uk/",
        "web_driver": "http://selenium:4444",
        "wiki_name": "Uttlesford",
        "wiki_note": "Provide your full address in the `house_number` parameter and your postcode in the `postcode` parameter.",
        "LAD24CD": "E07000077"
    },
    "ValeofGlamorganCouncil": {
        "skip_get_url": true,
        "uprn": "64029020",
        "url": "https://www.valeofglamorgan.gov.uk/en/living/Recycling-and-Waste/",
        "wiki_name": "The Vale of Glamorgan",
        "wiki_note": "Provide your UPRN. Find it using [FindMyAddress](https://www.findmyaddress.co.uk/search).",
        "LAD24CD": "W06000014"
    },
    "ValeofWhiteHorseCouncil": {
        "custom_component_show_url_field": false,
        "skip_get_url": true,
        "uprn": "100121391443",
        "url": "https://eform.whitehorsedc.gov.uk/ebase/BINZONE_DESKTOP.eb",
        "wiki_name": "Vale of White Horse",
        "wiki_note": "Provide your UPRN.",
        "LAD24CD": "E07000180"
    },
    "WakefieldCityCouncil": {
        "custom_component_show_url_field": true,
        "skip_get_url": true,
        "url": "https://www.wakefield.gov.uk/where-i-live/?uprn=63035490&a=115%20Elizabeth%20Drive%20Castleford%20WF10%203RR&usrn=41801243&e=445418&n=426091&p=WF10%203RR",
        "web_driver": "http://selenium:4444",
        "wiki_command_url_override": "https://www.wakefield.gov.uk/where-i-live/?uprn=XXXXXXXXXXX&a=XXXXXXXXXXX&usrn=XXXXXXXXXXX&e=XXXXXXXXXXX&n=XXXXXXXXXXX&p=XXXXXXXXXXX",
        "wiki_name": "Wakefield",
        "wiki_note": "Follow the instructions [here](https://www.wakefield.gov.uk/where-i-live/) until you get the page that includes a 'Bin Collections' section, then copy the URL and replace the URL in the command.",
        "LAD24CD": "E08000036"
    },
    "WalsallCouncil": {
        "uprn": "100071080513",
        "url": "https://cag.walsall.gov.uk/",
        "wiki_command_url_override": "https://cag.walsall.gov.uk/",
        "wiki_name": "Walsall",
        "wiki_note": "You will need to use [FindMyAddress](https://www.findmyaddress.co.uk/search) to find your UPRN.",
        "LAD24CD": "E08000030"
    },
    "WalthamForest": {
        "house_number": "17 Chingford Road, Walthamstow",
        "postcode": "E17 4PW",
        "skip_get_url": true,
        "uprn": "200001415697",
        "url": "https://portal.walthamforest.gov.uk/AchieveForms/?mode=fill&consentMessage=yes&form_uri=sandbox-publish://AF-Process-d62ccdd2-3de9-48eb-a229-8e20cbdd6393/AF-Stage-8bf39bf9-5391-4c24-857f-0dc2025c67f4/definition.json&process=1&process_uri=sandbox-processes://AF-Process-d62ccdd2-3de9-48eb-a229-8e20cbdd6393&process_id=AF-Process-d62ccdd2-3de9-48eb-a229-8e20cbdd6393",
        "web_driver": "http://selenium:4444",
        "wiki_name": "Waltham Forest",
        "wiki_note": "Use [FindMyAddress](https://www.findmyaddress.co.uk/search) to find your UPRN.",
        "LAD24CD": "E09000031"
    },
    "WandsworthCouncil": {
        "uprn": "100022684035",
        "url": "https://www.wandsworth.gov.uk",
        "wiki_command_url_override": "https://www.wandsworth.gov.uk",
        "wiki_name": "Wandsworth",
        "wiki_note": "You will need to use [FindMyAddress](https://www.findmyaddress.co.uk/search) to find the UPRN.",
        "LAD24CD": "E09000032"
    },
    "WarringtonBoroughCouncil": {
        "uprn": "10094964379",
        "url": "https://www.warrington.gov.uk",
        "wiki_command_url_override": "https://www.warrington.gov.uk",
        "wiki_name": "Warrington",
        "wiki_note": "You will need to use [FindMyAddress](https://www.findmyaddress.co.uk/search) to find the UPRN.",
        "LAD24CD": "E06000007"
    },
    "WarwickDistrictCouncil": {
        "url": "https://estates7.warwickdc.gov.uk/PropertyPortal/Property/Recycling/100070263793",
        "wiki_command_url_override": "https://estates7.warwickdc.gov.uk/PropertyPortal/Property/Recycling/XXXXXXXX",
        "wiki_name": "Warwick",
        "wiki_note": "Replace `XXXXXXXX` with your UPRN.",
        "LAD24CD": "E07000222"
    },
    "WatfordBoroughCouncil": {
        "uprn": "100080942183",
        "url": "https://www.watford.gov.uk",
        "wiki_command_url_override": "https://www.watford.gov.uk",
        "wiki_name": "Watford",
        "wiki_note": "You will need to use [FindMyAddress](https://www.findmyaddress.co.uk/search) to find the UPRN.",
        "LAD24CD": "E07000103"
    },
    "WaverleyBoroughCouncil": {
        "house_number": "23",
        "postcode": "GU9 9QG",
        "skip_get_url": true,
        "url": "https://wav-wrp.whitespacews.com/",
        "wiki_name": "Waverley",
        "wiki_note": "Follow the instructions [here](https://wav-wrp.whitespacews.com/#!) until you get the page that shows your next scheduled collections. Then take the number from `pIndex=NUMBER` in the URL and pass it as the `-n` parameter along with your postcode in `-p`.",
        "LAD24CD": "E07000216"
    },
    "WealdenDistrictCouncil": {
        "skip_get_url": true,
        "uprn": "10033413624",
        "url": "https://www.wealden.gov.uk/recycling-and-waste/bin-search/",
        "wiki_name": "Wealden",
        "wiki_note": "Provide your UPRN. Use [FindMyAddress](https://www.findmyaddress.co.uk/search) to find it.",
        "LAD24CD": "E07000065"
    },
    "WelhatCouncil": {
        "LAD24CD": "E07000241",
        "postcode": "AL8 6HQ",
        "uprn": "100080982825",
        "url": "https://www.welhat.gov.uk/xfp/form/214",
        "wiki_name": "Welwyn Hatfield",
        "wiki_note": "Provide your UPRN and postcode."
    },
    "WestBerkshireCouncil": {
        "house_number": "8",
        "postcode": "RG14 7DP",
        "skip_get_url": true,
        "url": "https://www.westberks.gov.uk/binday",
        "web_driver": "http://selenium:4444",
        "wiki_name": "West Berkshire",
        "wiki_note": "Provide your house number in the `house_number` parameter and postcode in the `postcode` parameter.",
        "LAD24CD": "E06000037"
    },
    "WestDunbartonshireCouncil": {
        "uprn": "129001383",
        "url": "https://www.west-dunbarton.gov.uk/",
        "wiki_name": "West Dunbartonshire",
        "wiki_note": "You will need to use [FindMyAddress](https://www.findmyaddress.co.uk/search) to find the UPRN.",
        "LAD24CD": "S12000039"
    },
    "WestLancashireBoroughCouncil": {
        "postcode": "WN8 0HR",
        "uprn": "10012343339",
        "url": "https://www.westlancs.gov.uk",
        "wiki_name": "West Lancashire",
        "wiki_note": "You will need to use [FindMyAddress](https://www.findmyaddress.co.uk/search) to find the UPRN.",
        "LAD24CD": "E07000127"
    },
    "WestLindseyDistrictCouncil": {
        "house_number": "35",
        "postcode": "LN8 3AX",
        "skip_get_url": true,
        "url": "https://www.west-lindsey.gov.uk/",
        "wiki_name": "West Lindsey",
        "wiki_note": "Provide your house name/number in the `house_number` parameter, and postcode in the `postcode` parameter, both wrapped in double quotes. If multiple results are returned, the first will be used.",
        "LAD24CD": "E07000142"
    },
    "WestLothianCouncil": {
        "house_number": "1 GOSCHEN PLACE",
        "postcode": "EH52 5JE",
        "skip_get_url": true,
        "url": "https://www.westlothian.gov.uk/",
        "web_driver": "http://selenium:4444",
        "wiki_name": "West Lothian",
        "wiki_note": "Provide your house name/number in the `house_number` parameter (wrapped in double quotes) and your postcode in the `postcode` parameter.",
        "LAD24CD": "S12000040"
    },
    "WestMorlandAndFurness": {
        "uprn": "100110353478",
        "url": "https://www.westmorlandandfurness.gov.uk/",
        "wiki_command_url_override": "https://www.westmorlandandfurness.gov.uk/",
        "wiki_name": "Westmorland and Furness",
        "wiki_note": "Provide your UPRN. You can find your UPRN using [FindMyAddress](https://www.findmyaddress.co.uk/search).",
        "LAD24CD": "E06000064"
    },
    "WestNorthamptonshireCouncil": {
        "skip_get_url": true,
        "uprn": "28056796",
        "url": "https://www.westnorthants.gov.uk",
        "wiki_name": "West Northamptonshire",
        "wiki_note": "Provide your UPRN. You can find your UPRN using [FindMyAddress](https://www.findmyaddress.co.uk/search).",
        "LAD24CD": "E06000062"
    },
    "WestOxfordshireDistrictCouncil": {
        "house_number": "24",
        "postcode": "OX28 1YA",
        "skip_get_url": true,
        "url": "https://community.westoxon.gov.uk/s/waste-collection-enquiry",
        "web_driver": "http://selenium:4444",
        "wiki_name": "West Oxfordshire",
        "wiki_note": "Provide your house number in the `house_number` parameter and your postcode in the `postcode` parameter.",
        "LAD24CD": "E07000181"
    },
    "WestSuffolkCouncil": {
        "postcode": "IP28 6DR",
        "skip_get_url": true,
        "uprn": "10009739960",
        "url": "https://maps.westsuffolk.gov.uk/MyWestSuffolk.aspx",
        "wiki_name": "West Suffolk",
        "wiki_note": "Provide your UPRN and postcode. You can find your UPRN using [FindMyAddress](https://www.findmyaddress.co.uk/search).",
        "LAD24CD": "E07000245"
    },
    "WiganBoroughCouncil": {
        "postcode": "WN2 4UQ",
        "skip_get_url": true,
        "uprn": "010093942934",
        "url": "https://apps.wigan.gov.uk/MyNeighbourhood/",
        "wiki_name": "Wigan",
        "wiki_note": "Provide your UPRN and postcode. Find your UPRN using [FindMyAddress](https://www.findmyaddress.co.uk/search).",
        "LAD24CD": "E08000010"
    },
    "WiltshireCouncil": {
        "postcode": "SN8 3TE",
        "skip_get_url": true,
        "uprn": "100120982570",
        "url": "https://ilambassadorformsprod.azurewebsites.net/wastecollectiondays/index",
        "wiki_name": "Wiltshire",
        "wiki_note": "Provide your UPRN and postcode. Use [FindMyAddress](https://www.findmyaddress.co.uk/search) to find your UPRN.",
        "LAD24CD": "E06000054"
    },
    "WinchesterCityCouncil": {
        "house_number": "12",
        "paon": "12",
        "postcode": "SO23 7GA",
        "skip_get_url": false,
        "url": "https://iportal.itouchvision.com/icollectionday/collection-day",
        "web_driver": "http://selenium:4444",
        "wiki_name": "Winchester",
        "wiki_note": "Provide your house name/number in the `house_number` parameter (wrapped in double quotes) and your postcode in the `postcode` parameter.",
        "LAD24CD": "E07000094"
    },
    "WindsorAndMaidenheadCouncil": {
        "skip_get_url": true,
        "uprn": "100080371082",
        "url": "https://forms.rbwm.gov.uk/bincollections?uprn=",
        "web_driver": "http://selenium:4444",
        "wiki_name": "Windsor and Maidenhead",
        "wiki_note": "Provide your UPRN. You can find it using [FindMyAddress](https://www.findmyaddress.co.uk/search).",
        "LAD24CD": "E06000040"
    },
    "WirralCouncil": {
        "uprn": "Vernon Avenue,Seacombe",
        "url": "https://www.wirral.gov.uk",
        "wiki_command_url_override": "https://www.wirral.gov.uk",
        "wiki_name": "Wirral",
        "wiki_note": "In the `uprn` field, enter your street name and suburb separated by a comma (e.g., 'Vernon Avenue,Seacombe').",
        "LAD24CD": "E08000015"
    },
    "WokingBoroughCouncil": {
        "house_number": "2",
        "postcode": "GU21 4JY",
        "skip_get_url": true,
        "url": "https://asjwsw-wrpwokingmunicipal-live.whitespacews.com/",
        "wiki_name": "Woking",
        "wiki_note": "Provide your house number in the `house_number` parameter and postcode in the `postcode` parameter. This works with all collection areas that use Joint Waste Solutions.",
        "LAD24CD": "E07000217"
    },
    "WokinghamBoroughCouncil": {
        "house_number": "90",
        "postcode": "RG40 2HR",
        "skip_get_url": true,
        "url": "https://www.wokingham.gov.uk/rubbish-and-recycling/waste-collection/find-your-bin-collection-day",
        "web_driver": "http://selenium:4444",
        "wiki_name": "Wokingham",
        "wiki_note": "Provide your house number in the `house_number` parameter and postcode in the `postcode` parameter.",
        "LAD24CD": "E06000041"
    },
    "WolverhamptonCityCouncil": {
        "postcode": "WV3 9NZ",
        "uprn": "100071205205",
        "url": "https://www.wolverhampton.gov.uk",
        "wiki_name": "Wolverhampton",
        "wiki_note": "Use [FindMyAddress](https://www.findmyaddress.co.uk/search) to find your UPRN.",
        "LAD24CD": "E08000031"
    },
    "WorcesterCityCouncil": {
        "uprn": "100120650345",
        "url": "https://www.Worcester.gov.uk",
        "wiki_command_url_override": "https://www.Worcester.gov.uk",
        "wiki_name": "Worcester",
        "wiki_note": "You will need to use [FindMyAddress](https://www.findmyaddress.co.uk/search) to find the UPRN.",
        "LAD24CD": "E07000237"
    },
    "WrexhamCountyBoroughCouncil": {
        "house_number": "1",
        "postcode": "LL12 7RW",
        "uprn": "200002944225",
        "skip_get_url": true,
        "url": "https://www.wrexham.gov.uk/service/when-are-my-bins-collected",
        "web_driver": "http://selenium:4444",
        "wiki_name": "Wrexham",
        "wiki_note": "Provide your house number in the `house_number` parameter and postcode in the `postcode` parameter.",
        "LAD24CD": "W06000006"
    },
    "WychavonDistrictCouncil": {
        "postcode": "WR3 7RU",
        "skip_get_url": true,
        "uprn": "100120716273",
        "url": "https://selfservice.wychavon.gov.uk/wdcroundlookup/wdc_search.jsp",
        "web_driver": "http://selenium:4444",
        "wiki_name": "Wychavon",
        "wiki_note": "Provide your UPRN and postcode. Find your UPRN using [FindMyAddress](https://www.findmyaddress.co.uk/search).",
        "LAD24CD": "E07000238"
    },
    "WyreCouncil": {
        "skip_get_url": true,
        "uprn": "10003519994",
        "url": "https://www.wyre.gov.uk/bins-rubbish-recycling",
        "wiki_name": "Wyre",
        "wiki_note": "Provide your UPRN. Find your UPRN using [FindMyAddress](https://www.findmyaddress.co.uk/search).",
        "LAD24CD": "E07000128"
    },
    "WyreForestDistrictCouncil": {
        "house_number": "Monday",
        "skip_get_url": true,
        "url": "https://www.wyreforestdc.gov.uk",
        "wiki_name": "Wyre Forest",
        "wiki_note": "Use the House Number field to pass the DAY of the week for your collections. [Monday/Tuesday/Wednesday/Thursday/Friday/Saturday/Sunday].",
        "LAD24CD": "E07000239"
    },
    "YorkCouncil": {
        "skip_get_url": true,
        "uprn": "100050535540",
        "url": "https://waste-api.york.gov.uk/api/Collections/GetBinCollectionDataForUprn/",
        "wiki_name": "York",
        "wiki_note": "Provide your UPRN.",
        "LAD24CD": "E06000014"
    }
}
>>>>>>> 086f29da
<|MERGE_RESOLUTION|>--- conflicted
+++ resolved
@@ -1,5618 +1,2808 @@
-<<<<<<< HEAD
-{
-    "AberdeenCityCouncil": {
-        "LAD24CD": "S12000033",
-        "uprn": "9051156186",
-        "url": "https://www.aberdeencity.gov.uk",
-        "wiki_name": "Aberdeen City",
-        "wiki_note": "You will need to use [FindMyAddress](https://www.findmyaddress.co.uk/search) to find the UPRN."
-    },
-    "AberdeenshireCouncil": {
-        "LAD24CD": "S12000034",
-        "uprn": "151176430",
-        "url": "https://online.aberdeenshire.gov.uk",
-        "wiki_command_url_override": "https://online.aberdeenshire.gov.uk",
-        "wiki_name": "Aberdeenshire",
-        "wiki_note": "You will need to use [FindMyAddress](https://www.findmyaddress.co.uk/search) to find the UPRN."
-    },
-    "AdurAndWorthingCouncils": {
-        "url": "https://www.adur-worthing.gov.uk/bin-day/?brlu-selected-address=100061878829",
-        "wiki_command_url_override": "https://www.adur-worthing.gov.uk/bin-day/?brlu-selected-address=XXXXXXXX",
-        "wiki_name": "Adur",
-        "wiki_note": "Replace XXXXXXXX with your UPRN. You will need to use [FindMyAddress](https://www.findmyaddress.co.uk/search) to find it.",
-        "LAD24CD": "E07000223"
-    },
-    "AmberValleyBoroughCouncil": {
-        "uprn": "100030026621",
-        "url": "https://ambervalley.gov.uk",
-        "wiki_name": "Amber Valley",
-        "wiki_note": "You will need to use [FindMyAddress](https://www.findmyaddress.co.uk/search) to find the UPRN.",
-        "LAD24CD": "E07000032"
-    },
-    "AngusCouncil": {
-        "uprn": "117053733",
-        "skip_get_url": true,
-        "postcode": "DD7 7LE",
-        "url": "https://www.angus.gov.uk/bins_litter_and_recycling/bin_collection_days",
-        "web_driver": "http://selenium:4444",
-        "wiki_name": "Angus",
-        "wiki_note": "You will need to use [FindMyAddress](https://www.findmyaddress.co.uk/search) to find the UPRN. Requires Selenium",
-        "LAD24CD": "S12000041"
-    },
-    "AntrimAndNewtonabbeyCouncil": {
-        "LAD24CD": "N09000001",
-        "url": "https://antrimandnewtownabbey.gov.uk/residents/bins-recycling/bins-schedule/?Id=643",
-        "wiki_command_url_override": "https://antrimandnewtownabbey.gov.uk/residents/bins-recycling/bins-schedule/?Id=XXXX",
-        "wiki_name": "Antrim and Newtownabbey",
-        "wiki_note": "Navigate to [https://antrimandnewtownabbey.gov.uk/residents/bins-recycling/bins-schedule] and search for your street name. Use the URL with the ID to replace XXXXXXXX with your specific ID."
-    },
-    "ArdsAndNorthDownCouncil": {
-        "uprn": "187136177",
-        "url": "https://www.ardsandnorthdown.gov.uk",
-        "wiki_command_url_override": "https://www.ardsandnorthdown.gov.uk",
-        "wiki_name": "Ards and North Down",
-        "wiki_note": "You will need to use [FindMyAddress](https://www.findmyaddress.co.uk/search) to find the UPRN.",
-        "LAD24CD": "N09000011"
-    },
-    "ArgyllandButeCouncil": {
-        "skip_get_url": true,
-        "postcode": "PA286LJ",
-        "uprn": "000125011723",
-        "url": "https://www.argyll-bute.gov.uk/rubbish-and-recycling/household-waste/bin-collection",
-        "web_driver": "http://selenium:4444",
-        "wiki_name": "Argyll and Bute",
-        "wiki_note": "Pass the UPRN. You will need to use [FindMyAddress](https://www.findmyaddress.co.uk/search).",
-        "LAD24CD": "S12000035"
-    },
-    "ArmaghBanbridgeCraigavonCouncil": {
-        "LAD24CD": "N09000002",
-        "uprn": "185625284",
-        "url": "https://www.armaghbanbridgecraigavon.gov.uk/",
-        "wiki_command_url_override": "https://www.armaghbanbridgecraigavon.gov.uk/",
-        "wiki_name": "Armagh City, Banbridge and Craigavon",
-        "wiki_note": "You will need to use [FindMyAddress](https://www.findmyaddress.co.uk/search) to find the UPRN."
-    },
-    "ArunCouncil": {
-        "house_number": "1",
-        "postcode": "BN16 4DA",
-        "skip_get_url": true,
-        "url": "https://www1.arun.gov.uk/when-are-my-bins-collected",
-        "web_driver": "http://selenium:4444",
-        "wiki_name": "Arun",
-        "wiki_note": "Pass the house name/number and postcode in their respective parameters, both wrapped in double quotes. This parser requires a Selenium webdriver.",
-        "LAD24CD": "E07000224"
-    },
-    "AshfieldDistrictCouncil": {
-        "house_number": "1",
-        "postcode": "NG16 6RH",
-        "url": "https://www.ashfield.gov.uk",
-        "web_driver": "http://selenium:4444",
-        "wiki_name": "Ashfield",
-        "wiki_note": "Pass the house name/number and postcode in their respective parameters, both wrapped in double quotes. This parser requires a Selenium webdriver",
-        "LAD24CD": "E07000170"
-    },
-    "AshfordBoroughCouncil": {
-        "postcode": "TN23 7SP",
-        "uprn": "100060777899",
-        "url": "https://ashford.gov.uk",
-        "web_driver": "http://selenium:4444",
-        "wiki_command_url_override": "https://ashford.gov.uk",
-        "wiki_name": "Ashford",
-        "wiki_note": "You will need to use [FindMyAddress](https://www.findmyaddress.co.uk/search) to find the UPRN.",
-        "LAD24CD": "E07000105"
-    },
-    "AylesburyValeCouncil": {
-        "skip_get_url": true,
-        "uprn": "766252532",
-        "url": "http://avdcbins.web-labs.co.uk/RefuseApi.asmx",
-        "wiki_name": "Buckinghamshire (Aylesbury Vale)",
-        "wiki_note": "To get the UPRN, please use [FindMyAddress](https://www.findmyaddress.co.uk/search). Returns all published collections in the past, present, future.",
-        "LAD24CD": "E06000060"
-    },
-    "BCPCouncil": {
-        "LAD24CD": "E06000058",
-        "skip_get_url": true,
-        "uprn": "100040810214",
-        "url": "https://online.bcpcouncil.gov.uk/bindaylookup/",
-        "wiki_name": "Bournemouth, Christchurch and Poole",
-        "wiki_note": "You will need to use [FindMyAddress](https://www.findmyaddress.co.uk/search) to find the UPRN."
-    },
-    "BaberghDistrictCouncil": {
-        "house_number": "Monday",
-        "postcode": "Week 1",
-        "skip_get_url": true,
-        "uprn": "Tuesday",
-        "url": "https://www.babergh.gov.uk",
-        "wiki_name": "Babergh",
-        "wiki_note": "Use the House Number field to pass the DAY of the week for your NORMAL collections. [Monday/Tuesday/Wednesday/Thursday/Friday]. [OPTIONAL] Use the 'postcode' field to pass the WEEK for your garden collection. [Week 1/Week 2]. [OPTIONAL] Use the 'uprn' field to pass the DAY for your garden collection. [Monday/Tuesday/Wednesday/Thursday/Friday]",
-        "LAD24CD": "E07000200"
-    },
-    "BarkingDagenham": {
-        "house_number": "19",
-        "postcode": "RM6 6XH",
-        "skip_get_url": true,
-        "web_driver": "http://selenium:4444",
-        "url": "https://www.lbbd.gov.uk/rubbish-recycling/household-bin-collection/check-your-bin-collection-days",
-        "wiki_name": "Barking and Dagenham",
-        "wiki_note": "Use house number and postcode. Requires Selenium.",
-        "LAD24CD": "E09000002"
-    },
-    "BarnetCouncil": {
-        "house_number": "HA8 7NA, 2, MANOR PARK GARDENS, EDGWARE, BARNET",
-        "postcode": "HA8 7NA",
-        "skip_get_url": true,
-        "url": "https://www.barnet.gov.uk/recycling-and-waste/bin-collections/find-your-bin-collection-day",
-        "web_driver": "http://selenium:4444",
-        "wiki_name": "Barnet",
-        "wiki_note": "Follow the instructions [here](https://www.barnet.gov.uk/recycling-and-waste/bin-collections/find-your-bin-collection-day) until you get the page listing your address, then copy the entire address text and use that in the house number field. This parser requires a Selenium webdriver.",
-        "LAD24CD": "E09000003"
-    },
-    "BarnsleyMBCouncil": {
-        "postcode": "S36 9AN",
-        "skip_get_url": true,
-        "uprn": "2007004502",
-        "url": "https://waste.barnsley.gov.uk/ViewCollection/Collections",
-        "wiki_name": "Barnsley",
-        "wiki_note": "To get the UPRN, you will need to use [FindMyAddress](https://www.findmyaddress.co.uk/search).",
-        "LAD24CD": "E08000016"
-    },
-    "BasildonCouncil": {
-        "skip_get_url": true,
-        "uprn": "10013350430",
-        "url": "https://basildonportal.azurewebsites.net/api/getPropertyRefuseInformation",
-        "wiki_name": "Basildon",
-        "wiki_note": "To get the UPRN, you will need to use [FindMyAddress](https://www.findmyaddress.co.uk/search).",
-        "LAD24CD": "E07000066"
-    },
-    "BasingstokeCouncil": {
-        "LAD24CD": "E07000084",
-        "skip_get_url": true,
-        "uprn": "100060220926",
-        "url": "https://www.basingstoke.gov.uk/bincollection",
-        "wiki_name": "Basingstoke and Deane",
-        "wiki_note": "You will need to use [FindMyAddress](https://www.findmyaddress.co.uk/search) to find the UPRN."
-    },
-    "BathAndNorthEastSomersetCouncil": {
-        "skip_get_url": true,
-        "uprn": "100120000855",
-        "url": "https://www.bathnes.gov.uk/webforms/waste/collectionday/",
-        "wiki_name": "Bath and North East Somerset",
-        "wiki_note": "You will need to use [FindMyAddress](https://www.findmyaddress.co.uk/search) to find the UPRN.",
-        "LAD24CD": "E06000022"
-    },
-    "BedfordBoroughCouncil": {
-        "skip_get_url": true,
-        "uprn": "10024232065",
-        "url": "https://www.bedford.gov.uk/bins-and-recycling/household-bins-and-recycling/check-your-bin-day",
-        "wiki_name": "Bedford",
-        "wiki_note": "You will need to use [FindMyAddress](https://www.findmyaddress.co.uk/search) to find the UPRN.",
-        "LAD24CD": "E06000055"
-    },
-    "BedfordshireCouncil": {
-        "postcode": "SG19 2UP",
-        "skip_get_url": true,
-        "uprn": "10000802040",
-        "url": "https://www.centralbedfordshire.gov.uk/info/163/bins_and_waste_collections_-_check_bin_collection_day",
-        "wiki_name": "Central Bedfordshire",
-        "wiki_note": "In order to use this parser, you must provide a valid postcode and a UPRN retrieved from the council's website for your specific address.",
-        "LAD24CD": "E06000056"
-    },
-    "BelfastCityCouncil": {
-        "postcode": "BT10 0GY",
-        "skip_get_url": true,
-        "uprn": "185086469",
-        "url": "https://online.belfastcity.gov.uk/find-bin-collection-day/Default.aspx",
-        "wiki_name": "Belfast",
-        "wiki_note": "You will need to use [FindMyAddress](https://www.findmyaddress.co.uk/search) to find the UPRN.",
-        "LAD24CD": "N09000003"
-    },
-    "BexleyCouncil": {
-        "uprn": "100020196143",
-        "skip_get_url": true,
-        "url": "https://waste.bexley.gov.uk/waste",
-        "wiki_name": "Bexley",
-        "wiki_note": "Provide your UPRN. Use [FindMyAddress](https://www.findmyaddress.co.uk/search) to locate it.",
-        "LAD24CD": "E09000004"
-    },
-    "BirminghamCityCouncil": {
-        "postcode": "B5 7XE",
-        "uprn": "100070445256",
-        "url": "https://www.birmingham.gov.uk/xfp/form/619",
-        "wiki_name": "Birmingham",
-        "wiki_note": "You will need to use [FindMyAddress](https://www.findmyaddress.co.uk/search) to find the UPRN.",
-        "LAD24CD": "E08000025"
-    },
-    "BlabyDistrictCouncil": {
-        "uprn": "100030401782",
-        "url": "https://www.blaby.gov.uk",
-        "wiki_command_url_override": "https://www.blaby.gov.uk",
-        "wiki_name": "Blaby",
-        "wiki_note": "You will need to use [FindMyAddress](https://www.findmyaddress.co.uk/search) to find the UPRN.",
-        "LAD24CD": "E07000129"
-    },
-    "BlackburnCouncil": {
-        "url": "https://www.blaby.gov.uk",
-        "LAD24CD": "E06000008",
-        "skip_get_url": true,
-        "uprn": "100010733027",
-        "wiki_name": "Blackburn with Darwen",
-        "wiki_note": "You will need to use [FindMyAddress](https://www.findmyaddress.co.uk/search) to find the UPRN."
-    },
-    "BlaenauGwentCountyBoroughCouncil": {
-        "postcode": "NP23 7TE",
-        "skip_get_url": false,
-        "uprn": "100100471367",
-        "url": "https://www.blaenau-gwent.gov.uk",
-        "web_driver": "http://selenium:4444",
-        "wiki_name": "Blaenau Gwent",
-        "wiki_note": "You will need to use [FindMyAddress](https://www.findmyaddress.co.uk/search) to find the UPRN.",
-        "LAD24CD": "W06000019"
-    },
-    "BolsoverCouncil": {
-        "uprn": "100030066827",
-        "url": "https://bolsover.gov.uk",
-        "wiki_name": "Bolsover",
-        "wiki_note": "You will need to use [FindMyAddress](https://www.findmyaddress.co.uk/search) to find the UPRN.",
-        "LAD24CD": "E07000033"
-    },
-    "BoltonCouncil": {
-        "postcode": "BL1 5PQ",
-        "skip_get_url": true,
-        "uprn": "100010886936",
-        "url": "https://carehomes.bolton.gov.uk/bins.aspx",
-        "web_driver": "http://selenium:4444",
-        "wiki_name": "Bolton",
-        "wiki_note": "To get the UPRN, you will need to use [FindMyAddress](https://www.findmyaddress.co.uk/search). Previously required a single field that was UPRN and full address; now requires UPRN and postcode as separate fields.",
-        "LAD24CD": "E08000001"
-    },
-    "BostonBoroughCouncil": {
-        "house_number": "CEDAR",
-        "postcode": "PE20 1AY",
-        "skip_get_url": true,
-        "url": "https://www.boston.gov.uk/findwastecollections",
-        "web_driver": "http://selenium:4444",
-        "wiki_name": "Boston",
-        "wiki_note": "Provide your house number in the `house_number` parameter and postcode in the `postcode` parameter.",
-        "LAD24CD": "E07000136"
-    },
-    "BracknellForestCouncil": {
-        "house_number": "57",
-        "paon": "57",
-        "postcode": "GU47 9BS",
-        "skip_get_url": true,
-        "url": "https://selfservice.mybfc.bracknell-forest.gov.uk/w/webpage/waste-collection-days",
-        "wiki_name": "Bracknell Forest",
-        "wiki_note": "Pass the house number and postcode in their respective parameters.",
-        "LAD24CD": "E06000036"
-    },
-    "BradfordMDC": {
-        "custom_component_show_url_field": false,
-        "skip_get_url": true,
-        "uprn": "100051146921",
-        "url": "https://onlineforms.bradford.gov.uk/ufs/collectiondates.eb",
-        "wiki_name": "Bradford",
-        "wiki_note": "To get the UPRN, you will need to use [FindMyAddress](https://www.findmyaddress.co.uk/search). Postcode isn't parsed by this script, but you can pass it in double quotes.",
-        "LAD24CD": "E08000032"
-    },
-    "BraintreeDistrictCouncil": {
-        "postcode": "CO5 9BD",
-        "skip_get_url": true,
-        "uprn": "10006930172",
-        "url": "https://www.braintree.gov.uk/",
-        "wiki_name": "Braintree",
-        "wiki_note": "Provide your UPRN and postcode. Use [FindMyAddress](https://www.findmyaddress.co.uk/search) to find your UPRN.",
-        "LAD24CD": "E07000067"
-    },
-    "BrecklandCouncil": {
-        "uprn": "100091495479",
-        "url": "https://www.breckland.gov.uk",
-        "wiki_command_url_override": "https://www.breckland.gov.uk",
-        "wiki_name": "Breckland",
-        "wiki_note": "You will need to use [FindMyAddress](https://www.findmyaddress.co.uk/search) to find the UPRN.",
-        "LAD24CD": "E07000143"
-    },
-    "BrentCouncil": {
-        "house_number": "25",
-        "postcode": "HA3 0QU",
-        "url": "https://recyclingservices.brent.gov.uk/waste",
-        "wiki_name": "Brent",
-        "wiki_note": "Pass the house number and postcode in their respective parameters.",
-        "LAD24CD": "E09000005"
-    },
-    "BrightonandHoveCityCouncil": {
-        "house_number": "44",
-        "postcode": "BN1 8NE",
-        "skip_get_url": true,
-        "url": "https://cityclean.brighton-hove.gov.uk/link/collections",
-        "web_driver": "http://selenium:4444",
-        "wiki_name": "Brighton and Hove",
-        "wiki_note": "Use house number and postcode. Requires Selenium",
-        "LAD24CD": "E06000043"
-    },
-    "BristolCityCouncil": {
-        "LAD24CD": "E06000023",
-        "skip_get_url": true,
-        "uprn": "116638",
-        "url": "https://bristolcouncil.powerappsportals.com/completedynamicformunauth/?servicetypeid=7dce896c-b3ba-ea11-a812-000d3a7f1cdc",
-        "wiki_name": "City of Bristol",
-        "wiki_note": "You will need to use [FindMyAddress](https://www.findmyaddress.co.uk/search) to find the UPRN."
-    },
-    "BroadlandDistrictCouncil": {
-        "skip_get_url": true,
-        "house_number": "1",
-        "postcode": "NR10 3FD",
-        "url": "https://area.southnorfolkandbroadland.gov.uk/FindAddress",
-        "web_driver": "http://selenium:4444",
-        "wiki_name": "Broadland",
-        "wiki_note": "Use house number and postcode. Requires Selenium.",
-        "LAD24CD": "E07000144"
-    },
-    "BromleyBoroughCouncil": {
-        "url": "https://recyclingservices.bromley.gov.uk/waste/6087017",
-        "web_driver": "http://selenium:4444",
-        "wiki_command_url_override": "https://recyclingservices.bromley.gov.uk/waste/XXXXXXX",
-        "wiki_name": "Bromley",
-        "wiki_note": "Follow the instructions [here](https://recyclingservices.bromley.gov.uk/waste) until the \"Your bin days\" page then copy the URL and replace the URL in the command.",
-        "LAD24CD": "E09000006"
-    },
-    "BromsgroveDistrictCouncil": {
-        "uprn": "100120584652",
-        "url": "https://www.bromsgrove.gov.uk",
-        "wiki_command_url_override": "https://www.bromsgrove.gov.uk",
-        "wiki_name": "Bromsgrove",
-        "wiki_note": "You will need to use [FindMyAddress](https://www.findmyaddress.co.uk/search) to find the UPRN.",
-        "LAD24CD": "E07000234"
-    },
-    "BroxbourneCouncil": {
-        "postcode": "EN8 7FL",
-        "uprn": "148048608",
-        "url": "https://www.broxbourne.gov.uk",
-        "wiki_name": "Broxbourne",
-        "wiki_note": "You will need to use [FindMyAddress](https://www.findmyaddress.co.uk/search) to find the UPRN.",
-        "LAD24CD": "E07000095"
-    },
-    "BroxtoweBoroughCouncil": {
-        "postcode": "NG16 2LY",
-        "skip_get_url": true,
-        "uprn": "100031325997",
-        "url": "https://www.broxtowe.gov.uk/",
-        "web_driver": "http://selenium:4444",
-        "wiki_name": "Broxtowe",
-        "wiki_note": "Pass the UPRN and postcode. To get the UPRN, you can use [FindMyAddress](https://www.findmyaddress.co.uk/search).",
-        "LAD24CD": "E07000172"
-    },
-    "BuckinghamshireCouncil": {
-        "house_number": "2",
-        "postcode": "HP13 7BA",
-        "skip_get_url": true,
-        "url": "https://iapp.itouchvision.com/iappcollectionday/collection-day/?uuid=FA353FC74600CBE61BE409534D00A8EC09BDA3AC&lang=en",
-        "web_driver": "http://selenium:4444",
-        "wiki_name": "Buckinghamshire",
-        "wiki_note": "Pass the house name/number and postcode in their respective arguments, both wrapped in quotes.",
-        "LAD24CD": "E06000060"
-    },
-    "BurnleyBoroughCouncil": {
-        "uprn": "100010347165",
-        "url": "https://www.burnley.gov.uk",
-        "wiki_name": "Burnley",
-        "wiki_note": "Pass the UPRN. You can find it using [FindMyAddress](https://www.findmyaddress.co.uk/search).",
-        "LAD24CD": "E07000117"
-    },
-    "BuryCouncil": {
-        "house_number": "3",
-        "postcode": "M26 3XY",
-        "skip_get_url": true,
-        "url": "https://www.bury.gov.uk/waste-and-recycling/bin-collection-days-and-alerts",
-        "wiki_name": "Bury",
-        "wiki_note": "Pass the postcode and house number in their respective arguments, both wrapped in quotes.",
-        "LAD24CD": "E08000002"
-    },
-    "CalderdaleCouncil": {
-        "postcode": "OL14 7EX",
-        "skip_get_url": true,
-        "uprn": "010035034598",
-        "url": "https://www.calderdale.gov.uk/environment/waste/household-collections/collectiondayfinder.jsp",
-        "web_driver": "http://selenium:4444",
-        "wiki_name": "Calderdale",
-        "wiki_note": "Pass the UPRN and postcode. To get the UPRN, you can use [FindMyAddress](https://www.findmyaddress.co.uk/search).",
-        "LAD24CD": "E08000033"
-    },
-    "CambridgeCityCouncil": {
-        "uprn": "200004159750",
-        "url": "https://www.cambridge.gov.uk/",
-        "wiki_name": "Cambridge",
-        "wiki_note": "You will need to use [FindMyAddress](https://www.findmyaddress.co.uk/search) to find the UPRN.",
-        "LAD24CD": "E07000008"
-    },
-    "CannockChaseDistrictCouncil": {
-        "postcode": "WS15 1JA",
-        "skip_get_url": true,
-        "uprn": "200003095389",
-        "url": "https://www.cannockchasedc.gov.uk/",
-        "wiki_name": "Cannock Chase",
-        "wiki_note": "To get the UPRN, you can use [FindMyAddress](https://www.findmyaddress.co.uk/search).",
-        "LAD24CD": "E07000192"
-    },
-    "CanterburyCityCouncil": {
-        "uprn": "10094583181",
-        "url": "https://www.canterbury.gov.uk",
-        "wiki_command_url_override": "https://www.canterbury.gov.uk",
-        "wiki_name": "Canterbury",
-        "wiki_note": "You will need to use [FindMyAddress](https://www.findmyaddress.co.uk/search) to find the UPRN.",
-        "LAD24CD": "E07000106"
-    },
-    "CardiffCouncil": {
-        "skip_get_url": true,
-        "uprn": "100100112419",
-        "url": "https://www.gov.uk",
-        "wiki_name": "Cardiff",
-        "wiki_note": "You will need to use [FindMyAddress](https://www.findmyaddress.co.uk/search) to find the UPRN.",
-        "LAD24CD": "W06000015"
-    },
-    "CarmarthenshireCountyCouncil": {
-        "uprn": "10004859302",
-        "url": "https://www.carmarthenshire.gov.wales",
-        "wiki_command_url_override": "https://www.carmarthenshire.gov.wales",
-        "wiki_name": "Carmarthenshire",
-        "wiki_note": "You will need to use [FindMyAddress](https://www.findmyaddress.co.uk/search) to find the UPRN.",
-        "LAD24CD": "W06000010"
-    },
-    "CastlepointDistrictCouncil": {
-        "skip_get_url": true,
-        "uprn": "4525",
-        "url": "https://apps.castlepoint.gov.uk/cpapps/index.cfm?fa=wastecalendar",
-        "wiki_name": "Castle Point",
-        "wiki_note": "For this council, 'uprn' is actually a 4-digit code for your street. Go [here](https://apps.castlepoint.gov.uk/cpapps/index.cfm?fa=wastecalendar) and inspect the source of the dropdown box to find the 4-digit number for your street.",
-        "LAD24CD": "E07000069"
-    },
-    "CeredigionCountyCouncil": {
-        "house_number": "BLAEN CWMMAGWR, TRISANT, CEREDIGION, SY23 4RQ",
-        "postcode": "SY23 4RQ",
-        "url": "https://www.ceredigion.gov.uk/resident/bins-recycling/",
-        "web_driver": "http://selenium:4444",
-        "wiki_name": "Ceredigion",
-        "wiki_note": "House Number is the full address as it appears on the drop-down on the site when you search by postcode. This parser requires a Selenium webdriver.",
-        "LAD24CD": "W06000008"
-    },
-    "CharnwoodBoroughCouncil": {
-        "uprn": "100030446438",
-        "skip_get_url": true,
-        "url": "https://www.charnwood.gov.uk/pages/waste_collections_calendars",
-        "wiki_name": "Charnwood",
-        "wiki_note": "You will need to use [FindMyAddress](https://www.findmyaddress.co.uk/search) to find the UPRN.",
-        "LAD24CD": "E07000130"
-    },
-    "ChelmsfordCityCouncil": {
-        "house_number": "1 Celeborn Street, South Woodham Ferrers, Chelmsford, CM3 7AE",
-        "postcode": "CM3 7AE",
-        "url": "https://www.chelmsford.gov.uk/myhome/",
-        "web_driver": "http://selenium:4444",
-        "wiki_name": "Chelmsford",
-        "wiki_note": "Follow the instructions [here](https://www.chelmsford.gov.uk/myhome/) until you get the page listing your address, then copy the entire address text and use that in the house number field.",
-        "LAD24CD": "E07000070"
-    },
-    "CheltenhamBoroughCouncil": {
-        "postcode": "GL51 3NA",
-        "skip_get_url": true,
-        "uprn": "100120372027",
-        "url": "https://www.cheltenham.gov.uk",
-        "wiki_name": "Cheltenham",
-        "wiki_note": "Pass the UPRN. You will need to use [FindMyAddress](https://www.findmyaddress.co.uk/search).",
-        "LAD24CD": "E07000078"
-    },
-    "CherwellDistrictCouncil": {
-        "uprn": "100121292407",
-        "url": "https://www.cherwell.gov.uk",
-        "wiki_name": "Cherwell",
-        "wiki_note": "Use [FindMyAddress](https://www.findmyaddress.co.uk/search) to find your UPRN.",
-        "LAD24CD": "E07000177"
-    },
-    "CheshireEastCouncil": {
-        "skip_get_url": true,
-        "uprn": "100012830647",
-        "url": "https://online.cheshireeast.gov.uk/mycollectionday",
-        "wiki_name": "Cheshire East",
-        "wiki_note": "Use [FindMyAddress](https://www.findmyaddress.co.uk/search) to find your UPRN.",
-        "LAD24CD": "E06000049"
-    },
-    "CheshireWestAndChesterCouncil": {
-        "skip_get_url": true,
-        "uprn": "100012346655",
-        "url": "https://my.cheshirewestandchester.gov.uk",
-        "wiki_name": "Cheshire West and Chester",
-        "wiki_note": "Pass the UPRN. You will need to use [FindMyAddress](https://www.findmyaddress.co.uk/search).",
-        "LAD24CD": "E06000050"
-    },
-    "ChesterfieldBoroughCouncil": {
-        "skip_get_url": true,
-        "uprn": "74008234",
-        "url": "https://www.chesterfield.gov.uk",
-        "wiki_name": "Chesterfield",
-        "wiki_note": "Pass the UPRN. You will need to use [FindMyAddress](https://www.findmyaddress.co.uk/search).",
-        "LAD24CD": "E07000034"
-    },
-    "ChichesterDistrictCouncil": {
-        "house_number": "7",
-        "postcode": "RH14 0JT",
-        "skip_get_url": true,
-        "url": "https://www.chichester.gov.uk/checkyourbinday",
-        "web_driver": "http://selenium:4444",
-        "wiki_name": "Chichester",
-        "wiki_note": "Needs the full address and postcode as it appears on [this page](https://www.chichester.gov.uk/checkyourbinday).",
-        "LAD24CD": "E07000225"
-    },
-    "ChorleyCouncil": {
-        "postcode": "PR6 7PG",
-        "skip_get_url": true,
-        "uprn": "100010382247",
-        "url": "https://myaccount.chorley.gov.uk/wastecollections.aspx",
-        "web_driver": "http://selenium:4444",
-        "wiki_name": "Chorley",
-        "wiki_note": "Chorley needs to be passed both a Postcode & UPRN to work. Find this on [FindMyAddress](https://www.findmyaddress.co.uk/search).",
-        "LAD24CD": "E07000118"
-    },
-    "ColchesterCityCouncil": {
-        "house_number": "29",
-        "paon": "29",
-        "postcode": "CO2 8UN",
-        "skip_get_url": false,
-        "url": "https://www.colchester.gov.uk/your-recycling-calendar",
-        "web_driver": "http://selenium:4444",
-        "wiki_name": "Colchester",
-        "wiki_note": "Pass the house name/number in the house number parameter, wrapped in double quotes.",
-        "LAD24CD": "E07000071"
-    },
-    "ConwyCountyBorough": {
-        "uprn": "100100429249",
-        "url": "https://www.conwy.gov.uk",
-        "wiki_name": "Conwy",
-        "wiki_note": "Use [FindMyAddress](https://www.findmyaddress.co.uk/search) to find your UPRN.",
-        "LAD24CD": "W06000003"
-    },
-    "CopelandBoroughCouncil": {
-        "LAD24CD": "E07000028",
-        "uprn": "100110734613",
-        "url": "https://www.copeland.gov.uk",
-        "wiki_name": "Copeland",
-        "wiki_note": "*****This has now been replaced by Cumberland Council****"
-    },
-    "CornwallCouncil": {
-        "skip_get_url": true,
-        "uprn": "100040128734",
-        "url": "https://www.cornwall.gov.uk/my-area/",
-        "wiki_name": "Cornwall",
-        "wiki_note": "Use [FindMyAddress](https://www.findmyaddress.co.uk/search) to find your UPRN.",
-        "LAD24CD": "E06000052"
-    },
-    "CotswoldDistrictCouncil": {
-        "house_number": "19",
-        "postcode": "GL56 0GB",
-        "skip_get_url": true,
-        "url": "https://community.cotswold.gov.uk/s/waste-collection-enquiry",
-        "web_driver": "http://selenium:4444",
-        "wiki_name": "Cotswold",
-        "wiki_note": "Pass the full address in the house number and postcode in",
-        "LAD24CD": "E07000079"
-    },
-    "CoventryCityCouncil": {
-        "url": "https://www.coventry.gov.uk/directory-record/62310/abberton-way-",
-        "wiki_command_url_override": "https://www.coventry.gov.uk/directory_record/XXXXXX/XXXXXX",
-        "wiki_name": "Coventry",
-        "wiki_note": "Follow the instructions [here](https://www.coventry.gov.uk/bin-collection-calendar) until you get the page that shows the weekly collections for your address then copy the URL and replace the URL in the command.",
-        "LAD24CD": "E08000026"
-    },
-    "CrawleyBoroughCouncil": {
-        "house_number": "9701076",
-        "skip_get_url": true,
-        "uprn": "100061785321",
-        "url": "https://my.crawley.gov.uk/",
-        "wiki_name": "Crawley",
-        "wiki_note": "Crawley needs to be passed both a UPRN and a USRN to work. Find these on [FindMyAddress](https://www.findmyaddress.co.uk/search) or [FindMyStreet](https://www.findmystreet.co.uk/map).",
-        "LAD24CD": "E07000226"
-    },
-    "CroydonCouncil": {
-        "house_number": "13",
-        "postcode": "SE25 5DW",
-        "skip_get_url": true,
-        "url": "https://service.croydon.gov.uk/wasteservices/w/webpage/bin-day-enter-address",
-        "web_driver": "http://selenium:4444",
-        "wiki_name": "Croydon",
-        "wiki_note": "Pass the house number and postcode in their respective parameters. This parser requires a Selenium webdriver.",
-        "LAD24CD": "E09000008"
-    },
-    "CumberlandAllerdaleCouncil": {
-        "house_number": "2",
-        "postcode": "CA13 0DE",
-        "url": "https://www.allerdale.gov.uk",
-        "wiki_name": "Cumberland (Allerdale)",
-        "wiki_note": "Pass the house number and postcode in their respective parameters.",
-        "LAD24CD": "E06000063"
-    },
-    "CumberlandCouncil": {
-        "uprn": "100110734613",
-        "url": "https://waste.cumberland.gov.uk",
-        "wiki_name": "Cumberland",
-        "wiki_note": "Use [FindMyAddress](https://www.findmyaddress.co.uk/search) to find your UPRN.",
-        "LAD24CD": "E06000063"
-    },
-    "DacorumBoroughCouncil": {
-        "house_number": "13",
-        "postcode": "HP3 9JY",
-        "skip_get_url": true,
-        "url": "https://webapps.dacorum.gov.uk/bincollections/",
-        "web_driver": "http://selenium:4444",
-        "wiki_name": "Dacorum",
-        "wiki_note": "Pass the house number and postcode in their respective parameters. This parser requires a Selenium webdriver.",
-        "LAD24CD": "E07000096"
-    },
-    "DartfordBoroughCouncil": {
-        "uprn": "100060861698",
-        "url": "https://www.dartford.gov.uk/waste-recycling/collection-day",
-        "skip_get_url": true,
-        "wiki_name": "Dartford",
-        "wiki_note": "Use [FindMyAddress](https://www.findmyaddress.co.uk/search) to find your UPRN.",
-        "LAD24CD": "E07000107"
-    },
-    "DenbighshireCouncil": {
-        "uprn": "200004299351",
-        "url": "https://www.denbighshire.gov.uk/",
-        "wiki_name": "Denbighshire",
-        "wiki_note": "You will need to use [FindMyAddress](https://www.findmyaddress.co.uk/search) to find the UPRN.",
-        "LAD24CD": "W06000004"
-    },
-    "DerbyCityCouncil": {
-        "uprn": "10010684240",
-        "url": "https://www.derby.gov.uk",
-        "wiki_name": "Derby",
-        "wiki_note": "You will need to use [FindMyAddress](https://www.findmyaddress.co.uk/search) to find the UPRN.",
-        "LAD24CD": "E06000015"
-    },
-    "DerbyshireDalesDistrictCouncil": {
-        "postcode": "DE4 3AS",
-        "skip_get_url": true,
-        "uprn": "10070102161",
-        "url": "https://www.derbyshiredales.gov.uk/",
-        "wiki_name": "Derbyshire Dales",
-        "wiki_note": "Pass the UPRN and postcode. To get the UPRN, you can use [FindMyAddress](https://www.findmyaddress.co.uk/search).",
-        "LAD24CD": "E07000035"
-    },
-    "DoncasterCouncil": {
-        "skip_get_url": true,
-        "uprn": "100050768956",
-        "url": "https://www.doncaster.gov.uk/Compass/Entity/Launch/D3/",
-        "wiki_name": "Doncaster",
-        "wiki_note": "Pass the UPRN. You will need to use [FindMyAddress](https://www.findmyaddress.co.uk/search).",
-        "LAD24CD": "E08000017"
-    },
-    "DorsetCouncil": {
-        "skip_get_url": true,
-        "uprn": "100040711049",
-        "url": "https://www.dorsetcouncil.gov.uk/",
-        "wiki_name": "Dorset Council",
-        "wiki_note": "Pass the UPRN. You will need to use [FindMyAddress](https://www.findmyaddress.co.uk/search).",
-        "LAD24CD": "E06000059"
-    },
-    "DoverDistrictCouncil": {
-        "uprn": "100060908340",
-        "url": "https://collections.dover.gov.uk/property",
-        "skip_get_url": true,
-        "wiki_name": "Dover",
-        "wiki_note": "To get the UPRN, you can use [FindMyAddress](https://www.findmyaddress.co.uk/search).",
-        "LAD24CD": "E07000108"
-    },
-    "DudleyCouncil": {
-        "uprn": "90014244",
-        "url": "https://my.dudley.gov.uk",
-        "wiki_command_url_override": "https://my.dudley.gov.uk",
-        "wiki_name": "Dudley",
-        "wiki_note": "You will need to use [FindMyAddress](https://www.findmyaddress.co.uk/search) to find the UPRN.",
-        "LAD24CD": "E08000027"
-    },
-    "DundeeCityCouncil": {
-        "uprn": "9059043390",
-        "url": "https://www.dundeecity.gov.uk/",
-        "wiki_name": "Dundee City",
-        "wiki_note": "You will need to use [FindMyAddress](https://www.findmyaddress.co.uk/search) to find the UPRN.",
-        "LAD24CD": "S12000042"
-    },
-    "DurhamCouncil": {
-        "LAD24CD": "E06000047",
-        "skip_get_url": true,
-        "uprn": "200003218818",
-        "url": "https://www.durham.gov.uk/bincollections?uprn=",
-        "wiki_name": "County Durham",
-        "wiki_note": "Pass the UPRN. You will need to use [FindMyAddress](https://www.findmyaddress.co.uk/search)."
-    },
-    "EalingCouncil": {
-        "skip_get_url": true,
-        "uprn": "12073883",
-        "url": "https://www.ealing.gov.uk/site/custom_scripts/WasteCollectionWS/home/FindCollection",
-        "wiki_name": "Ealing",
-        "wiki_note": "Pass the UPRN. You can find it using [FindMyAddress](https://www.findmyaddress.co.uk/search).",
-        "LAD24CD": "E09000009"
-    },
-    "EastAyrshireCouncil": {
-        "uprn": "127074727",
-        "url": "https://www.east-ayrshire.gov.uk",
-        "wiki_command_url_override": "https://www.east-ayrshire.gov.uk",
-        "wiki_name": "East Ayrshire",
-        "wiki_note": "You will need to use [FindMyAddress](https://www.findmyaddress.co.uk/search) to find the UPRN.",
-        "LAD24CD": "S12000008"
-    },
-    "EastbourneBoroughCouncil": {
-        "uprn": "100060011258",
-        "url": "https://www.lewes-eastbourne.gov.uk/article/1158/When-is-my-bin-collection-day",
-        "skip_get_url": true,
-        "wiki_name": "Eastbourne",
-        "wiki_note": "You will need to use [FindMyAddress](https://www.findmyaddress.co.uk/search) to find the UPRN.",
-        "LAD24CD": "E07000061"
-    },
-    "EastCambridgeshireCouncil": {
-        "skip_get_url": true,
-        "uprn": "10002597178",
-        "url": "https://www.eastcambs.gov.uk/",
-        "wiki_name": "East Cambridgeshire",
-        "wiki_note": "Pass the UPRN. You can find it using [FindMyAddress](https://www.findmyaddress.co.uk/search).",
-        "LAD24CD": "E07000009"
-    },
-    "EastDevonDC": {
-        "uprn": "010090909915",
-        "url": "https://eastdevon.gov.uk/recycling-and-waste/recycling-waste-information/when-is-my-bin-collected/",
-        "skip_get_url": true,
-        "wiki_name": "East Devon",
-        "wiki_note": "Pass the UPRN. You can find it using [FindMyAddress](https://www.findmyaddress.co.uk/search).",
-        "LAD24CD": "E07000040"
-    },
-    "EastHertsCouncil": {
-        "LAD24CD": "E07000097",
-        "house_number": "1",
-        "postcode": "CM20 2FZ",
-        "skip_get_url": true,
-        "url": "https://www.eastherts.gov.uk",
-        "web_driver": "http://selenium:4444",
-        "wiki_name": "East Herts Council",
-        "wiki_note": "Pass the house number and postcode in their respective parameters."
-    },
-    "EastLindseyDistrictCouncil": {
-        "house_number": "1",
-        "postcode": "PE22 0YD",
-        "skip_get_url": true,
-        "url": "https://www.e-lindsey.gov.uk/",
-        "web_driver": "http://selenium:4444",
-        "wiki_name": "East Lindsey",
-        "wiki_note": "Pass the house name/number and postcode in their respective parameters. This parser requires a Selenium webdriver.",
-        "LAD24CD": "E07000137"
-    },
-    "EastLothianCouncil": {
-        "house_number": "Flat 1",
-        "postcode": "EH21 6QA",
-        "skip_get_url": true,
-        "url": "https://eastlothian.gov.uk",
-        "wiki_name": "East Lothian",
-        "wiki_note": "Pass the house number and postcode in their respective parameters",
-        "LAD24CD": "S12000010"
-    },
-    "EastRenfrewshireCouncil": {
-        "house_number": "23",
-        "postcode": "G46 6RG",
-        "skip_get_url": true,
-        "url": "https://eastrenfrewshire.gov.uk/",
-        "web_driver": "http://selenium:4444",
-        "wiki_name": "East Renfrewshire",
-        "wiki_note": "Pass the house name/number and postcode in their respective parameters. This parser requires a Selenium webdriver.",
-        "LAD24CD": "S12000011"
-    },
-    "EastRidingCouncil": {
-        "LAD24CD": "E06000011",
-        "house_number": "14 THE LEASES BEVERLEY HU17 8LG",
-        "postcode": "HU17 8LG",
-        "skip_get_url": true,
-        "url": "https://wasterecyclingapi.eastriding.gov.uk",
-        "web_driver": "http://selenium:4444",
-        "wiki_name": "East Riding of Yorkshire",
-        "wiki_note": "Put the full address as it displays on the council website dropdown when you do the check manually."
-    },
-    "EastStaffordshireBoroughCouncil": {
-        "url": "https://www.eaststaffsbc.gov.uk/bins-rubbish-recycling/collection-dates/68382",
-        "wiki_command_url_override": "https://www.eaststaffsbc.gov.uk/bins-rubbish-recycling/collection-dates/XXXXX",
-        "wiki_name": "East Staffordshire",
-        "wiki_note": "Replace `XXXXX` with your property's ID when selecting from https://www.eaststaffsbc.gov.uk/bins-rubbish-recycling/collection-dates.",
-        "LAD24CD": "E07000193"
-    },
-    "EastSuffolkCouncil": {
-        "postcode": "IP11 9FJ",
-        "skip_get_url": true,
-        "uprn": "10093544720",
-        "url": "https://my.eastsuffolk.gov.uk/service/Bin_collection_dates_finder",
-        "web_driver": "http://selenium:4444",
-        "wiki_name": "East Suffolk",
-        "wiki_note": "To get the UPRN, you can use [FindMyAddress](https://www.findmyaddress.co.uk/search). This parser requires a Selenium webdriver.",
-        "LAD24CD": "E07000244"
-    },
-    "EastleighBoroughCouncil": {
-        "skip_get_url": true,
-        "uprn": "100060303535",
-        "url": "https://www.eastleigh.gov.uk/waste-bins-and-recycling/collection-dates/your-waste-bin-and-recycling-collections?uprn=",
-        "web_driver": "http://selenium:4444",
-        "wiki_name": "Eastleigh",
-        "wiki_note": "Pass the UPRN. You can find it using [FindMyAddress](https://www.findmyaddress.co.uk/search).",
-        "LAD24CD": "E07000086"
-    },
-    "EdinburghCityCouncil": {
-        "LAD24CD": "S12000036",
-        "house_number": "Tuesday",
-        "postcode": "Week 1",
-        "skip_get_url": true,
-        "url": "https://www.edinburgh.gov.uk",
-        "wiki_name": "City of Edinburgh",
-        "wiki_note": "Use the House Number field to pass the DAY of the week for your collections. Monday/Tuesday/Wednesday/Thursday/Friday. Use the 'postcode' field to pass the WEEK for your collection. [Week 1/Week 2]"
-    },
-    "ElmbridgeBoroughCouncil": {
-        "uprn": "10013119164",
-        "url": "https://www.elmbridge.gov.uk",
-        "wiki_command_url_override": "https://www.elmbridge.gov.uk",
-        "wiki_name": "Elmbridge",
-        "wiki_note": "You will need to use [FindMyAddress](https://www.findmyaddress.co.uk/search) to find the UPRN.",
-        "LAD24CD": "E07000207"
-    },
-    "EnfieldCouncil": {
-        "house_number": "111",
-        "postcode": "N13 5AJ",
-        "skip_get_url": true,
-        "url": "https://www.enfield.gov.uk/services/rubbish-and-recycling/find-my-collection-day",
-        "web_driver": "http://selenium:4444",
-        "wiki_name": "Enfield",
-        "wiki_note": "Pass the house number and postcode in their respective parameters. This parser requires a Selenium webdriver.",
-        "LAD24CD": "E09000010"
-    },
-    "EnvironmentFirst": {
-        "url": "https://environmentfirst.co.uk/house.php?uprn=100060055444",
-        "wiki_command_url_override": "https://environmentfirst.co.uk/house.php?uprn=XXXXXXXXXX",
-        "wiki_name": "Environment First",
-        "wiki_note": "For properties with collections managed by Environment First, such as Lewes and Eastbourne. Replace the XXXXXXXXXX with the UPRN of your property\u2014you can use [FindMyAddress](https://www.findmyaddress.co.uk/search) to find this."
-    },
-    "EppingForestDistrictCouncil": {
-        "postcode": "IG9 6EP",
-        "url": "https://eppingforestdc.maps.arcgis.com/apps/instant/lookup/index.html?appid=bfca32b46e2a47cd9c0a84f2d8cdde17&find=IG9%206EP",
-        "skip_get_url": true,
-        "web_driver": "http://selenium:4444",
-        "wiki_name": "Epping Forest",
-        "wiki_note": "Add your postcode.",
-        "LAD24CD": "E07000072"
-    },
-    "EpsomandEwellBoroughCouncil": {
-        "uprn": "100061349083",
-        "url": "https://www.epsom-ewell.gov.uk",
-        "wiki_name": "Epsom and Ewell",
-        "wiki_note": "Use [FindMyAddress](https://www.findmyaddress.co.uk/search) to find your UPRN.",
-        "LAD24CD": "E07000208"
-    },
-    "ErewashBoroughCouncil": {
-        "skip_get_url": true,
-        "uprn": "10003582028",
-        "url": "https://map.erewash.gov.uk/isharelive.web/myerewash.aspx",
-        "wiki_name": "Erewash",
-        "wiki_note": "Pass the UPRN. You can find it using [FindMyAddress](https://www.findmyaddress.co.uk/search).",
-        "LAD24CD": "E07000036"
-    },
-    "ExeterCityCouncil": {
-        "uprn": "100040212270",
-        "url": "https://www.exeter.gov.uk",
-        "wiki_name": "Exeter",
-        "wiki_note": "Pass the UPRN. You can find it using [FindMyAddress](https://www.findmyaddress.co.uk/search).",
-        "LAD24CD": "E07000041"
-    },
-    "FalkirkCouncil": {
-        "uprn": "136065818",
-        "url": "https://www.falkirk.gov.uk",
-        "wiki_command_url_override": "https://www.falkirk.gov.uk",
-        "wiki_name": "Falkirk",
-        "wiki_note": "You will need to use [FindMyAddress](https://www.findmyaddress.co.uk/search) to find the UPRN.",
-        "LAD24CD": "S12000014"
-    },
-    "FarehamBoroughCouncil": {
-        "postcode": "PO14 4NR",
-        "skip_get_url": true,
-        "url": "https://www.fareham.gov.uk/internetlookups/search_data.aspx?type=JSON&list=DomesticBinCollections&Road=&Postcode=PO14%204NR",
-        "wiki_name": "Fareham",
-        "wiki_note": "Pass the postcode in the postcode parameter, wrapped in double quotes.",
-        "LAD24CD": "E07000087"
-    },
-    "FenlandDistrictCouncil": {
-        "skip_get_url": true,
-        "uprn": "200002981143",
-        "url": "https://www.fenland.gov.uk/article/13114/",
-        "wiki_name": "Fenland",
-        "wiki_note": "Pass the UPRN. You can find it using [FindMyAddress](https://www.findmyaddress.co.uk/search).",
-        "LAD24CD": "E07000010"
-    },
-    "FermanaghOmaghDistrictCouncil": {
-        "house_number": "20",
-        "postcode": "BT74 6DQ",
-        "skip_get_url": true,
-        "url": "https://www.fermanaghomagh.com/services/environment-and-waste/waste-collection-calendar/",
-        "wiki_name": "Fermanagh and Omagh",
-        "wiki_note": "Pass the house number and postcode in their respective parameters.",
-        "LAD24CD": "N09000006"
-    },
-    "FifeCouncil": {
-        "uprn": "320203521",
-        "url": "https://www.fife.gov.uk",
-        "wiki_command_url_override": "https://www.fife.gov.uk",
-        "wiki_name": "Fife",
-        "wiki_note": "You will need to use [FindMyAddress](https://www.findmyaddress.co.uk/search) to find the UPRN.",
-        "LAD24CD": "S12000047"
-    },
-    "FlintshireCountyCouncil": {
-        "uprn": "100100213710",
-        "url": "https://digital.flintshire.gov.uk",
-        "wiki_command_url_override": "https://digital.flintshire.gov.uk",
-        "wiki_name": "Flintshire",
-        "wiki_note": "You will need to use [FindMyAddress](https://www.findmyaddress.co.uk/search) to find the UPRN.",
-        "LAD24CD": "W06000005"
-    },
-    "FolkstoneandHytheDistrictCouncil": {
-        "LAD24CD": "E07000112",
-        "skip_get_url": true,
-        "uprn": "50032097",
-        "url": "https://www.folkestone-hythe.gov.uk",
-        "wiki_name": "Folkestone and Hythe",
-        "wiki_note": "Use [FindMyAddress](https://www.findmyaddress.co.uk/search) to find your UPRN."
-    },
-    "ForestOfDeanDistrictCouncil": {
-        "house_number": "ELMOGAL, PARKEND ROAD, BREAM, LYDNEY",
-        "postcode": "GL15 6JT",
-        "skip_get_url": true,
-        "url": "https://community.fdean.gov.uk/s/waste-collection-enquiry",
-        "web_driver": "http://selenium:4444",
-        "wiki_name": "Forest of Dean",
-        "wiki_note": "Pass the full address in the house number and postcode parameters. This parser requires a Selenium webdriver.",
-        "LAD24CD": "E07000080"
-    },
-    "FyldeCouncil": {
-        "uprn": "100010402452",
-        "url": "https://www.fylde.gov.uk",
-        "wiki_command_url_override": "https://www.fylde.gov.uk",
-        "wiki_name": "Fylde",
-        "wiki_note": "You will need to use [FindMyAddress](https://www.findmyaddress.co.uk/search) to find the UPRN.",
-        "LAD24CD": "E07000119"
-    },
-    "GatesheadCouncil": {
-        "house_number": "Bracken Cottage",
-        "postcode": "NE16 5LQ",
-        "skip_get_url": true,
-        "url": "https://www.gateshead.gov.uk/",
-        "web_driver": "http://selenium:4444",
-        "wiki_name": "Gateshead",
-        "wiki_note": "Pass the house name/number and postcode in their respective parameters. This parser requires a Selenium webdriver.",
-        "LAD24CD": "E08000037"
-    },
-    "GedlingBoroughCouncil": {
-        "house_number": "Friday G4, Friday J",
-        "skip_get_url": true,
-        "url": "https://www.gedling.gov.uk/",
-        "wiki_name": "Gedling",
-        "wiki_note": "Use [this site](https://www.gbcbincalendars.co.uk/) to find the collections for your address. Use the `-n` parameter to add them in a comma-separated list inside quotes, such as: 'Friday G4, Friday J'.",
-        "LAD24CD": "E07000173"
-    },
-    "GlasgowCityCouncil": {
-        "uprn": "906700034497",
-        "url": "https://onlineservices.glasgow.gov.uk/forms/RefuseAndRecyclingWebApplication/AddressSearch.aspx",
-        "skip_get_url": true,
-        "wiki_name": "Glasgow City",
-        "wiki_note": "You will need to use [FindMyAddress](https://www.findmyaddress.co.uk/search) to find the UPRN.",
-        "LAD24CD": "S12000049"
-    },
-    "GloucesterCityCouncil": {
-        "house_number": "111",
-        "postcode": "GL2 0RR",
-        "skip_get_url": true,
-        "uprn": "100120479507",
-        "url": "https://gloucester-self.achieveservice.com/service/Bins___Check_your_bin_day",
-        "web_driver": "http://selenium:4444",
-        "wiki_name": "Gloucester",
-        "wiki_note": "Pass the house number, postcode, and UPRN in their respective parameters. This parser requires a Selenium webdriver.",
-        "LAD24CD": "E07000081"
-    },
-    "GooglePublicCalendarCouncil": {
-        "url": "https://calendar.google.com/calendar/ical/0d775884b4db6a7bae5204f06dae113c1a36e505b25991ebc27c6bd42edf5b5e%40group.calendar.google.com/public/basic.ics",
-        "wiki_name": "Google Calendar (Public)",
-        "wiki_note": "The URL should be the public ics file URL for the public Google calendar. See https://support.google.com/calendar/answer/37083?sjid=7202815583021446882-EU. Councils that currently need this are Trafford.",
-        "supported_councils": [
-            "Trafford",
-            "Clackmannanshire",
-            "Havant",
-            "North Warwickshire",
-            "Newry and Mourne",
-            "East Dunbartonshire",
-            "Pendle",
-            "Torfaen",
-            "East Hampshire",
-            "Ribble Valley",
-            "Brentwood",
-            "Isle of Wight",
-            "Westmorland and Furness",
-            "Derry City and Strabane",
-            "Norwich"
-        ],
-        "supported_councils_LAD24CD": [
-            "E06000046",
-            "E07000068",
-            "E07000085",
-            "E07000090",
-            "E07000124",
-            "E07000218",
-            "E08000009",
-            "N09000005",
-            "N09000010",
-            "S12000005",
-            "S12000045",
-            "W06000020",
-            "E07000122"
-        ]
-    },
-    "GraveshamBoroughCouncil": {
-        "skip_get_url": true,
-        "uprn": "100060927046",
-        "url": "https://www.gravesham.gov.uk",
-        "wiki_name": "Gravesham",
-        "wiki_note": "Pass the UPRN. You will need to use [FindMyAddress](https://www.findmyaddress.co.uk/search).",
-        "LAD24CD": "E07000109"
-    },
-    "GreatYarmouthBoroughCouncil": {
-        "postcode": "NR31 7EB",
-        "skip_get_url": true,
-        "uprn": "100090834792",
-        "url": "https://myaccount.great-yarmouth.gov.uk/article/6456/Find-my-waste-collection-days",
-        "web_driver": "http://selenium:4444",
-        "wiki_name": "Great Yarmouth",
-        "wiki_note": "Pass the postcode, and UPRN in their respective parameters. This parser requires a Selenium webdriver.",
-        "LAD24CD": "E07000145"
-    },
-    "GuildfordCouncil": {
-        "house_number": "THE LODGE",
-        "postcode": "GU3 1AH",
-        "skip_get_url": true,
-        "url": "https://my.guildford.gov.uk/customers/s/view-bin-collections",
-        "web_driver": "http://selenium:4444",
-        "wiki_name": "Guildford",
-        "wiki_note": "If the bin day is 'today' then the collectionDate will only show today's date if before 7 AM; else the date will be in 'previousCollectionDate'.",
-        "LAD24CD": "E07000209"
-    },
-    "GwyneddCouncil": {
-        "uprn": "10070350463",
-        "url": "https://diogel.gwynedd.llyw.cymru",
-        "wiki_name": "Gwynedd",
-        "wiki_note": "You will need to use [FindMyAddress](https://www.findmyaddress.co.uk/search) to find the UPRN.",
-        "LAD24CD": "W06000002"
-    },
-    "HackneyCouncil": {
-        "house_number": "101",
-        "postcode": "N16 9AS",
-        "url": "https://www.hackney.gov.uk",
-        "wiki_name": "Hackney",
-        "wiki_note": "Pass the postcode and house number in their respective arguments, both wrapped in quotes.",
-        "LAD24CD": "E09000012"
-    },
-    "HaltonBoroughCouncil": {
-        "house_number": "12",
-        "postcode": "WA7 4HA",
-        "skip_get_url": true,
-        "url": "https://webapp.halton.gov.uk/PublicWebForms/WasteServiceSearchv1.aspx#collections",
-        "web_driver": "http://selenium:4444",
-        "wiki_name": "Halton",
-        "wiki_note": "Pass the house number and postcode. This parser requires a Selenium webdriver.",
-        "LAD24CD": "E06000006"
-    },
-    "HarboroughDistrictCouncil": {
-        "uprn": "100030489072",
-        "url": "https://www.harborough.gov.uk",
-        "wiki_command_url_override": "https://www.harborough.gov.uk",
-        "wiki_name": "Harborough",
-        "wiki_note": "You will need to use [FindMyAddress](https://www.findmyaddress.co.uk/search) to find the UPRN.",
-        "LAD24CD": "E07000131"
-    },
-    "HaringeyCouncil": {
-        "skip_get_url": true,
-        "uprn": "100021203052",
-        "url": "https://wastecollections.haringey.gov.uk/property",
-        "wiki_name": "Haringey",
-        "wiki_note": "Pass the UPRN, which can be found at `https://wastecollections.haringey.gov.uk/property/{uprn}`.",
-        "LAD24CD": "E09000014"
-    },
-    "HarrogateBoroughCouncil": {
-        "LAD24CD": "E07000165",
-        "skip_get_url": true,
-        "uprn": "100050414307",
-        "url": "https://secure.harrogate.gov.uk/inmyarea",
-        "wiki_name": "Harrogate",
-        "wiki_note": "Pass the UPRN, which can be found at [this site](https://secure.harrogate.gov.uk/inmyarea). URL doesn't need to be passed."
-    },
-    "HartDistrictCouncil": {
-        "skip_get_url": true,
-        "uprn": "100062349291",
-        "url": "https://www.hart.gov.uk/",
-        "wiki_name": "Hart",
-        "wiki_note": "You will need to use [FindMyAddress](https://www.findmyaddress.co.uk/search) to find the UPRN.",
-        "LAD24CD": "E07000089"
-    },
-    "HartlepoolBoroughCouncil": {
-        "uprn": "100110019551",
-        "url": "https://www.hartlepool.gov.uk",
-        "wiki_name": "Hartlepool",
-        "wiki_note": "You will need to use [FindMyAddress](https://www.findmyaddress.co.uk/search) to find your UPRN.",
-        "LAD24CD": "E06000001"
-    },
-    "HastingsBoroughCouncil": {
-        "uprn": "100060038877",
-        "url": "https://www.hastings.gov.uk",
-        "wiki_command_url_override": "https://www.hastings.gov.uk",
-        "wiki_name": "Hastings",
-        "wiki_note": "You will need to use [FindMyAddress](https://www.findmyaddress.co.uk/search) to find the UPRN.",
-        "LAD24CD": "E07000062"
-    },
-    "HerefordshireCouncil": {
-        "uprn": "200002618844",
-        "url": "https://www.herefordshire.gov.uk/rubbish-recycling/check-bin-collection-day",
-        "skip_get_url": true,
-        "wiki_name": "Herefordshire",
-        "wiki_note": "You will need to use [FindMyAddress](https://www.findmyaddress.co.uk/search) to find the UPRN.",
-        "LAD24CD": "E06000019"
-    },
-    "HertsmereBoroughCouncil": {
-        "house_number": "1",
-        "postcode": "WD7 9HZ",
-        "skip_get_url": true,
-        "url": "https://www.hertsmere.gov.uk",
-        "web_driver": "http://selenium:4444",
-        "wiki_name": "Hertsmere",
-        "wiki_note": "Provide your house number in the `house_number` parameter and postcode in the `postcode` parameter.",
-        "LAD24CD": "E07000098"
-    },
-    "HighPeakCouncil": {
-        "house_number": "9 Ellison Street, Glossop",
-        "postcode": "SK13 8BX",
-        "skip_get_url": true,
-        "url": "https://www.highpeak.gov.uk/findyourbinday",
-        "web_driver": "http://selenium:4444",
-        "wiki_name": "High Peak",
-        "wiki_note": "Pass the name of the street with the house number parameter, wrapped in double quotes. This parser requires a Selenium webdriver.",
-        "LAD24CD": "E07000037"
-    },
-    "HighlandCouncil": {
-        "uprn": "130072429",
-        "url": "https://www.highland.gov.uk",
-        "wiki_command_url_override": "https://www.highland.gov.uk",
-        "wiki_name": "Highland",
-        "wiki_note": "You will need to use [FindMyAddress](https://www.findmyaddress.co.uk/search) to find the UPRN.",
-        "LAD24CD": "S12000017"
-    },
-    "Hillingdon": {
-        "house_number": "1, Milverton Drive, Ickenham, UB10 8PP, Ickenham, Hillingdon",
-        "postcode": "UB10 8PP",
-        "skip_get_url": true,
-        "url": "https://www.hillingdon.gov.uk/collection-day",
-        "web_driver": "http://selenium:4444",
-        "wiki_name": "Hillingdon",
-        "wiki_note": "Pass the postcode and the full address as it appears in the address pulldown menu.",
-        "LAD24CD": "E09000017"
-    },
-    "HinckleyandBosworthBoroughCouncil": {
-        "uprn": "100030533512",
-        "url": "https://www.hinckley-bosworth.gov.uk",
-        "wiki_name": "Hinckley and Bosworth",
-        "wiki_note": "You will need to use [FindMyAddress](https://www.findmyaddress.co.uk/search) to find the UPRN.",
-        "LAD24CD": "E07000132"
-    },
-    "HorshamDistrictCouncil": {
-        "postcode": "RH12 1AA",
-        "LAD24CD": "E07000227",
-        "skip_get_url": true,
-        "uprn": "010013792717",
-        "url": "https://www.horsham.gov.uk/waste-recycling-and-bins/household-bin-collections/check-your-bin-collection-day",
-        "web_driver": "http://selenium:4444",
-        "wiki_name": "Horsham",
-        "wiki_note": "Pass the UPRN. You can find it using [FindMyAddress](https://www.findmyaddress.co.uk/search). This parser requires a Selenium webdriver."
-    },
-    "HullCityCouncil": {
-        "LAD24CD": "E06000010",
-        "skip_get_url": true,
-        "uprn": "21033995",
-        "url": "https://www.hull.gov.uk/bins-and-recycling/bin-collections/bin-collection-day-checker",
-        "wiki_name": "Kingston upon Hull",
-        "wiki_note": "Pass the UPRN. You can find it using [FindMyAddress](https://www.findmyaddress.co.uk/search)."
-    },
-    "HuntingdonDistrictCouncil": {
-        "uprn": "10012048679",
-        "LAD24CD": "E07000011",
-        "url": "http://www.huntingdonshire.gov.uk/refuse-calendar/",
-        "skip_get_url": true,
-        "wiki_name": "Huntingdonshire",
-        "wiki_note": "Pass the UPRN. You can find it using [FindMyAddress](https://www.findmyaddress.co.uk/search)."
-    },
-    "HyndburnBoroughCouncil": {
-        "postcode": "BB1 4DJ",
-        "LAD24CD": "E07000120",
-        "uprn": "100010448773",
-        "url": "https://iapp.itouchvision.com/iappcollectionday/collection-day/?uuid=FEBA68993831481FD81B2E605364D00A8DC017A4",
-        "skip_get_url": true,
-        "web_driver": "http://selenium:4444",
-        "wiki_name": "Hyndburn",
-        "wiki_note": "Pass the UPRN. You can find it using [FindMyAddress](https://www.findmyaddress.co.uk/search). This parser requires a Selenium webdriver."
-    },
-    "IpswichBoroughCouncil": {
-        "house_number": "Siloam Place",
-        "url": "https://app.ipswich.gov.uk/bin-collection/",
-        "wiki_name": "Ipswich",
-        "wiki_note": "Provide only the street name (no house number) as the PAON",
-        "LAD24CD": "E07000202"
-    },
-    "IslingtonCouncil": {
-        "uprn": "5300094897",
-        "url": "https://www.islington.gov.uk/your-area?Postcode=unused&Uprn=5300094897",
-        "wiki_command_url_override": "https://www.islington.gov.uk/your-area?Postcode=unused&Uprn=XXXXXXXX",
-        "wiki_name": "Islington",
-        "wiki_note": "Replace XXXXXXXX with your UPRN.",
-        "LAD24CD": "E09000019"
-    },
-    "KingsLynnandWestNorfolkBC": {
-        "uprn": "10023636886",
-        "url": "https://www.west-norfolk.gov.uk/",
-        "wiki_name": "Kings Lynn and West Norfolk",
-        "wiki_note": "Provide your UPRN. Find your UPRN using [FindMyAddress](https://www.findmyaddress.co.uk/search).",
-        "LAD24CD": "E07000146"
-    },
-    "KingstonUponThamesCouncil": {
-        "url": "https://waste-services.kingston.gov.uk/waste/2701097",
-        "web_driver": "http://selenium:4444",
-        "wiki_command_url_override": "https://waste-services.kingston.gov.uk/waste/XXXXXXX",
-        "wiki_name": "Kingston upon Thames",
-        "wiki_note": "Follow the instructions [here](https://waste-services.kingston.gov.uk/waste) until the \"Your bin days\" page, then copy the URL and replace the URL in the command.",
-        "LAD24CD": "E09000021"
-    },
-    "KirkleesCouncil": {
-        "skip_get_url": true,
-        "uprn": "83002937",
-        "url": "https://www.kirklees.gov.uk/beta/your-property-bins-recycling/your-bins",
-        "wiki_name": "Kirklees",
-        "wiki_note": "Provide your UPRN. Find your UPRN using [FindMyAddress](https://www.findmyaddress.co.uk/search).",
-        "LAD24CD": "E08000034"
-    },
-    "KnowsleyMBCouncil": {
-        "house_number": "2 ALTMOOR ROAD HUYTON L36 3UY",
-        "postcode": "L36 3UY",
-        "skip_get_url": true,
-        "url": "https://knowsleytransaction.mendixcloud.com/link/youarebeingredirected?target=bincollectioninformation",
-        "web_driver": "http://selenium:4444",
-        "wiki_name": "Knowsley",
-        "wiki_note": "Pass the postcode in the postcode parameter, wrapped in double quotes and with a space.",
-        "LAD24CD": "E08000011"
-    },
-    "LancasterCityCouncil": {
-        "house_number": "1",
-        "postcode": "LA1 1RS",
-        "skip_get_url": true,
-        "url": "https://lcc-wrp.whitespacews.com",
-        "wiki_name": "Lancaster",
-        "wiki_note": "Pass the house number and postcode in their respective parameters.",
-        "LAD24CD": "E07000121"
-    },
-    "LeedsCityCouncil": {
-        "house_number": "1",
-        "postcode": "LS6 2SE",
-        "skip_get_url": true,
-        "uprn": "72506983",
-        "url": "https://www.leeds.gov.uk/residents/bins-and-recycling/check-your-bin-day",
-        "web_driver": "http://selenium:4444",
-        "wiki_name": "Leeds",
-        "wiki_note": "Pass the house number, postcode, and UPRN. This parser requires a Selenium webdriver.",
-        "LAD24CD": "E08000035"
-    },
-    "LeicesterCityCouncil": {
-        "uprn": "2465027976",
-        "url": "https://biffaleicester.co.uk",
-        "wiki_name": "Leicester",
-        "wiki_note": "You will need to use [FindMyAddress](https://www.findmyaddress.co.uk/search) to find the UPRN.",
-        "LAD24CD": "E06000016"
-    },
-    "LewesDistrictCouncil": {
-        "uprn": "100061930155",
-        "url": "https://www.lewes-eastbourne.gov.uk/article/1158/When-is-my-bin-collection-day",
-        "skip_get_url": true,
-        "wiki_name": "Lewes",
-        "wiki_note": "You will need to use [FindMyAddress](https://www.findmyaddress.co.uk/search) to find the UPRN.",
-        "LAD24CD": "E07000063"
-    },
-    "LichfieldDistrictCouncil": {
-        "uprn": "100031694085",
-        "url": "https://www.lichfielddc.gov.uk",
-        "wiki_command_url_override": "https://www.lichfielddc.gov.uk",
-        "wiki_name": "Lichfield",
-        "wiki_note": "You will need to use [FindMyAddress](https://www.findmyaddress.co.uk/search) to find the UPRN.",
-        "LAD24CD": "E07000194"
-    },
-    "LincolnCouncil": {
-        "postcode": "LN5 7SH",
-        "uprn": "000235024846",
-        "url": "https://lincoln.gov.uk",
-        "wiki_command_url_override": "https://lincoln.gov.uk",
-        "wiki_name": "City of Lincoln",
-        "wiki_note": "You will need to use [FindMyAddress](https://www.findmyaddress.co.uk/search) to find the UPRN.",
-        "LAD24CD": "E07000138"
-    },
-    "LisburnCastlereaghCityCouncil": {
-        "house_number": "97",
-        "postcode": "BT28 1JN",
-        "skip_get_url": true,
-        "url": "https://lisburn.isl-fusion.com",
-        "wiki_name": "Lisburn and Castlereagh",
-        "wiki_note": "Pass the house number and postcode in their respective parameters.",
-        "LAD24CD": "N09000007"
-    },
-    "LiverpoolCityCouncil": {
-        "uprn": "38164600",
-        "skip_get_url": true,
-        "url": "https://liverpool.gov.uk/bins-and-recycling/bin-collections/",
-        "wiki_name": "Liverpool",
-        "wiki_note": "You will need to use [FindMyAddress](https://www.findmyaddress.co.uk/search) to find the UPRN.",
-        "LAD24CD": "E08000012"
-    },
-    "LondonBoroughEaling": {
-        "skip_get_url": true,
-        "uprn": "12081498",
-        "url": "https://www.ealing.gov.uk/site/custom_scripts/WasteCollectionWS/home/FindCollection",
-        "wiki_name": "Ealing (London Borough)",
-        "wiki_note": "Pass the UPRN. You can find it using [FindMyAddress](https://www.findmyaddress.co.uk/search).",
-        "LAD24CD": "E09000009"
-    },
-    "LondonBoroughHarrow": {
-        "uprn": "100021298754",
-        "url": "https://www.harrow.gov.uk",
-        "wiki_command_url_override": "https://www.harrow.gov.uk",
-        "wiki_name": "Harrow",
-        "wiki_note": "You will need to use [FindMyAddress](https://www.findmyaddress.co.uk/search) to find the UPRN.",
-        "LAD24CD": "E09000015"
-    },
-    "LondonBoroughHavering": {
-        "uprn": "100021380730",
-        "url": "https://www.havering.gov.uk",
-        "wiki_name": "Havering",
-        "wiki_note": "Pass the UPRN. You can find it using [FindMyAddress](https://www.findmyaddress.co.uk/search).",
-        "LAD24CD": "E09000016"
-    },
-    "LondonBoroughHounslow": {
-        "skip_get_url": true,
-        "uprn": "100021577765",
-        "url": "https://www.hounslow.gov.uk/homepage/86/recycling_and_waste_collection_day_finder",
-        "wiki_name": "Hounslow",
-        "wiki_note": "Pass the UPRN. You can find it using [FindMyAddress](https://www.findmyaddress.co.uk/search).",
-        "LAD24CD": "E09000018"
-    },
-    "LondonBoroughLambeth": {
-        "skip_get_url": true,
-        "uprn": "100021881738",
-        "url": "https://wasteservice.lambeth.gov.uk/WhitespaceComms/GetServicesByUprn",
-        "wiki_name": "Lambeth",
-        "wiki_note": "Pass the UPRN. You can find it using [FindMyAddress](https://www.findmyaddress.co.uk/search).",
-        "LAD24CD": "E09000022"
-    },
-    "LondonBoroughLewisham": {
-        "postcode": "SE12 9QF",
-        "skip_get_url": true,
-        "uprn": "100021954849",
-        "url": "https://www.lewisham.gov.uk",
-        "web_driver": "http://selenium:4444",
-        "wiki_name": "Lewisham",
-        "wiki_note": "Pass the UPRN and postcode. To get the UPRN, you can use [FindMyAddress](https://www.findmyaddress.co.uk/search).",
-        "LAD24CD": "E09000023"
-    },
-    "LondonBoroughOfRichmondUponThames": {
-        "house_number": "March Road",
-        "skip_get_url": true,
-        "url": "https://www.richmond.gov.uk/services/waste_and_recycling/collection_days/",
-        "web_driver": "http://selenium:4444",
-        "wiki_name": "Richmond upon Thames",
-        "wiki_note": "Pass the name of the street ONLY in the house number parameter, unfortunately post code's are not allowed. ",
-        "LAD24CD": "E09000027"
-    },
-    "LondonBoroughRedbridge": {
-        "postcode": "IG2 6LQ",
-        "uprn": "10023770353",
-        "url": "https://my.redbridge.gov.uk/RecycleRefuse",
-        "web_driver": "http://selenium:4444",
-        "wiki_name": "Redbridge",
-        "wiki_note": "Follow the instructions [here](https://my.redbridge.gov.uk/RecycleRefuse) until you get the page listing your address, then copy the entire address text and use that in the house number field.",
-        "LAD24CD": "E09000026"
-    },
-    "LondonBoroughSutton": {
-        "uprn": "4473006",
-        "url": "https://waste-services.sutton.gov.uk/waste",
-        "wiki_command_url_override": "https://waste-services.sutton.gov.uk/waste",
-        "wiki_name": "Sutton",
-        "wiki_note": "You will need to find your unique property reference by going to (https://waste-services.sutton.gov.uk/waste), entering your details and then using the 7 digit reference in the URL as your UPRN",
-        "LAD24CD": "E09000029"
-    },
-    "LutonBoroughCouncil": {
-        "uprn": "100080155778",
-        "url": "https://myforms.luton.gov.uk",
-        "wiki_command_url_override": "https://myforms.luton.gov.uk",
-        "wiki_name": "Luton",
-        "wiki_note": "You will need to use [FindMyAddress](https://www.findmyaddress.co.uk/search) to find the UPRN.",
-        "LAD24CD": "E06000032"
-    },
-    "MaidstoneBoroughCouncil": {
-        "skip_get_url": true,
-        "house_number": "71",
-        "postcode": "ME16 8BT",
-        "url": "https://my.maidstone.gov.uk/service/Find-your-bin-day",
-        "wiki_name": "Maidstone",
-        "wiki_note": "Pass the house number and postcode in their respective parameters. This parser requires a Selenium webdriver.",
-        "LAD24CD": "E07000110"
-    },
-    "MaldonDistrictCouncil": {
-        "skip_get_url": true,
-        "uprn": "100090557253",
-        "url": "https://maldon.suez.co.uk/maldon/ServiceSummary",
-        "wiki_name": "Maldon",
-        "wiki_note": "Pass the UPRN. You can find it using [FindMyAddress](https://www.findmyaddress.co.uk/search).",
-        "LAD24CD": "E07000074"
-    },
-    "MalvernHillsDC": {
-        "skip_get_url": true,
-        "uprn": "100121348457",
-        "url": "https://swict.malvernhills.gov.uk/mhdcroundlookup/HandleSearchScreen",
-        "wiki_name": "Malvern Hills",
-        "wiki_note": "Pass the UPRN. You can find it using [FindMyAddress](https://www.findmyaddress.co.uk/search).",
-        "LAD24CD": "E07000235"
-    },
-    "ManchesterCityCouncil": {
-        "skip_get_url": true,
-        "uprn": "77127089",
-        "url": "https://www.manchester.gov.uk/bincollections",
-        "wiki_name": "Manchester",
-        "wiki_note": "Pass the UPRN. You can find it using [FindMyAddress](https://www.findmyaddress.co.uk/search).",
-        "LAD24CD": "E08000003"
-    },
-    "MansfieldDistrictCouncil": {
-        "skip_get_url": true,
-        "uprn": "100031396580",
-        "url": "https://www.mansfield.gov.uk/xfp/form/1327",
-        "wiki_name": "Mansfield",
-        "wiki_note": "Pass the UPRN. You can find it using [FindMyAddress](https://www.findmyaddress.co.uk/search).",
-        "LAD24CD": "E07000174"
-    },
-    "MedwayCouncil": {
-        "skip_get_url": true,
-        "uprn": "200000907059",
-        "url": "https://www.medway.gov.uk/homepage/45/check_your_waste_collection_day",
-        "wiki_name": "Medway",
-        "wiki_note": "Pass the UPRN. You can find it using [FindMyAddress](https://www.findmyaddress.co.uk/search).",
-        "LAD24CD": "E06000035"
-    },
-    "MeltonBoroughCouncil": {
-        "uprn": "100030540956",
-        "url": "https://my.melton.gov.uk/collections",
-        "wiki_name": "Melton",
-        "wiki_note": "To get the UPRN, you can use [FindMyAddress](https://www.findmyaddress.co.uk/search).",
-        "LAD24CD": "E07000133"
-    },
-    "MertonCouncil": {
-        "url": "https://myneighbourhood.merton.gov.uk/wasteservices/WasteServices.aspx?ID=25936129",
-        "wiki_command_url_override": "https://myneighbourhood.merton.gov.uk/Wasteservices/WasteServices.aspx?ID=XXXXXXXX",
-        "wiki_name": "Merton",
-        "wiki_note": "Follow the instructions [here](https://myneighbourhood.merton.gov.uk/Wasteservices/WasteServicesSearch.aspx) until you get the \"Your recycling and rubbish collection days\" page, then copy the URL and replace the URL in the command.",
-        "LAD24CD": "E09000024"
-    },
-    "MidAndEastAntrimBoroughCouncil": {
-        "postcode": "100 Galgorm Road",
-        "skip_get_url": true,
-        "url": "https://www.midandeastantrim.gov.uk/resident/waste-recycling/collection-dates/",
-        "web_driver": "http://selenium:4444",
-        "wiki_name": "Mid and East Antrim",
-        "wiki_note": "Pass the house name/number plus the name of the street with the postcode parameter, wrapped in double quotes. Check the address on the website first. This version will only pick the first SHOW button returned by the search or if it is fully unique.",
-        "LAD24CD": "N09000008"
-    },
-    "MidDevonCouncil": {
-        "uprn": "200003997770",
-        "url": "https://www.middevon.gov.uk",
-        "wiki_command_url_override": "https://www.middevon.gov.uk",
-        "wiki_name": "Mid Devon",
-        "wiki_note": "You will need to use [FindMyAddress](https://www.findmyaddress.co.uk/search) to find the UPRN.",
-        "LAD24CD": "E07000042"
-    },
-    "MidSuffolkDistrictCouncil": {
-        "house_number": "Monday",
-        "postcode": "Week 2",
-        "skip_get_url": true,
-        "uprn": "Monday",
-        "url": "https://www.midsuffolk.gov.uk",
-        "wiki_name": "Mid Suffolk",
-        "wiki_note": "Use the House Number field to pass the DAY of the week for your NORMAL collections. [Monday/Tuesday/Wednesday/Thursday/Friday]. [OPTIONAL] Use the 'postcode' field to pass the WEEK for your garden collection. [Week 1/Week 2]. [OPTIONAL] Use the 'uprn' field to pass the DAY for your garden collection. [Monday/Tuesday/Wednesday/Thursday/Friday]",
-        "LAD24CD": "E07000203"
-    },
-    "MidSussexDistrictCouncil": {
-        "house_number": "OAKLANDS, OAKLANDS ROAD RH16 1SS",
-        "postcode": "RH16 1SS",
-        "skip_get_url": true,
-        "url": "https://www.midsussex.gov.uk/waste-recycling/bin-collection/",
-        "web_driver": "http://selenium:4444",
-        "wiki_name": "Mid Sussex",
-        "wiki_note": "Pass the name of the street with the house number parameter, wrapped in double quotes. This parser requires a Selenium webdriver.",
-        "LAD24CD": "E07000228"
-    },
-    "MiddlesbroughCouncil": {
-        "house_number": "12 Constantine Court Park Road North, Middlesbrough",
-        "skip_get_url": true,
-        "url": "https://www.middlesbrough.gov.uk/recycling-and-rubbish/bin-collection-dates/",
-        "web_driver": "http://selenium:4444",
-        "wiki_name": "Middlesbrough",
-        "wiki_note": "Pass the entire address without postcode as it appears when you type it on the website. This parser requires a Selenium webdriver.",
-        "LAD24CD": "E06000002"
-    },
-    "MidlothianCouncil": {
-        "house_number": "52",
-        "postcode": "EH19 2EB",
-        "skip_get_url": true,
-        "url": "https://www.midlothian.gov.uk/info/1054/bins_and_recycling/343/bin_collection_days",
-        "wiki_name": "Midlothian",
-        "wiki_note": "Pass the house name/number wrapped in double quotes along with the postcode parameter.",
-        "LAD24CD": "S12000019"
-    },
-    "MidUlsterDistrictCouncil": {
-        "house_number": "20 HILLHEAD, STEWARTSTOWN, BT71 5HY",
-        "postcode": "BT71 5HY",
-        "skip_get_url": true,
-        "url": "https://www.midulstercouncil.org",
-        "web_driver": "http://selenium:4444",
-        "wiki_name": "Mid Ulster",
-        "wiki_note": "Pass the full address of the house postcode as displayed on the site. This parser requires a Selenium webdriver.",
-        "LAD24CD": "N09000009"
-    },
-    "MiltonKeynesCityCouncil": {
-        "uprn": "25109551",
-        "url": "https://mycouncil.milton-keynes.gov.uk/en/service/Waste_Collection_Round_Checker",
-        "wiki_name": "Milton Keynes",
-        "wiki_note": "You will need to use [FindMyAddress](https://www.findmyaddress.co.uk/search) to find the UPRN.",
-        "LAD24CD": "E06000042"
-    },
-    "MoleValleyDistrictCouncil": {
-        "postcode": "RH4 1SJ",
-        "skip_get_url": true,
-        "uprn": "200000171235",
-        "url": "https://myproperty.molevalley.gov.uk/molevalley/",
-        "wiki_name": "Mole Valley",
-        "wiki_note": "UPRN can only be parsed with a valid postcode.",
-        "LAD24CD": "E07000210"
-    },
-    "MonmouthshireCountyCouncil": {
-        "uprn": "100100266220",
-        "url": "https://maps.monmouthshire.gov.uk",
-        "wiki_name": "Monmouthshire",
-        "wiki_note": "You will need to use [FindMyAddress](https://www.findmyaddress.co.uk/search) to find the UPRN.",
-        "LAD24CD": "W06000021"
-    },
-    "MorayCouncil": {
-        "uprn": "45438",
-        "url": "https://bindayfinder.moray.gov.uk/",
-        "wiki_name": "Moray",
-        "wiki_note": "Find your property ID by going to (https://bindayfinder.moray.gov.uk), search for your property and extracting the ID from the URL. i.e. (https://bindayfinder.moray.gov.uk/disp_bins.php?id=00028841)",
-        "LAD24CD": "S12000020"
-    },
-    "NeathPortTalbotCouncil": {
-        "house_number": "2",
-        "postcode": "SA13 3BA",
-        "skip_get_url": true,
-        "url": "https://www.npt.gov.uk",
-        "web_driver": "http://selenium:4444",
-        "wiki_name": "Neath Port Talbot",
-        "wiki_note": "Pass the house number and postcode in their respective parameters. This parser requires a Selenium webdriver.",
-        "LAD24CD": "W06000012"
-    },
-    "NewForestCouncil": {
-        "postcode": "SO41 0GJ",
-        "skip_get_url": true,
-        "uprn": "100060482345",
-        "url": "https://forms.newforest.gov.uk/id/FIND_MY_COLLECTION",
-        "web_driver": "http://selenium:4444",
-        "wiki_name": "New Forest",
-        "wiki_note": "Pass the postcode and UPRN. This parser requires a Selenium webdriver.",
-        "LAD24CD": "E07000091"
-    },
-    "NewarkAndSherwoodDC": {
-        "uprn": "200004258529",
-        "url": "https://app.newark-sherwooddc.gov.uk/bincollection/",
-        "skip_get_url": true,
-        "wiki_name": "Newark and Sherwood",
-        "wiki_note": "Replace XXXXXXXX with your UPRN.",
-        "LAD24CD": "E07000175"
-    },
-    "NewcastleCityCouncil": {
-        "LAD24CD": "E08000021",
-        "url": "https://community.newcastle.gov.uk/my-neighbourhood/ajax/getBinsNew.php?uprn=004510730634",
-        "wiki_command_url_override": "https://community.newcastle.gov.uk/my-neighbourhood/ajax/getBinsNew.php?uprn=XXXXXXXX",
-        "wiki_name": "Newcastle upon Tyne",
-        "wiki_note": "Replace XXXXXXXX with your UPRN. UPRNs need to be 12 digits long so please pad the left hand side with 0s if your UPRN is not long enough"
-    },
-    "NewcastleUnderLymeCouncil": {
-        "uprn": "100031725433",
-        "url": "https://www.newcastle-staffs.gov.uk",
-        "wiki_name": "Newcastle-under-Lyme",
-        "wiki_note": "You will need to use [FindMyAddress](https://www.findmyaddress.co.uk/search) to find your UPRN.",
-        "LAD24CD": "E07000195"
-    },
-    "NewhamCouncil": {
-        "uprn": "46077811",
-        "url": "https://bincollection.newham.gov.uk/",
-        "skip_get_url": true,
-        "wiki_name": "Newham",
-        "wiki_note": "You will need to use [FindMyAddress](https://www.findmyaddress.co.uk/search) to find your UPRN.",
-        "LAD24CD": "E09000025"
-    },
-    "NewportCityCouncil": {
-        "postcode": "NP20 4HE",
-        "skip_get_url": true,
-        "uprn": "100100688837",
-        "url": "https://www.newport.gov.uk/",
-        "wiki_name": "Newport",
-        "wiki_note": "Pass the postcode and UPRN. You can find the UPRN using [FindMyAddress](https://www.findmyaddress.co.uk/search).",
-        "LAD24CD": "W06000022"
-    },
-    "NorthAyrshireCouncil": {
-        "uprn": "126045552",
-        "url": "https://www.north-ayrshire.gov.uk/",
-        "wiki_command_url_override": "https://www.north-ayrshire.gov.uk/",
-        "wiki_name": "North Ayrshire",
-        "wiki_note": "You will need to use [FindMyAddress](https://www.findmyaddress.co.uk/search) to find the UPRN.",
-        "LAD24CD": "S12000021"
-    },
-    "NorthDevonCountyCouncil": {
-        "house_number": "1",
-        "postcode": "EX31 2LE",
-        "skip_get_url": true,
-        "uprn": "100040249471",
-        "url": "https://my.northdevon.gov.uk/service/WasteRecyclingCollectionCalendar",
-        "web_driver": "http://selenium:4444",
-        "wiki_name": "North Devon",
-        "wiki_note": "Pass the house number and postcode in their respective parameters. This parser requires a Selenium webdriver.",
-        "LAD24CD": "E07000043"
-    },
-    "NorthEastDerbyshireDistrictCouncil": {
-        "postcode": "S42 5RB",
-        "skip_get_url": true,
-        "uprn": "010034492222",
-        "url": "https://myselfservice.ne-derbyshire.gov.uk/service/Check_your_Bin_Day",
-        "web_driver": "http://selenium:4444",
-        "wiki_name": "North East Derbyshire",
-        "wiki_note": "Pass the postcode and UPRN. This parser requires a Selenium webdriver.",
-        "LAD24CD": "E07000038"
-    },
-    "NorthEastLincs": {
-        "uprn": "11062649",
-        "url": "https://www.nelincs.gov.uk/refuse-collection-schedule/?view=timeline&uprn=11062649",
-        "wiki_command_url_override": "https://www.nelincs.gov.uk/refuse-collection-schedule/?view=timeline&uprn=XXXXXXXX",
-        "wiki_name": "North East Lincolnshire",
-        "wiki_note": "Replace XXXXXXXX with your UPRN.",
-        "LAD24CD": "E06000012"
-    },
-    "NorthHertfordshireDistrictCouncil": {
-        "house_number": "22",
-        "postcode": "SG6 4BJ",
-        "url": "https://www.north-herts.gov.uk",
-        "web_driver": "http://selenium:4444",
-        "wiki_name": "North Hertfordshire",
-        "wiki_note": "Pass the house number and postcode in their respective parameters.",
-        "LAD24CD": "E07000099"
-    },
-    "NorthKestevenDistrictCouncil": {
-        "url": "https://www.n-kesteven.org.uk/bins/display?uprn=100030869513",
-        "wiki_command_url_override": "https://www.n-kesteven.org.uk/bins/display?uprn=XXXXXXXX",
-        "wiki_name": "North Kesteven",
-        "wiki_note": "Replace XXXXXXXX with your UPRN.",
-        "LAD24CD": "E07000139"
-    },
-    "NorthLanarkshireCouncil": {
-        "url": "https://www.northlanarkshire.gov.uk/bin-collection-dates/000118016164/48402118",
-        "wiki_command_url_override": "https://www.northlanarkshire.gov.uk/bin-collection-dates/XXXXXXXXXXX/XXXXXXXXXXX",
-        "wiki_name": "North Lanarkshire",
-        "wiki_note": "Follow the instructions [here](https://www.northlanarkshire.gov.uk/bin-collection-dates) until you get the \"Next collections\" page, then copy the URL and replace the URL in the command.",
-        "LAD24CD": "S12000050"
-    },
-    "NorthLincolnshireCouncil": {
-        "skip_get_url": true,
-        "uprn": "100050194170",
-        "url": "https://www.northlincs.gov.uk/bins-waste-and-recycling/bin-and-box-collection-dates/",
-        "wiki_name": "North Lincolnshire",
-        "wiki_note": "Pass the UPRN. You can find it using [FindMyAddress](https://www.findmyaddress.co.uk/search).",
-        "LAD24CD": "E06000013"
-    },
-    "NorthNorfolkDistrictCouncil": {
-        "house_number": "1 Morston Mews",
-        "postcode": "NR25 6BH",
-        "skip_get_url": true,
-        "url": "https://www.north-norfolk.gov.uk/",
-        "web_driver": "http://selenium:4444",
-        "wiki_name": "North Norfolk",
-        "wiki_note": "Pass the name of the street with the house number parameter, wrapped in double quotes. This parser requires a Selenium webdriver.",
-        "LAD24CD": "E07000147"
-    },
-    "NorthNorthamptonshireCouncil": {
-        "skip_get_url": true,
-        "uprn": "100031021317",
-        "url": "https://cms.northnorthants.gov.uk/bin-collection-search/calendarevents/100031021318/2023-10-17/2023-10-01",
-        "wiki_name": "North Northamptonshire",
-        "wiki_note": "Pass the UPRN. You can find it using [FindMyAddress](https://www.findmyaddress.co.uk/search).",
-        "LAD24CD": "E06000061"
-    },
-    "NorthSomersetCouncil": {
-        "postcode": "BS49 5AA",
-        "skip_get_url": true,
-        "uprn": "24051674",
-        "url": "https://forms.n-somerset.gov.uk/Waste/CollectionSchedule",
-        "wiki_name": "North Somerset",
-        "wiki_note": "Pass the postcode and UPRN. You can find the UPRN using [FindMyAddress](https://www.findmyaddress.co.uk/search).",
-        "LAD24CD": "E06000024"
-    },
-    "NorthTynesideCouncil": {
-        "postcode": "NE26 2TG",
-        "skip_get_url": true,
-        "uprn": "47097627",
-        "url": "https://my.northtyneside.gov.uk/category/81/bin-collection-dates",
-        "wiki_name": "North Tyneside",
-        "wiki_note": "Pass the postcode and UPRN. You can find the UPRN using [FindMyAddress](https://www.findmyaddress.co.uk/search).",
-        "LAD24CD": "E08000022"
-    },
-    "NorthWestLeicestershire": {
-        "postcode": "DE74 2FZ",
-        "skip_get_url": true,
-        "uprn": "100030572613",
-        "url": "https://www.nwleics.gov.uk/pages/collection_information",
-        "web_driver": "http://selenium:4444",
-        "wiki_name": "North West Leicestershire",
-        "wiki_note": "Pass the postcode and UPRN. This parser requires a Selenium webdriver.",
-        "LAD24CD": "E07000134"
-    },
-    "NorthYorkshire": {
-        "skip_get_url": true,
-        "uprn": "10093091235",
-        "url": "https://www.northyorks.gov.uk/bin-calendar/lookup",
-        "wiki_name": "North Yorkshire",
-        "wiki_note": "Pass the UPRN. You can find it using [FindMyAddress](https://www.findmyaddress.co.uk/search).",
-        "LAD24CD": "E06000065"
-    },
-    "NorthumberlandCouncil": {
-        "house_number": "22",
-        "postcode": "NE46 1UQ",
-        "skip_get_url": true,
-        "url": "https://www.northumberland.gov.uk/Waste/Household-waste/Household-bin-collections/Bin-Calendars.aspx",
-        "web_driver": "http://selenium:4444",
-        "wiki_name": "Northumberland",
-        "wiki_note": "Pass the house number and postcode in their respective parameters. This parser requires a Selenium webdriver.",
-        "LAD24CD": "E06000057"
-    },
-    "NorwichCityCouncil": {
-        "uprn": "100090888980",
-        "url": "https://www.norwich.gov.uk",
-        "wiki_command_url_override": "https://www.norwich.gov.uk",
-        "wiki_name": "Norwich",
-        "wiki_note": "You will need to use [FindMyAddress](https://www.findmyaddress.co.uk/search) to find the UPRN.",
-        "LAD24CD": "E07000148"
-    },
-    "NottinghamCityCouncil": {
-        "skip_get_url": true,
-        "uprn": "100031540180",
-        "url": "https://geoserver.nottinghamcity.gov.uk/bincollections2/api/collection/100031540180",
-        "wiki_name": "Nottingham",
-        "wiki_note": "Pass the UPRN. You can find it using [FindMyAddress](https://www.findmyaddress.co.uk/search).",
-        "LAD24CD": "E06000018"
-    },
-    "NuneatonBedworthBoroughCouncil": {
-        "house_number": "Newdigate Road",
-        "skip_get_url": true,
-        "url": "https://www.nuneatonandbedworth.gov.uk",
-        "wiki_name": "Nuneaton and Bedworth",
-        "wiki_note": "Pass the name of the street ONLY in the house number parameter, wrapped in double quotes. Street name must match exactly as it appears on the council's website.",
-        "LAD24CD": "E07000219"
-    },
-    "OadbyAndWigstonBoroughCouncil": {
-        "LAD24CD": "E07000135",
-        "uprn": "10010149102",
-        "url": "https://my.oadby-wigston.gov.uk",
-        "wiki_name": "Oadby and Wigston",
-        "wiki_note": "You will need to use [FindMyAddress](https://www.findmyaddress.co.uk/search) to find the UPRN."
-    },
-    "OldhamCouncil": {
-        "url": "https://portal.oldham.gov.uk/bincollectiondates/details?uprn=422000033556",
-        "wiki_name": "Oldham",
-        "wiki_note": "Replace UPRN in URL with your own UPRN.",
-        "LAD24CD": "E08000004"
-    },
-    "OxfordCityCouncil": {
-        "postcode": "OX3 7QF",
-        "uprn": "100120820551",
-        "url": "https://www.oxford.gov.uk",
-        "wiki_command_url_override": "https://www.oxford.gov.uk",
-        "wiki_name": "Oxford",
-        "wiki_note": "You will need to use [FindMyAddress](https://www.findmyaddress.co.uk/search) to find the UPRN.",
-        "LAD24CD": "E07000178"
-    },
-    "PembrokeshireCountyCouncil": {
-        "url": "https://nearest.pembrokeshire.gov.uk/property/100100278790",
-        "wiki_command_url_override": "https://nearest.pembrokeshire.gov.uk/property/XXXXXXXXXX",
-        "wiki_name": "Pembrokeshire",
-        "wiki_note": "Replace XXXXXXXX with your UPRN. You will need to use [FindMyAddress](https://www.findmyaddress.co.uk/search) to find it.",
-        "LAD24CD": "W06000009"
-    },
-    "PeterboroughCityCouncil": {
-        "house_number": "7 Arundel Road, Peterborough, PE4 6JJ",
-        "postcode": "PE4 6JJ",
-        "skip_get_url": true,
-        "url": "https://report.peterborough.gov.uk/waste",
-        "web_driver": "http://selenium:4444",
-        "wiki_name": "Peterborough",
-        "wiki_note": "Pass the full address as it appears o nthe Peterborough website and postcode in their respective parameters. This parser requires a Selenium webdriver.",
-        "LAD24CD": "E06000031"
-    },
-    "PerthAndKinrossCouncil": {
-        "uprn": "124032322",
-        "url": "https://www.pkc.gov.uk",
-        "wiki_command_url_override": "https://www.pkc.gov.uk",
-        "wiki_name": "Perth and Kinross",
-        "wiki_note": "You will need to use [FindMyAddress](https://www.findmyaddress.co.uk/search) to find the UPRN.",
-        "LAD24CD": "S12000048"
-    },
-    "PlymouthCouncil": {
-        "uprn": "100040420582",
-        "url": "https://www.plymouth.gov.uk",
-        "wiki_command_url_override": "https://www.plymouth.gov.uk",
-        "wiki_name": "Plymouth",
-        "wiki_note": "You will need to use [FindMyAddress](https://www.findmyaddress.co.uk/search) to find the UPRN.",
-        "LAD24CD": "E06000026"
-    },
-    "PortsmouthCityCouncil": {
-        "postcode": "PO4 0LE",
-        "skip_get_url": true,
-        "uprn": "1775027504",
-        "url": "https://my.portsmouth.gov.uk/en/AchieveForms/?form_uri=sandbox-publish://AF-Process-26e27e70-f771-47b1-a34d-af276075cede/AF-Stage-cd7cc291-2e59-42cc-8c3f-1f93e132a2c9/definition.json&redirectlink=%2F&cancelRedirectLink=%2F",
-        "web_driver": "http://selenium:4444",
-        "wiki_name": "Portsmouth",
-        "wiki_note": "Pass the postcode and UPRN. This parser requires a Selenium webdriver.",
-        "LAD24CD": "E06000044"
-    },
-    "PowysCouncil": {
-        "house_number": "LANE COTTAGE",
-        "postcode": "HR3 5JS",
-        "skip_get_url": true,
-        "url": "https://www.powys.gov.uk",
-        "web_driver": "http://selenium:4444",
-        "wiki_name": "Powys",
-        "LAD24CD": "W06000023"
-    },
-    "PrestonCityCouncil": {
-        "house_number": "Town Hall",
-        "postcode": "PR1 2RL",
-        "skip_get_url": true,
-        "url": "https://selfservice.preston.gov.uk/service/Forms/FindMyNearest.aspx?Service=bins",
-        "web_driver": "http://selenium:4444",
-        "wiki_name": "Preston",
-        "wiki_note": "Pass the house number and postcode in their respective parameters. This parser requires a Selenium webdriver.",
-        "LAD24CD": "E07000123"
-    },
-    "ReadingBoroughCouncil": {
-        "url": "https://api.reading.gov.uk/api/collections/310056735",
-        "wiki_command_url_override": "https://api.reading.gov.uk/api/collections/XXXXXXXX",
-        "wiki_name": "Reading",
-        "wiki_note": "Replace XXXXXXXX with your property's UPRN.",
-        "LAD24CD": "E06000038"
-    },
-    "RedcarandClevelandCouncil": {
-        "house_number": "11",
-        "postcode": "TS10 2RE",
-        "skip_get_url": true,
-        "url": "https://www.redcar-cleveland.gov.uk",
-        "wiki_name": "Redcar and Cleveland",
-        "wiki_note": "Pass the house name/number and postcode in their respective parameters",
-        "LAD24CD": "E06000003"
-    },
-    "RedditchBoroughCouncil": {
-        "uprn": "10094557691",
-        "url": "https://redditchbc.gov.uk",
-        "wiki_command_url_override": "https://redditchbc.gov.uk",
-        "wiki_name": "Redditch",
-        "wiki_note": "You will need to use [FindMyAddress](https://www.findmyaddress.co.uk/search) to find the UPRN.",
-        "LAD24CD": "E07000236"
-    },
-    "ReigateAndBansteadBoroughCouncil": {
-        "skip_get_url": true,
-        "uprn": "68134867",
-        "url": "https://www.reigate-banstead.gov.uk/",
-        "web_driver": "http://selenium:4444",
-        "wiki_name": "Reigate and Banstead",
-        "wiki_note": "To get the UPRN, you can use [FindMyAddress](https://www.findmyaddress.co.uk/search). This parser requires a Selenium webdriver.",
-        "LAD24CD": "E07000211"
-    },
-    "RenfrewshireCouncil": {
-        "house_number": "1, STATIONHOUSE DRIVE, JOHNSTONE, RENFREWSHIRE, PA6 7FJ",
-        "paon": "1, STATIONHOUSE DRIVE, JOHNSTONE, RENFREWSHIRE, PA6 7FJ",
-        "postcode": "PA6 7FJ",
-        "skip_get_url": true,
-        "url": "https://www.renfrewshire.gov.uk/bin-day",
-        "web_driver": "http://selenium:4444",
-        "wiki_name": "Renfrewshire",
-        "wiki_note": "Pass the full address as it appears on the website. This parser requires a Selenium webdriver.",
-        "LAD24CD": "S12000038"
-    },
-    "RhonddaCynonTaffCouncil": {
-        "skip_get_url": true,
-        "uprn": "100100778320",
-        "url": "https://www.rctcbc.gov.uk/EN/Resident/RecyclingandWaste/RecyclingandWasteCollectionDays.aspx",
-        "wiki_name": "Rhondda Cynon Taff",
-        "wiki_note": "To get the UPRN, you can use [FindMyAddress](https://www.findmyaddress.co.uk/search).",
-        "LAD24CD": "W06000016"
-    },
-    "RochdaleCouncil": {
-        "postcode": "OL11 5BE",
-        "skip_get_url": true,
-        "uprn": "23049922",
-        "url": "https://webforms.rochdale.gov.uk/BinCalendar",
-        "wiki_name": "Rochdale",
-        "wiki_note": "Provide your UPRN and postcode. You can find your UPRN using [FindMyAddress](https://www.findmyaddress.co.uk/search).",
-        "LAD24CD": "E08000005"
-    },
-    "RochfordCouncil": {
-        "url": "https://www.rochford.gov.uk/online-bin-collections-calendar",
-        "wiki_name": "Rochford",
-        "wiki_note": "No extra parameters are required. Dates presented should be read as 'week commencing'.",
-        "LAD24CD": "E07000075"
-    },
-    "RotherDistrictCouncil": {
-        "uprn": "100061937338",
-        "url": "https://www.rother.gov.uk",
-        "wiki_name": "Rother",
-        "wiki_note": "Use [FindMyAddress](https://www.findmyaddress.co.uk/search) to find your UPRN.",
-        "LAD24CD": "E07000064"
-    },
-    "RotherhamCouncil": {
-        "uprn": "100050866000",
-        "url": "https://www.rotherham.gov.uk/bin-collections?address=100050866000&submit=Submit",
-        "wiki_command_url_override": "https://www.rotherham.gov.uk/bin-collections?address=XXXXXXXXX&submit=Submit",
-        "wiki_name": "Rotherham",
-        "wiki_note": "Replace `XXXXXXXXX` with your UPRN in the URL. You can find your UPRN using [FindMyAddress](https://www.findmyaddress.co.uk/search).",
-        "LAD24CD": "E08000018"
-    },
-    "RoyalBoroughofGreenwich": {
-        "house_number": "57",
-        "postcode": "BR7 6DN",
-        "skip_get_url": true,
-        "url": "https://www.royalgreenwich.gov.uk",
-        "wiki_name": "Greenwich",
-        "wiki_note": "Provide your house number in the `house_number` parameter and your postcode in the `postcode` parameter.",
-        "LAD24CD": "E09000011"
-    },
-    "RugbyBoroughCouncil": {
-        "postcode": "CV22 6LA",
-        "skip_get_url": true,
-        "uprn": "100070182634",
-        "url": "https://www.rugby.gov.uk/check-your-next-bin-day",
-        "web_driver": "http://selenium:4444",
-        "wiki_name": "Rugby",
-        "wiki_note": "Provide your UPRN and postcode. You can find your UPRN using [FindMyAddress](https://www.findmyaddress.co.uk/search).",
-        "LAD24CD": "E07000220"
-    },
-    "RunnymedeBoroughCouncil": {
-        "skip_get_url": true,
-        "uprn": "100061483636",
-        "url": "https://www.runnymede.gov.uk/",
-        "wiki_name": "Runnymede",
-        "wiki_note": "You will need to use [FindMyAddress](https://www.findmyaddress.co.uk/search) to find the UPRN.",
-        "LAD24CD": "E07000212"
-    },
-    "RushcliffeBoroughCouncil": {
-        "postcode": "NG13 8TZ",
-        "skip_get_url": true,
-        "uprn": "3040040994",
-        "url": "https://www.rushcliffe.gov.uk/",
-        "web_driver": "http://selenium:4444",
-        "wiki_name": "Rushcliffe",
-        "wiki_note": "Provide your UPRN and postcode. Use [FindMyAddress](https://www.findmyaddress.co.uk/search) to find your UPRN.",
-        "LAD24CD": "E07000176"
-    },
-    "RushmoorCouncil": {
-        "url": "https://www.rushmoor.gov.uk/Umbraco/Api/BinLookUpWorkAround/Get?selectedAddress=100060545034",
-        "wiki_command_url_override": "https://www.rushmoor.gov.uk/Umbraco/Api/BinLookUpWorkAround/Get?selectedAddress=XXXXXXXXXX",
-        "wiki_name": "Rushmoor",
-        "wiki_note": "Replace `XXXXXXXXXX` with your UPRN, which you can find using [FindMyAddress](https://www.findmyaddress.co.uk/search).",
-        "LAD24CD": "E07000092"
-    },
-    "SalfordCityCouncil": {
-        "skip_get_url": true,
-        "uprn": "100011416709",
-        "url": "https://www.salford.gov.uk/bins-and-recycling/bin-collection-days/your-bin-collections",
-        "wiki_name": "Salford",
-        "wiki_note": "Provide your UPRN. You can find it using [FindMyAddress](https://www.findmyaddress.co.uk/search).",
-        "LAD24CD": "E08000006"
-    },
-    "SandwellBoroughCouncil": {
-        "skip_get_url": true,
-        "uprn": "32101971",
-        "url": "https://www.sandwell.gov.uk",
-        "wiki_name": "Sandwell",
-        "wiki_note": "Pass the UPRN. You will need to use [FindMyAddress](https://www.findmyaddress.co.uk/search).",
-        "LAD24CD": "E08000028"
-    },
-    "SeftonCouncil": {
-        "house_number": "1",
-        "postcode": "L20 6GG",
-        "url": "https://www.sefton.gov.uk",
-        "wiki_name": "Sefton",
-        "wiki_note": "Pass the postcode and house number in their respective arguments, both wrapped in quotes.",
-        "LAD24CD": "E08000014"
-    },
-    "SevenoaksDistrictCouncil": {
-        "house_number": "60 Hever Road",
-        "postcode": "TN15 6EB",
-        "skip_get_url": true,
-        "url": "https://sevenoaks-dc-host01.oncreate.app/w/webpage/waste-collection-day",
-        "web_driver": "http://selenium:4444",
-        "wiki_name": "Sevenoaks",
-        "wiki_note": "Pass the house name/number in the `house_number` parameter, wrapped in double quotes, and the postcode in the `postcode` parameter.",
-        "LAD24CD": "E07000111"
-    },
-    "SheffieldCityCouncil": {
-        "url": "https://wasteservices.sheffield.gov.uk/property/100050931898",
-        "wiki_command_url_override": "https://wasteservices.sheffield.gov.uk/property/XXXXXXXXXXX",
-        "wiki_name": "Sheffield",
-        "wiki_note": "Follow the instructions [here](https://wasteservices.sheffield.gov.uk/) until you get the 'Your bin collection dates and services' page, then copy the URL and replace the URL in the command.",
-        "LAD24CD": "E08000019"
-    },
-    "ShropshireCouncil": {
-        "url": "https://bins.shropshire.gov.uk/property/100070034731",
-        "wiki_command_url_override": "https://bins.shropshire.gov.uk/property/XXXXXXXXXXX",
-        "wiki_name": "Shropshire",
-        "wiki_note": "Follow the instructions [here](https://bins.shropshire.gov.uk/) until you get the page showing your bin collection dates, then copy the URL and replace the URL in the command.",
-        "LAD24CD": "E06000051"
-    },
-    "SloughBoroughCouncil": {
-        "postcode": "SL2 2EW",
-        "skip_get_url": true,
-        "url": "https://www.slough.gov.uk/bin-collections",
-        "web_driver": "http://selenium:4444",
-        "wiki_name": "Slough",
-        "wiki_note": "Pass the UPRN and postcode in their respective parameters. This parser requires a Selenium webdriver.",
-        "LAD24CD": "E06000039"
-    },
-    "SolihullCouncil": {
-        "url": "https://digital.solihull.gov.uk/BinCollectionCalendar/Calendar.aspx?UPRN=100071005444",
-        "wiki_command_url_override": "https://digital.solihull.gov.uk/BinCollectionCalendar/Calendar.aspx?UPRN=XXXXXXXX",
-        "wiki_name": "Solihull",
-        "wiki_note": "Replace `XXXXXXXX` with your UPRN. You will need to use [FindMyAddress](https://www.findmyaddress.co.uk/search) to find the UPRN.",
-        "LAD24CD": "E08000029"
-    },
-    "SomersetCouncil": {
-        "postcode": "TA6 4AA",
-        "skip_get_url": true,
-        "uprn": "10090857775",
-        "url": "https://www.somerset.gov.uk/",
-        "wiki_name": "Somerset",
-        "wiki_note": "Provide your UPRN and postcode. Find your UPRN using [FindMyAddress](https://www.findmyaddress.co.uk/search).",
-        "LAD24CD": "E06000066"
-    },
-    "SouthAyrshireCouncil": {
-        "postcode": "KA19 7BN",
-        "skip_get_url": true,
-        "uprn": "141003134",
-        "url": "https://www.south-ayrshire.gov.uk/",
-        "wiki_name": "South Ayrshire",
-        "wiki_note": "Provide your UPRN and postcode. Use [FindMyAddress](https://www.findmyaddress.co.uk/search) to find your UPRN.",
-        "LAD24CD": "S12000028"
-    },
-    "SouthCambridgeshireCouncil": {
-        "house_number": "53",
-        "postcode": "CB23 6GZ",
-        "skip_get_url": true,
-        "url": "https://www.scambs.gov.uk/recycling-and-bins/find-your-household-bin-collection-day/",
-        "wiki_name": "South Cambridgeshire",
-        "wiki_note": "Provide your house number in the `house_number` parameter and postcode in the `postcode` parameter.",
-        "LAD24CD": "E07000012"
-    },
-    "SouthDerbyshireDistrictCouncil": {
-        "uprn": "10000820668",
-        "url": "https://maps.southderbyshire.gov.uk/iShareLIVE.web//getdata.aspx?RequestType=LocalInfo&ms=mapsources/MyHouse&format=JSONP&group=Recycling%20Bins%20and%20Waste|Next%20Bin%20Collections&uid=",
-        "wiki_command_url_override": "https://maps.southderbyshire.gov.uk/iShareLIVE.web//getdata.aspx?RequestType=LocalInfo&ms=mapsources/MyHouse&format=JSONP&group=Recycling%20Bins%20and%20Waste|Next%20Bin%20Collections&uid=XXXXXXXX",
-        "wiki_name": "South Derbyshire",
-        "wiki_note": "Replace `XXXXXXXX` with your UPRN. You can find your UPRN using [FindMyAddress](https://www.findmyaddress.co.uk/search).",
-        "LAD24CD": "E07000039"
-    },
-    "SouthGloucestershireCouncil": {
-        "skip_get_url": true,
-        "uprn": "566419",
-        "url": "https://beta.southglos.gov.uk/waste-and-recycling-collection-date",
-        "wiki_name": "South Gloucestershire",
-        "wiki_note": "Provide your UPRN. You can find it using [FindMyAddress](https://www.findmyaddress.co.uk/search).",
-        "LAD24CD": "E06000025"
-    },
-    "SouthHamsDistrictCouncil": {
-        "uprn": "10004742851",
-        "url": "https://www.southhams.gov.uk",
-        "wiki_name": "South Hams",
-        "wiki_note": "Use [FindMyAddress](https://www.findmyaddress.co.uk/search) to find your UPRN.",
-        "LAD24CD": "E07000044"
-    },
-    "SouthHollandDistrictCouncil": {
-        "house_number": "1",
-        "postcode": "PE6 0HE",
-        "skip_get_url": true,
-        "uprn": "100030872493",
-        "url": "https://www.sholland.gov.uk/mycollections",
-        "web_driver": "http://selenium:4444",
-        "wiki_name": "South Holland",
-        "wiki_note": "Pass the UPRN and postcode in their respective parameters. This parser requires a Selenium webdriver.",
-        "LAD24CD": "E07000140"
-    },
-    "SouthKestevenDistrictCouncil": {
-        "house_number": "2 Althorpe Close, Market Deeping, PE6 8BL",
-        "postcode": "PE68BL",
-        "skip_get_url": true,
-        "url": "https://pre.southkesteven.gov.uk/BinSearch.aspx",
-        "web_driver": "http://selenium:4444",
-        "wiki_name": "South Kesteven",
-        "wiki_note": "Provide your full address in the `house_number` parameter and your postcode in the `postcode` parameter.",
-        "LAD24CD": "E07000141"
-    },
-    "SouthLanarkshireCouncil": {
-        "url": "https://www.southlanarkshire.gov.uk/directory_record/579973/abbeyhill_crescent_lesmahagow",
-        "wiki_command_url_override": "https://www.southlanarkshire.gov.uk/directory_record/XXXXX/XXXXX",
-        "wiki_name": "South Lanarkshire",
-        "wiki_note": "Follow the instructions [here](https://www.southlanarkshire.gov.uk/info/200156/bins_and_recycling/1670/bin_collections_and_calendar) until you get the page that shows the weekly collections for your street, then copy the URL and replace the URL in the command.",
-        "LAD24CD": "S12000029"
-    },
-    "SouthNorfolkCouncil": {
-        "skip_get_url": true,
-        "uprn": "2630102526",
-        "url": "https://www.southnorfolkandbroadland.gov.uk/rubbish-recycling/south-norfolk-bin-collection-day-finder",
-        "wiki_name": "South Norfolk",
-        "wiki_note": "Provide your UPRN. Find it using [FindMyAddress](https://www.findmyaddress.co.uk/search).",
-        "LAD24CD": "E07000149"
-    },
-    "SouthOxfordshireCouncil": {
-        "skip_get_url": true,
-        "uprn": "10033002851",
-        "url": "https://www.southoxon.gov.uk/south-oxfordshire-district-council/recycling-rubbish-and-waste/when-is-your-collection-day/",
-        "wiki_name": "South Oxfordshire",
-        "wiki_note": "Provide your UPRN. Use [FindMyAddress](https://www.findmyaddress.co.uk/search) to locate it.",
-        "LAD24CD": "E07000179"
-    },
-    "SouthRibbleCouncil": {
-        "uprn": "10013243496",
-        "postcode": "PR266QW",
-        "url": "https://forms.chorleysouthribble.gov.uk/xfp/form/70",
-        "wiki_command_url_override": "https://forms.chorleysouthribble.gov.uk/xfp/form/70",
-        "wiki_name": "South Ribble",
-        "wiki_note": "You will need to use [FindMyAddress](https://www.findmyaddress.co.uk/search) to find your UPRN.",
-        "LAD24CD": "E07000126"
-    },
-    "SouthStaffordshireDistrictCouncil": {
-        "uprn": "200004523954",
-        "url": "https://www.sstaffs.gov.uk/where-i-live?uprn=200004523954",
-        "wiki_name": "South Staffordshire",
-        "wiki_note": "The URL needs to be `https://www.sstaffs.gov.uk/where-i-live?uprn=<Your_UPRN>`. Replace `<Your_UPRN>` with your UPRN.",
-        "LAD24CD": "E07000196"
-    },
-    "SouthTynesideCouncil": {
-        "house_number": "1",
-        "postcode": "NE33 3JW",
-        "skip_get_url": true,
-        "url": "https://www.southtyneside.gov.uk/article/33352/Bin-collection-dates",
-        "wiki_name": "South Tyneside",
-        "wiki_note": "Provide your house number in the `house_number` parameter and postcode in the `postcode` parameter.",
-        "LAD24CD": "E08000023"
-    },
-    "SouthamptonCityCouncil": {
-        "skip_get_url": true,
-        "uprn": "100060731893",
-        "url": "https://www.southampton.gov.uk",
-        "wiki_name": "Southampton",
-        "wiki_note": "Pass the UPRN. You will need to use [FindMyAddress](https://www.findmyaddress.co.uk/search).",
-        "LAD24CD": "E06000045"
-    },
-    "SouthwarkCouncil": {
-        "uprn": "200003469271",
-        "url": "https://services.southwark.gov.uk/bins/lookup/",
-        "wiki_command_url_override": "https://services.southwark.gov.uk/bins/lookup/XXXXXXXX",
-        "wiki_name": "Southwark",
-        "wiki_note": "Replace `XXXXXXXX` with your UPRN. Use [FindMyAddress](https://www.findmyaddress.co.uk/search) to find your UPRN.",
-        "LAD24CD": "E09000028"
-    },
-    "SpelthorneBoroughCouncil": {
-        "house_number": "1",
-        "postcode": "TW18 2PR",
-        "skip_get_url": true,
-        "url": "https://www.spelthorne.gov.uk",
-        "wiki_name": "Spelthorne",
-        "LAD24CD": "E07000213"
-    },
-    "StAlbansCityAndDistrictCouncil": {
-        "skip_get_url": true,
-        "uprn": "100081153583",
-        "url": "https://gis.stalbans.gov.uk/NoticeBoard9/VeoliaProxy.NoticeBoard.asmx/GetServicesByUprnAndNoticeBoard",
-        "wiki_name": "St Albans",
-        "wiki_note": "Provide your UPRN. You can find it using [FindMyAddress](https://www.findmyaddress.co.uk/search).",
-        "LAD24CD": "E07000240"
-    },
-    "StHelensBC": {
-        "house_number": "15",
-        "postcode": "L34 2GA",
-        "skip_get_url": true,
-        "url": "https://www.sthelens.gov.uk/",
-        "web_driver": "http://selenium:4444",
-        "wiki_name": "St. Helens",
-        "wiki_note": "Pass the house name/number in the house number parameter, wrapped in double quotes",
-        "LAD24CD": "E08000013"
-    },
-    "StaffordBoroughCouncil": {
-        "uprn": "100032203010",
-        "url": "https://www.staffordbc.gov.uk/address/100032203010",
-        "wiki_name": "Stafford",
-        "wiki_note": "The URL needs to be `https://www.staffordbc.gov.uk/address/<Your_UPRN>`. Replace `<Your_UPRN>` with your UPRN.",
-        "LAD24CD": "E07000197"
-    },
-    "StaffordshireMoorlandsDistrictCouncil": {
-        "postcode": "ST8 6HN",
-        "skip_get_url": true,
-        "uprn": "100031863037",
-        "url": "https://www.staffsmoorlands.gov.uk/",
-        "web_driver": "http://selenium:4444",
-        "wiki_name": "Staffordshire Moorlands",
-        "wiki_note": "Provide your UPRN and postcode. Use [FindMyAddress](https://www.findmyaddress.co.uk/search) to find your UPRN.",
-        "LAD24CD": "E07000198"
-    },
-    "StevenageBoroughCouncil": {
-        "uprn": "100080878852",
-        "url": "https://www.stevenage.gov.uk",
-        "wiki_name": "Stevenage",
-        "wiki_note": "Use [FindMyAddress](https://www.findmyaddress.co.uk/search) to find your UPRN.",
-        "LAD24CD": "E07000243"
-    },
-    "StirlingCouncil": {
-        "house_number": "5, SUNNYLAW ROAD, BRIDGE OF ALLAN, STIRLING, FK9 4QA",
-        "postcode": "FK9 4QA",
-        "skip_get_url": true,
-        "url": "https://www.stirling.gov.uk/bins-and-recycling/bin-collection-dates-search/",
-        "web_driver": "http://selenium:4444",
-        "wiki_name": "Stirling",
-        "wiki_note": "Use the full address as it appears on the drop-down on the site when you search by postcode.",
-        "LAD24CD": "S12000030"
-    },
-    "StockportBoroughCouncil": {
-        "url": "https://myaccount.stockport.gov.uk/bin-collections/show/100011434401",
-        "wiki_command_url_override": "https://myaccount.stockport.gov.uk/bin-collections/show/XXXXXXXX",
-        "wiki_name": "Stockport",
-        "wiki_note": "Replace `XXXXXXXX` with your UPRN.",
-        "LAD24CD": "E08000007"
-    },
-    "StocktonOnTeesCouncil": {
-        "house_number": "24",
-        "postcode": "TS20 2RD",
-        "skip_get_url": true,
-        "url": "https://www.stockton.gov.uk",
-        "web_driver": "http://selenium:4444",
-        "wiki_name": "Stockton-on-Tees",
-        "LAD24CD": "E06000004"
-    },
-    "StokeOnTrentCityCouncil": {
-        "url": "https://www.stoke.gov.uk/jadu/custom/webserviceLookUps/BarTecWebServices_missed_bin_calendar.php?UPRN=3455121482",
-        "wiki_command_url_override": "https://www.stoke.gov.uk/jadu/custom/webserviceLookUps/BarTecWebServices_missed_bin_calendar.php?UPRN=XXXXXXXXXX",
-        "wiki_name": "Stoke-on-Trent",
-        "wiki_note": "Replace `XXXXXXXXXX` with your property's UPRN.",
-        "LAD24CD": "E06000021"
-    },
-    "StratfordUponAvonCouncil": {
-        "LAD24CD": "E07000221",
-        "skip_get_url": true,
-        "uprn": "100070212698",
-        "url": "https://www.stratford.gov.uk/waste-recycling/when-we-collect.cfm/part/calendar",
-        "wiki_name": "Stratford-on-Avon",
-        "wiki_note": "Provide your UPRN. Use [FindMyAddress](https://www.findmyaddress.co.uk/search) to find it."
-    },
-    "StroudDistrictCouncil": {
-        "postcode": "GL10 3BH",
-        "uprn": "100120512183",
-        "url": "https://www.stroud.gov.uk/my-house?uprn=100120512183&postcode=GL10+3BH",
-        "wiki_name": "Stroud",
-        "wiki_note": "Provide your UPRN and postcode. Replace the UPRN and postcode in the URL with your own.",
-        "LAD24CD": "E07000082"
-    },
-    "SunderlandCityCouncil": {
-        "house_number": "13",
-        "postcode": "SR4 6BJ",
-        "skip_get_url": true,
-        "url": "https://webapps.sunderland.gov.uk/WEBAPPS/WSS/Sunderland_Portal/Forms/bindaychecker.aspx",
-        "web_driver": "http://selenium:4444",
-        "wiki_name": "Sunderland",
-        "wiki_note": "Provide your house number (without quotes) and postcode (wrapped in double quotes with a space).",
-        "LAD24CD": "E08000024"
-    },
-    "SurreyHeathBoroughCouncil": {
-        "house_number": "36",
-        "postcode": "GU20 6PN",
-        "skip_get_url": true,
-        "url": "https://asjwsw-wrpsurreyheathmunicipal-live.whitespacews.com/",
-        "wiki_name": "Surrey Heath",
-        "wiki_note": "Provide your house number in the `house_number` parameter and postcode in the `postcode` parameter.",
-        "LAD24CD": "E07000214"
-    },
-    "SwaleBoroughCouncil": {
-        "house_number": "81",
-        "postcode": "ME12 2NQ",
-        "skip_get_url": true,
-        "url": "https://swale.gov.uk/bins-littering-and-the-environment/bins/collection-days",
-        "web_driver": "http://selenium:4444",
-        "wiki_name": "Swale",
-        "wiki_note": "Provide your house number in the `house_number` parameter and postcode in the `postcode` parameter.",
-        "LAD24CD": "E07000113"
-    },
-    "SwanseaCouncil": {
-        "postcode": "SA43PQ",
-        "skip_get_url": true,
-        "uprn": "100100324821",
-        "url": "https://www1.swansea.gov.uk/recyclingsearch/",
-        "wiki_name": "Swansea",
-        "wiki_note": "Provide your UPRN and postcode. Find your UPRN using [FindMyAddress](https://www.findmyaddress.co.uk/search).",
-        "LAD24CD": "W06000011"
-    },
-    "SwindonBoroughCouncil": {
-        "uprn": "10022793351",
-        "url": "https://www.swindon.gov.uk",
-        "wiki_name": "Swindon",
-        "wiki_note": "You will need to use [FindMyAddress](https://www.findmyaddress.co.uk/search) to find your UPRN.",
-        "LAD24CD": "E06000030"
-    },
-    "TamesideMBCouncil": {
-        "skip_get_url": true,
-        "uprn": "100012835362",
-        "url": "http://lite.tameside.gov.uk/BinCollections/CollectionService.svc/GetBinCollection",
-        "wiki_name": "Tameside",
-        "wiki_note": "Provide your UPRN. You can find it using [FindMyAddress](https://www.findmyaddress.co.uk/search).",
-        "LAD24CD": "E08000008"
-    },
-    "TandridgeDistrictCouncil": {
-        "skip_get_url": true,
-        "uprn": "100062160432",
-        "url": "https://tdcws01.tandridge.gov.uk/TDCWebAppsPublic/tfaBranded/408?utm_source=pressrelease&utm_medium=smposts&utm_campaign=check_my_bin_day",
-        "wiki_name": "Tandridge",
-        "wiki_note": "Provide your UPRN. Use [FindMyAddress](https://www.findmyaddress.co.uk/search) to locate it.",
-        "LAD24CD": "E07000215"
-    },
-    "TeignbridgeCouncil": {
-        "uprn": "100040338776",
-        "url": "https://www.google.co.uk",
-        "web_driver": "http://selenium:4444",
-        "wiki_command_url_override": "https://www.google.co.uk",
-        "wiki_name": "Teignbridge",
-        "wiki_note": "Provide Google as the URL as the real URL breaks the integration. You will need to use [FindMyAddress](https://www.findmyaddress.co.uk/search) to find the UPRN.",
-        "LAD24CD": "E07000045"
-    },
-    "TelfordAndWrekinCouncil": {
-        "skip_get_url": true,
-        "uprn": "000452015013",
-        "url": "https://dac.telford.gov.uk/bindayfinder/",
-        "wiki_name": "Telford and Wrekin",
-        "wiki_note": "Provide your UPRN. Find it using [FindMyAddress](https://www.findmyaddress.co.uk/search).",
-        "LAD24CD": "E06000020"
-    },
-    "TewkesburyBoroughCouncil": {
-        "skip_get_url": true,
-        "uprn": "10067626314",
-        "url": "https://tewkesbury.gov.uk/services/waste-and-recycling/",
-        "wiki_name": "Tewkesbury",
-        "wiki_note": "Provide your UPRN. Find it using [FindMyAddress](https://www.findmyaddress.co.uk/search).",
-        "LAD24CD": "E07000083"
-    },
-    "TendringDistrictCouncil": {
-        "postcode": "CO15 4EU",
-        "skip_get_url": true,
-        "uprn": "100090604247",
-        "url": "https://tendring-self.achieveservice.com/en/service/Rubbish_and_recycling_collection_days",
-        "web_driver": "http://selenium:4444",
-        "wiki_name": "Tendring",
-        "wiki_note": "Provide your UPRN and postcode. Find your UPRN using [FindMyAddress](https://www.findmyaddress.co.uk/search).",
-        "LAD24CD": "E07000076"
-    },
-    "TestValleyBoroughCouncil": {
-        "postcode": "SO51 9ZD",
-        "skip_get_url": true,
-        "uprn": "200010012019",
-        "url": "https://testvalley.gov.uk/wasteandrecycling/when-are-my-bins-collected",
-        "wiki_name": "Test Valley",
-        "wiki_note": "Provide your UPRN and postcode. Use [FindMyAddress](https://www.findmyaddress.co.uk/search) to find your UPRN.",
-        "LAD24CD": "E07000093"
-    },
-    "ThanetDistrictCouncil": {
-        "uprn": "100061111858",
-        "url": "https://www.thanet.gov.uk",
-        "web_driver": "http://selenium:4444",
-        "wiki_name": "Thanet",
-        "wiki_note": "Use [FindMyAddress](https://www.findmyaddress.co.uk/search) to find your UPRN.",
-        "LAD24CD": "E07000114"
-    },
-    "ThreeRiversDistrictCouncil": {
-        "postcode": "WD3 7AZ",
-        "skip_get_url": true,
-        "uprn": "100080913662",
-        "url": "https://my.threerivers.gov.uk/en/AchieveForms/?mode=fill&consentMessage=yes&form_uri=sandbox-publish://AF-Process-52df96e3-992a-4b39-bba3-06cfaabcb42b/AF-Stage-01ee28aa-1584-442c-8d1f-119b6e27114a/definition.json&process=1&process_uri=sandbox-processes://AF-Process-52df96e3-992a-4b39-bba3-06cfaabcb42b&process_id=AF-Process-52df96e3-992a-4b39-bba3-06cfaabcb42b&noLoginPrompt=1",
-        "web_driver": "http://selenium:4444",
-        "wiki_name": "Three Rivers",
-        "wiki_note": "Provide your UPRN and postcode. Find your UPRN using [FindMyAddress](https://www.findmyaddress.co.uk/search).",
-        "LAD24CD": "E07000102"
-    },
-    "ThurrockCouncil": {
-        "house_number": "Monday",
-        "postcode": "Round A",
-        "skip_get_url": true,
-        "url": "https://www.thurrock.gov.uk",
-        "wiki_name": "Thurrock",
-        "wiki_note": "Use the House Number field to pass the DAY of the week for your collections. [Monday/Tuesday/Wednesday/Thursday/Friday]. Use the 'postcode' field to pass the ROUND (wrapped in quotes) for your collections. [Round A/Round B].",
-        "LAD24CD": "E06000034"
-    },
-    "TonbridgeAndMallingBC": {
-        "postcode": "ME19 4JS",
-        "skip_get_url": true,
-        "uprn": "10002914589",
-        "url": "https://www.tmbc.gov.uk/",
-        "wiki_name": "Tonbridge and Malling",
-        "wiki_note": "Provide your UPRN and postcode.",
-        "LAD24CD": "E07000115"
-    },
-    "TorbayCouncil": {
-        "skip_get_url": true,
-        "uprn": "10000016984",
-        "postcode": "TQ1 1AG",
-        "url": "https://www.torbay.gov.uk/recycling/bin-collections/",
-        "wiki_name": "Torbay",
-        "wiki_note": "Provide your UPRN. Use [FindMyAddress](https://www.findmyaddress.co.uk/search) to find it.",
-        "LAD24CD": "E06000027"
-    },
-    "TorridgeDistrictCouncil": {
-        "skip_get_url": true,
-        "uprn": "10091078762",
-        "url": "https://collections-torridge.azurewebsites.net/WebService2.asmx",
-        "wiki_name": "Torridge",
-        "wiki_note": "Provide your UPRN.",
-        "LAD24CD": "E07000046"
-    },
-    "TunbridgeWellsCouncil": {
-        "uprn": "10090058289",
-        "url": "https://tunbridgewells.gov.uk",
-        "wiki_command_url_override": "https://tunbridgewells.gov.uk",
-        "wiki_name": "Tunbridge Wells",
-        "wiki_note": "You will need to use [FindMyAddress](https://www.findmyaddress.co.uk/search) to find your UPRN.",
-        "LAD24CD": "E07000116"
-    },
-    "UttlesfordDistrictCouncil": {
-        "house_number": "72, Birchanger Lane",
-        "postcode": "CM23 5QF",
-        "skip_get_url": true,
-        "uprn": "100090643434",
-        "url": "https://bins.uttlesford.gov.uk/",
-        "web_driver": "http://selenium:4444",
-        "wiki_name": "Uttlesford",
-        "wiki_note": "Provide your full address in the `house_number` parameter and your postcode in the `postcode` parameter.",
-        "LAD24CD": "E07000077"
-    },
-    "ValeofGlamorganCouncil": {
-        "skip_get_url": true,
-        "uprn": "64029020",
-        "url": "https://www.valeofglamorgan.gov.uk/en/living/Recycling-and-Waste/",
-        "wiki_name": "The Vale of Glamorgan",
-        "wiki_note": "Provide your UPRN. Find it using [FindMyAddress](https://www.findmyaddress.co.uk/search).",
-        "LAD24CD": "W06000014"
-    },
-    "ValeofWhiteHorseCouncil": {
-        "custom_component_show_url_field": false,
-        "skip_get_url": true,
-        "uprn": "100121391443",
-        "url": "https://eform.whitehorsedc.gov.uk/ebase/BINZONE_DESKTOP.eb",
-        "wiki_name": "Vale of White Horse",
-        "wiki_note": "Provide your UPRN.",
-        "LAD24CD": "E07000180"
-    },
-    "WakefieldCityCouncil": {
-        "custom_component_show_url_field": true,
-        "skip_get_url": true,
-        "url": "https://www.wakefield.gov.uk/where-i-live/?uprn=63035490&a=115%20Elizabeth%20Drive%20Castleford%20WF10%203RR&usrn=41801243&e=445418&n=426091&p=WF10%203RR",
-        "web_driver": "http://selenium:4444",
-        "wiki_command_url_override": "https://www.wakefield.gov.uk/where-i-live/?uprn=XXXXXXXXXXX&a=XXXXXXXXXXX&usrn=XXXXXXXXXXX&e=XXXXXXXXXXX&n=XXXXXXXXXXX&p=XXXXXXXXXXX",
-        "wiki_name": "Wakefield",
-        "wiki_note": "Follow the instructions [here](https://www.wakefield.gov.uk/where-i-live/) until you get the page that includes a 'Bin Collections' section, then copy the URL and replace the URL in the command.",
-        "LAD24CD": "E08000036"
-    },
-    "WalsallCouncil": {
-        "uprn": "100071080513",
-        "url": "https://cag.walsall.gov.uk/",
-        "wiki_command_url_override": "https://cag.walsall.gov.uk/",
-        "wiki_name": "Walsall",
-        "wiki_note": "You will need to use [FindMyAddress](https://www.findmyaddress.co.uk/search) to find your UPRN.",
-        "LAD24CD": "E08000030"
-    },
-    "WalthamForest": {
-        "house_number": "17 Chingford Road, Walthamstow",
-        "postcode": "E17 4PW",
-        "skip_get_url": true,
-        "uprn": "200001415697",
-        "url": "https://portal.walthamforest.gov.uk/AchieveForms/?mode=fill&consentMessage=yes&form_uri=sandbox-publish://AF-Process-d62ccdd2-3de9-48eb-a229-8e20cbdd6393/AF-Stage-8bf39bf9-5391-4c24-857f-0dc2025c67f4/definition.json&process=1&process_uri=sandbox-processes://AF-Process-d62ccdd2-3de9-48eb-a229-8e20cbdd6393&process_id=AF-Process-d62ccdd2-3de9-48eb-a229-8e20cbdd6393",
-        "web_driver": "http://selenium:4444",
-        "wiki_name": "Waltham Forest",
-        "wiki_note": "Use [FindMyAddress](https://www.findmyaddress.co.uk/search) to find your UPRN.",
-        "LAD24CD": "E09000031"
-    },
-    "WandsworthCouncil": {
-        "uprn": "100022684035",
-        "url": "https://www.wandsworth.gov.uk",
-        "wiki_command_url_override": "https://www.wandsworth.gov.uk",
-        "wiki_name": "Wandsworth",
-        "wiki_note": "You will need to use [FindMyAddress](https://www.findmyaddress.co.uk/search) to find the UPRN.",
-        "LAD24CD": "E09000032"
-    },
-    "WarringtonBoroughCouncil": {
-        "uprn": "10094964379",
-        "url": "https://www.warrington.gov.uk",
-        "wiki_command_url_override": "https://www.warrington.gov.uk",
-        "wiki_name": "Warrington",
-        "wiki_note": "You will need to use [FindMyAddress](https://www.findmyaddress.co.uk/search) to find the UPRN.",
-        "LAD24CD": "E06000007"
-    },
-    "WarwickDistrictCouncil": {
-        "url": "https://estates7.warwickdc.gov.uk/PropertyPortal/Property/Recycling/100070263793",
-        "wiki_command_url_override": "https://estates7.warwickdc.gov.uk/PropertyPortal/Property/Recycling/XXXXXXXX",
-        "wiki_name": "Warwick",
-        "wiki_note": "Replace `XXXXXXXX` with your UPRN.",
-        "LAD24CD": "E07000222"
-    },
-    "WatfordBoroughCouncil": {
-        "uprn": "100080942183",
-        "url": "https://www.watford.gov.uk",
-        "wiki_command_url_override": "https://www.watford.gov.uk",
-        "wiki_name": "Watford",
-        "wiki_note": "You will need to use [FindMyAddress](https://www.findmyaddress.co.uk/search) to find the UPRN.",
-        "LAD24CD": "E07000103"
-    },
-    "WaverleyBoroughCouncil": {
-        "house_number": "23",
-        "postcode": "GU9 9QG",
-        "skip_get_url": true,
-        "url": "https://wav-wrp.whitespacews.com/",
-        "wiki_name": "Waverley",
-        "wiki_note": "Follow the instructions [here](https://wav-wrp.whitespacews.com/#!) until you get the page that shows your next scheduled collections. Then take the number from `pIndex=NUMBER` in the URL and pass it as the `-n` parameter along with your postcode in `-p`.",
-        "LAD24CD": "E07000216"
-    },
-    "WealdenDistrictCouncil": {
-        "skip_get_url": true,
-        "uprn": "10033413624",
-        "url": "https://www.wealden.gov.uk/recycling-and-waste/bin-search/",
-        "wiki_name": "Wealden",
-        "wiki_note": "Provide your UPRN. Use [FindMyAddress](https://www.findmyaddress.co.uk/search) to find it.",
-        "LAD24CD": "E07000065"
-    },
-    "WelhatCouncil": {
-        "LAD24CD": "E07000241",
-        "postcode": "AL8 6HQ",
-        "uprn": "100080982825",
-        "url": "https://www.welhat.gov.uk/xfp/form/214",
-        "wiki_name": "Welwyn Hatfield",
-        "wiki_note": "Provide your UPRN and postcode."
-    },
-    "WestBerkshireCouncil": {
-        "house_number": "8",
-        "postcode": "RG14 7DP",
-        "skip_get_url": true,
-        "url": "https://www.westberks.gov.uk/binday",
-        "web_driver": "http://selenium:4444",
-        "wiki_name": "West Berkshire",
-        "wiki_note": "Provide your house number in the `house_number` parameter and postcode in the `postcode` parameter.",
-        "LAD24CD": "E06000037"
-    },
-    "WestDunbartonshireCouncil": {
-        "uprn": "129001383",
-        "url": "https://www.west-dunbarton.gov.uk/",
-        "wiki_name": "West Dunbartonshire",
-        "wiki_note": "You will need to use [FindMyAddress](https://www.findmyaddress.co.uk/search) to find the UPRN.",
-        "LAD24CD": "S12000039"
-    },
-    "WestLancashireBoroughCouncil": {
-        "postcode": "WN8 0HR",
-        "uprn": "10012343339",
-        "url": "https://www.westlancs.gov.uk",
-        "wiki_name": "West Lancashire",
-        "wiki_note": "You will need to use [FindMyAddress](https://www.findmyaddress.co.uk/search) to find the UPRN.",
-        "LAD24CD": "E07000127"
-    },
-    "WestLindseyDistrictCouncil": {
-        "house_number": "35",
-        "postcode": "LN8 3AX",
-        "skip_get_url": true,
-        "url": "https://www.west-lindsey.gov.uk/",
-        "wiki_name": "West Lindsey",
-        "wiki_note": "Provide your house name/number in the `house_number` parameter, and postcode in the `postcode` parameter, both wrapped in double quotes. If multiple results are returned, the first will be used.",
-        "LAD24CD": "E07000142"
-    },
-    "WestLothianCouncil": {
-        "house_number": "1 GOSCHEN PLACE",
-        "postcode": "EH52 5JE",
-        "skip_get_url": true,
-        "url": "https://www.westlothian.gov.uk/",
-        "web_driver": "http://selenium:4444",
-        "wiki_name": "West Lothian",
-        "wiki_note": "Provide your house name/number in the `house_number` parameter (wrapped in double quotes) and your postcode in the `postcode` parameter.",
-        "LAD24CD": "S12000040"
-    },
-    "WestMorlandAndFurness": {
-        "uprn": "100110353478",
-        "url": "https://www.westmorlandandfurness.gov.uk/",
-        "wiki_command_url_override": "https://www.westmorlandandfurness.gov.uk/",
-        "wiki_name": "Westmorland and Furness",
-        "wiki_note": "Provide your UPRN. You can find your UPRN using [FindMyAddress](https://www.findmyaddress.co.uk/search).",
-        "LAD24CD": "E06000064"
-    },
-    "WestNorthamptonshireCouncil": {
-        "skip_get_url": true,
-        "uprn": "28056796",
-        "url": "https://www.westnorthants.gov.uk",
-        "wiki_name": "West Northamptonshire",
-        "wiki_note": "Provide your UPRN. You can find your UPRN using [FindMyAddress](https://www.findmyaddress.co.uk/search).",
-        "LAD24CD": "E06000062"
-    },
-    "WestOxfordshireDistrictCouncil": {
-        "house_number": "24",
-        "postcode": "OX28 1YA",
-        "skip_get_url": true,
-        "url": "https://community.westoxon.gov.uk/s/waste-collection-enquiry",
-        "web_driver": "http://selenium:4444",
-        "wiki_name": "West Oxfordshire",
-        "wiki_note": "Provide your house number in the `house_number` parameter and your postcode in the `postcode` parameter.",
-        "LAD24CD": "E07000181"
-    },
-    "WestSuffolkCouncil": {
-        "postcode": "IP28 6DR",
-        "skip_get_url": true,
-        "uprn": "10009739960",
-        "url": "https://maps.westsuffolk.gov.uk/MyWestSuffolk.aspx",
-        "wiki_name": "West Suffolk",
-        "wiki_note": "Provide your UPRN and postcode. You can find your UPRN using [FindMyAddress](https://www.findmyaddress.co.uk/search).",
-        "LAD24CD": "E07000245"
-    },
-    "WiganBoroughCouncil": {
-        "postcode": "WN2 4UQ",
-        "skip_get_url": true,
-        "uprn": "010093942934",
-        "url": "https://apps.wigan.gov.uk/MyNeighbourhood/",
-        "wiki_name": "Wigan",
-        "wiki_note": "Provide your UPRN and postcode. Find your UPRN using [FindMyAddress](https://www.findmyaddress.co.uk/search).",
-        "LAD24CD": "E08000010"
-    },
-    "WiltshireCouncil": {
-        "postcode": "SN8 3TE",
-        "skip_get_url": true,
-        "uprn": "100120982570",
-        "url": "https://ilambassadorformsprod.azurewebsites.net/wastecollectiondays/index",
-        "wiki_name": "Wiltshire",
-        "wiki_note": "Provide your UPRN and postcode. Use [FindMyAddress](https://www.findmyaddress.co.uk/search) to find your UPRN.",
-        "LAD24CD": "E06000054"
-    },
-    "WinchesterCityCouncil": {
-        "house_number": "12",
-        "paon": "12",
-        "postcode": "SO23 7GA",
-        "skip_get_url": false,
-        "url": "https://iportal.itouchvision.com/icollectionday/collection-day",
-        "web_driver": "http://selenium:4444",
-        "wiki_name": "Winchester",
-        "wiki_note": "Provide your house name/number in the `house_number` parameter (wrapped in double quotes) and your postcode in the `postcode` parameter.",
-        "LAD24CD": "E07000094"
-    },
-    "WindsorAndMaidenheadCouncil": {
-        "skip_get_url": true,
-        "uprn": "100080371082",
-        "url": "https://forms.rbwm.gov.uk/bincollections?uprn=",
-        "web_driver": "http://selenium:4444",
-        "wiki_name": "Windsor and Maidenhead",
-        "wiki_note": "Provide your UPRN. You can find it using [FindMyAddress](https://www.findmyaddress.co.uk/search).",
-        "LAD24CD": "E06000040"
-    },
-    "WirralCouncil": {
-        "uprn": "Vernon Avenue,Seacombe",
-        "url": "https://www.wirral.gov.uk",
-        "wiki_command_url_override": "https://www.wirral.gov.uk",
-        "wiki_name": "Wirral",
-        "wiki_note": "In the `uprn` field, enter your street name and suburb separated by a comma (e.g., 'Vernon Avenue,Seacombe').",
-        "LAD24CD": "E08000015"
-    },
-    "WokingBoroughCouncil": {
-        "house_number": "2",
-        "postcode": "GU21 4JY",
-        "skip_get_url": true,
-        "url": "https://asjwsw-wrpwokingmunicipal-live.whitespacews.com/",
-        "wiki_name": "Woking",
-        "wiki_note": "Provide your house number in the `house_number` parameter and postcode in the `postcode` parameter. This works with all collection areas that use Joint Waste Solutions.",
-        "LAD24CD": "E07000217"
-    },
-    "WokinghamBoroughCouncil": {
-        "house_number": "90",
-        "postcode": "RG40 2HR",
-        "skip_get_url": true,
-        "url": "https://www.wokingham.gov.uk/rubbish-and-recycling/waste-collection/find-your-bin-collection-day",
-        "web_driver": "http://selenium:4444",
-        "wiki_name": "Wokingham",
-        "wiki_note": "Provide your house number in the `house_number` parameter and postcode in the `postcode` parameter.",
-        "LAD24CD": "E06000041"
-    },
-    "WolverhamptonCityCouncil": {
-        "postcode": "WV3 9NZ",
-        "uprn": "100071205205",
-        "url": "https://www.wolverhampton.gov.uk",
-        "wiki_name": "Wolverhampton",
-        "wiki_note": "Use [FindMyAddress](https://www.findmyaddress.co.uk/search) to find your UPRN.",
-        "LAD24CD": "E08000031"
-    },
-    "WorcesterCityCouncil": {
-        "uprn": "100120650345",
-        "url": "https://www.Worcester.gov.uk",
-        "wiki_command_url_override": "https://www.Worcester.gov.uk",
-        "wiki_name": "Worcester",
-        "wiki_note": "You will need to use [FindMyAddress](https://www.findmyaddress.co.uk/search) to find the UPRN.",
-        "LAD24CD": "E07000237"
-    },
-    "WrexhamCountyBoroughCouncil": {
-        "house_number": "1",
-        "postcode": "LL12 7RW",
-        "uprn": "200002944225",
-        "skip_get_url": true,
-        "url": "https://www.wrexham.gov.uk/service/when-are-my-bins-collected",
-        "web_driver": "http://selenium:4444",
-        "wiki_name": "Wrexham",
-        "wiki_note": "Provide your house number in the `house_number` parameter and postcode in the `postcode` parameter.",
-        "LAD24CD": "W06000006"
-    },
-    "WychavonDistrictCouncil": {
-        "postcode": "WR3 7RU",
-        "skip_get_url": true,
-        "uprn": "100120716273",
-        "url": "https://selfservice.wychavon.gov.uk/wdcroundlookup/wdc_search.jsp",
-        "web_driver": "http://selenium:4444",
-        "wiki_name": "Wychavon",
-        "wiki_note": "Provide your UPRN and postcode. Find your UPRN using [FindMyAddress](https://www.findmyaddress.co.uk/search).",
-        "LAD24CD": "E07000238"
-    },
-    "WyreCouncil": {
-        "skip_get_url": true,
-        "uprn": "10003519994",
-        "url": "https://www.wyre.gov.uk/bins-rubbish-recycling",
-        "wiki_name": "Wyre",
-        "wiki_note": "Provide your UPRN. Find your UPRN using [FindMyAddress](https://www.findmyaddress.co.uk/search).",
-        "LAD24CD": "E07000128"
-    },
-    "WyreForestDistrictCouncil": {
-        "house_number": "Monday",
-        "skip_get_url": true,
-        "url": "https://www.wyreforestdc.gov.uk",
-        "wiki_name": "Wyre Forest",
-        "wiki_note": "Use the House Number field to pass the DAY of the week for your collections. [Monday/Tuesday/Wednesday/Thursday/Friday/Saturday/Sunday].",
-        "LAD24CD": "E07000239"
-    },
-    "YorkCouncil": {
-        "skip_get_url": true,
-        "uprn": "100050535540",
-        "url": "https://waste-api.york.gov.uk/api/Collections/GetBinCollectionDataForUprn/",
-        "wiki_name": "York",
-        "wiki_note": "Provide your UPRN.",
-        "LAD24CD": "E06000014"
-    }
-}
-=======
-{
-    "AberdeenCityCouncil": {
-        "LAD24CD": "S12000033",
-        "uprn": "9051156186",
-        "url": "https://www.aberdeencity.gov.uk",
-        "wiki_name": "Aberdeen City",
-        "wiki_note": "You will need to use [FindMyAddress](https://www.findmyaddress.co.uk/search) to find the UPRN."
-    },
-    "AberdeenshireCouncil": {
-        "LAD24CD": "S12000034",
-        "uprn": "151176430",
-        "url": "https://online.aberdeenshire.gov.uk",
-        "wiki_command_url_override": "https://online.aberdeenshire.gov.uk",
-        "wiki_name": "Aberdeenshire",
-        "wiki_note": "You will need to use [FindMyAddress](https://www.findmyaddress.co.uk/search) to find the UPRN."
-    },
-    "AdurAndWorthingCouncils": {
-        "url": "https://www.adur-worthing.gov.uk/bin-day/?brlu-selected-address=100061878829",
-        "wiki_command_url_override": "https://www.adur-worthing.gov.uk/bin-day/?brlu-selected-address=XXXXXXXX",
-        "wiki_name": "Adur",
-        "wiki_note": "Replace XXXXXXXX with your UPRN. You will need to use [FindMyAddress](https://www.findmyaddress.co.uk/search) to find it.",
-        "LAD24CD": "E07000223"
-    },
-    "AmberValleyBoroughCouncil": {
-        "uprn": "100030026621",
-        "url": "https://ambervalley.gov.uk",
-        "wiki_name": "Amber Valley",
-        "wiki_note": "You will need to use [FindMyAddress](https://www.findmyaddress.co.uk/search) to find the UPRN.",
-        "LAD24CD": "E07000032"
-    },
-    "AngusCouncil": {
-        "uprn": "117053733",
-        "skip_get_url": true,
-        "postcode": "DD7 7LE",
-        "url": "https://www.angus.gov.uk/bins_litter_and_recycling/bin_collection_days",
-        "web_driver": "http://selenium:4444",
-        "wiki_name": "Angus",
-        "wiki_note": "You will need to use [FindMyAddress](https://www.findmyaddress.co.uk/search) to find the UPRN. Requires Selenium",
-        "LAD24CD": "S12000041"
-    },
-    "AntrimAndNewtonabbeyCouncil": {
-        "LAD24CD": "N09000001",
-        "url": "https://antrimandnewtownabbey.gov.uk/residents/bins-recycling/bins-schedule/?Id=643",
-        "wiki_command_url_override": "https://antrimandnewtownabbey.gov.uk/residents/bins-recycling/bins-schedule/?Id=XXXX",
-        "wiki_name": "Antrim and Newtownabbey",
-        "wiki_note": "Navigate to [https://antrimandnewtownabbey.gov.uk/residents/bins-recycling/bins-schedule] and search for your street name. Use the URL with the ID to replace XXXXXXXX with your specific ID."
-    },
-    "ArdsAndNorthDownCouncil": {
-        "uprn": "187136177",
-        "url": "https://www.ardsandnorthdown.gov.uk",
-        "wiki_command_url_override": "https://www.ardsandnorthdown.gov.uk",
-        "wiki_name": "Ards and North Down",
-        "wiki_note": "You will need to use [FindMyAddress](https://www.findmyaddress.co.uk/search) to find the UPRN.",
-        "LAD24CD": "N09000011"
-    },
-    "ArgyllandButeCouncil": {
-        "skip_get_url": true,
-        "postcode": "PA286LJ",
-        "uprn": "000125011723",
-        "url": "https://www.argyll-bute.gov.uk/rubbish-and-recycling/household-waste/bin-collection",
-        "web_driver": "http://selenium:4444",
-        "wiki_name": "Argyll and Bute",
-        "wiki_note": "Pass the UPRN. You will need to use [FindMyAddress](https://www.findmyaddress.co.uk/search).",
-        "LAD24CD": "S12000035"
-    },
-    "ArmaghBanbridgeCraigavonCouncil": {
-        "LAD24CD": "N09000002",
-        "uprn": "185625284",
-        "url": "https://www.armaghbanbridgecraigavon.gov.uk/",
-        "wiki_command_url_override": "https://www.armaghbanbridgecraigavon.gov.uk/",
-        "wiki_name": "Armagh City, Banbridge and Craigavon",
-        "wiki_note": "You will need to use [FindMyAddress](https://www.findmyaddress.co.uk/search) to find the UPRN."
-    },
-    "ArunCouncil": {
-        "house_number": "1",
-        "postcode": "BN16 4DA",
-        "skip_get_url": true,
-        "url": "https://www1.arun.gov.uk/when-are-my-bins-collected",
-        "web_driver": "http://selenium:4444",
-        "wiki_name": "Arun",
-        "wiki_note": "Pass the house name/number and postcode in their respective parameters, both wrapped in double quotes. This parser requires a Selenium webdriver.",
-        "LAD24CD": "E07000224"
-    },
-    "AshfieldDistrictCouncil": {
-        "house_number": "1",
-        "postcode": "NG16 6RH",
-        "url": "https://www.ashfield.gov.uk",
-        "web_driver": "http://selenium:4444",
-        "wiki_name": "Ashfield",
-        "wiki_note": "Pass the house name/number and postcode in their respective parameters, both wrapped in double quotes. This parser requires a Selenium webdriver",
-        "LAD24CD": "E07000170"
-    },
-    "AshfordBoroughCouncil": {
-        "postcode": "TN23 7SP",
-        "uprn": "100060777899",
-        "url": "https://ashford.gov.uk",
-        "web_driver": "http://selenium:4444",
-        "wiki_command_url_override": "https://ashford.gov.uk",
-        "wiki_name": "Ashford",
-        "wiki_note": "You will need to use [FindMyAddress](https://www.findmyaddress.co.uk/search) to find the UPRN.",
-        "LAD24CD": "E07000105"
-    },
-    "AylesburyValeCouncil": {
-        "skip_get_url": true,
-        "uprn": "766252532",
-        "url": "http://avdcbins.web-labs.co.uk/RefuseApi.asmx",
-        "wiki_name": "Buckinghamshire",
-        "wiki_note": "To get the UPRN, please use [FindMyAddress](https://www.findmyaddress.co.uk/search). Returns all published collections in the past, present, future.",
-        "LAD24CD": "E06000060"
-    },
-    "BCPCouncil": {
-        "LAD24CD": "E06000058",
-        "skip_get_url": true,
-        "uprn": "100040810214",
-        "url": "https://online.bcpcouncil.gov.uk/bindaylookup/",
-        "wiki_name": "Bournemouth, Christchurch and Poole",
-        "wiki_note": "You will need to use [FindMyAddress](https://www.findmyaddress.co.uk/search) to find the UPRN."
-    },
-    "BaberghDistrictCouncil": {
-        "house_number": "Monday",
-        "postcode": "Week 1",
-        "skip_get_url": true,
-        "uprn": "Tuesday",
-        "url": "https://www.babergh.gov.uk",
-        "wiki_name": "Babergh",
-        "wiki_note": "Use the House Number field to pass the DAY of the week for your NORMAL collections. [Monday/Tuesday/Wednesday/Thursday/Friday]. [OPTIONAL] Use the 'postcode' field to pass the WEEK for your garden collection. [Week 1/Week 2]. [OPTIONAL] Use the 'uprn' field to pass the DAY for your garden collection. [Monday/Tuesday/Wednesday/Thursday/Friday]",
-        "LAD24CD": "E07000200"
-    },
-    "BarkingDagenham": {
-        "house_number": "19",
-        "postcode": "RM6 6XH",
-        "skip_get_url": true,
-        "web_driver": "http://selenium:4444",
-        "url": "https://www.lbbd.gov.uk/rubbish-recycling/household-bin-collection/check-your-bin-collection-days",
-        "wiki_name": "Barking and Dagenham",
-        "wiki_note": "Use house number and postcode. Requires Selenium.",
-        "LAD24CD": "E09000002"
-    },
-    "BarnetCouncil": {
-        "house_number": "HA8 7NA, 2, MANOR PARK GARDENS, EDGWARE, BARNET",
-        "postcode": "HA8 7NA",
-        "skip_get_url": true,
-        "url": "https://www.barnet.gov.uk/recycling-and-waste/bin-collections/find-your-bin-collection-day",
-        "web_driver": "http://selenium:4444",
-        "wiki_name": "Barnet",
-        "wiki_note": "Follow the instructions [here](https://www.barnet.gov.uk/recycling-and-waste/bin-collections/find-your-bin-collection-day) until you get the page listing your address, then copy the entire address text and use that in the house number field. This parser requires a Selenium webdriver.",
-        "LAD24CD": "E09000003"
-    },
-    "BarnsleyMBCouncil": {
-        "postcode": "S36 9AN",
-        "skip_get_url": true,
-        "uprn": "2007004502",
-        "url": "https://waste.barnsley.gov.uk/ViewCollection/Collections",
-        "wiki_name": "Barnsley",
-        "wiki_note": "To get the UPRN, you will need to use [FindMyAddress](https://www.findmyaddress.co.uk/search).",
-        "LAD24CD": "E08000016"
-    },
-    "BasildonCouncil": {
-        "skip_get_url": true,
-        "uprn": "10013350430",
-        "url": "https://basildonportal.azurewebsites.net/api/getPropertyRefuseInformation",
-        "wiki_name": "Basildon",
-        "wiki_note": "To get the UPRN, you will need to use [FindMyAddress](https://www.findmyaddress.co.uk/search).",
-        "LAD24CD": "E07000066"
-    },
-    "BasingstokeCouncil": {
-        "LAD24CD": "E07000084",
-        "skip_get_url": true,
-        "uprn": "100060220926",
-        "url": "https://www.basingstoke.gov.uk/bincollection",
-        "wiki_name": "Basingstoke and Deane",
-        "wiki_note": "You will need to use [FindMyAddress](https://www.findmyaddress.co.uk/search) to find the UPRN."
-    },
-    "BathAndNorthEastSomersetCouncil": {
-        "skip_get_url": true,
-        "uprn": "100120000855",
-        "url": "https://www.bathnes.gov.uk/webforms/waste/collectionday/",
-        "wiki_name": "Bath and North East Somerset",
-        "wiki_note": "You will need to use [FindMyAddress](https://www.findmyaddress.co.uk/search) to find the UPRN.",
-        "LAD24CD": "E06000022"
-    },
-    "BedfordBoroughCouncil": {
-        "skip_get_url": true,
-        "uprn": "10024232065",
-        "url": "https://www.bedford.gov.uk/bins-and-recycling/household-bins-and-recycling/check-your-bin-day",
-        "wiki_name": "Bedford",
-        "wiki_note": "You will need to use [FindMyAddress](https://www.findmyaddress.co.uk/search) to find the UPRN.",
-        "LAD24CD": "E06000055"
-    },
-    "BedfordshireCouncil": {
-        "postcode": "SG19 2UP",
-        "skip_get_url": true,
-        "uprn": "10000802040",
-        "url": "https://www.centralbedfordshire.gov.uk/info/163/bins_and_waste_collections_-_check_bin_collection_day",
-        "wiki_name": "Central Bedfordshire",
-        "wiki_note": "In order to use this parser, you must provide a valid postcode and a UPRN retrieved from the council's website for your specific address.",
-        "LAD24CD": "E06000056"
-    },
-    "BelfastCityCouncil": {
-        "postcode": "BT10 0GY",
-        "skip_get_url": true,
-        "uprn": "185086469",
-        "url": "https://online.belfastcity.gov.uk/find-bin-collection-day/Default.aspx",
-        "wiki_name": "Belfast",
-        "wiki_note": "You will need to use [FindMyAddress](https://www.findmyaddress.co.uk/search) to find the UPRN.",
-        "LAD24CD": "N09000003"
-    },
-    "BexleyCouncil": {
-        "uprn": "100020196143",
-        "skip_get_url": true,
-        "url": "https://waste.bexley.gov.uk/waste",
-        "wiki_name": "Bexley",
-        "wiki_note": "Provide your UPRN. Use [FindMyAddress](https://www.findmyaddress.co.uk/search) to locate it.",
-        "LAD24CD": "E09000004"
-    },
-    "BirminghamCityCouncil": {
-        "postcode": "B5 7XE",
-        "uprn": "100070445256",
-        "url": "https://www.birmingham.gov.uk/xfp/form/619",
-        "wiki_name": "Birmingham",
-        "wiki_note": "You will need to use [FindMyAddress](https://www.findmyaddress.co.uk/search) to find the UPRN.",
-        "LAD24CD": "E08000025"
-    },
-    "BlabyDistrictCouncil": {
-        "uprn": "100030401782",
-        "url": "https://www.blaby.gov.uk",
-        "wiki_command_url_override": "https://www.blaby.gov.uk",
-        "wiki_name": "Blaby",
-        "wiki_note": "You will need to use [FindMyAddress](https://www.findmyaddress.co.uk/search) to find the UPRN.",
-        "LAD24CD": "E07000129"
-    },
-    "BlackburnCouncil": {
-        "url": "https://www.blaby.gov.uk",
-        "LAD24CD": "E06000008",
-        "skip_get_url": true,
-        "uprn": "100010733027",
-        "wiki_name": "Blackburn with Darwen",
-        "wiki_note": "You will need to use [FindMyAddress](https://www.findmyaddress.co.uk/search) to find the UPRN."
-    },
-    "BlaenauGwentCountyBoroughCouncil": {
-        "postcode": "NP23 7TE",
-        "skip_get_url": false,
-        "uprn": "100100471367",
-        "url": "https://www.blaenau-gwent.gov.uk",
-        "web_driver": "http://selenium:4444",
-        "wiki_name": "Blaenau Gwent",
-        "wiki_note": "You will need to use [FindMyAddress](https://www.findmyaddress.co.uk/search) to find the UPRN.",
-        "LAD24CD": "W06000019"
-    },
-    "BolsoverCouncil": {
-        "uprn": "100030066827",
-        "url": "https://bolsover.gov.uk",
-        "wiki_name": "Bolsover",
-        "wiki_note": "You will need to use [FindMyAddress](https://www.findmyaddress.co.uk/search) to find the UPRN.",
-        "LAD24CD": "E07000033"
-    },
-    "BoltonCouncil": {
-        "postcode": "BL1 5PQ",
-        "skip_get_url": true,
-        "uprn": "100010886936",
-        "url": "https://carehomes.bolton.gov.uk/bins.aspx",
-        "web_driver": "http://selenium:4444",
-        "wiki_name": "Bolton",
-        "wiki_note": "To get the UPRN, you will need to use [FindMyAddress](https://www.findmyaddress.co.uk/search). Previously required a single field that was UPRN and full address; now requires UPRN and postcode as separate fields.",
-        "LAD24CD": "E08000001"
-    },
-    "BostonBoroughCouncil": {
-        "house_number": "CEDAR",
-        "postcode": "PE20 1AY",
-        "skip_get_url": true,
-        "url": "https://www.boston.gov.uk/findwastecollections",
-        "web_driver": "http://selenium:4444",
-        "wiki_name": "Boston",
-        "wiki_note": "Provide your house number in the `house_number` parameter and postcode in the `postcode` parameter.",
-        "LAD24CD": "E07000136"
-    },
-    "BracknellForestCouncil": {
-        "house_number": "57",
-        "paon": "57",
-        "postcode": "GU47 9BS",
-        "skip_get_url": true,
-        "url": "https://selfservice.mybfc.bracknell-forest.gov.uk/w/webpage/waste-collection-days",
-        "wiki_name": "Bracknell Forest",
-        "wiki_note": "Pass the house number and postcode in their respective parameters.",
-        "LAD24CD": "E06000036"
-    },
-    "BradfordMDC": {
-        "custom_component_show_url_field": false,
-        "skip_get_url": true,
-        "uprn": "100051146921",
-        "url": "https://onlineforms.bradford.gov.uk/ufs/collectiondates.eb",
-        "wiki_name": "Bradford",
-        "wiki_note": "To get the UPRN, you will need to use [FindMyAddress](https://www.findmyaddress.co.uk/search). Postcode isn't parsed by this script, but you can pass it in double quotes.",
-        "LAD24CD": "E08000032"
-    },
-    "BraintreeDistrictCouncil": {
-        "postcode": "CO5 9BD",
-        "skip_get_url": true,
-        "uprn": "10006930172",
-        "url": "https://www.braintree.gov.uk/",
-        "wiki_name": "Braintree",
-        "wiki_note": "Provide your UPRN and postcode. Use [FindMyAddress](https://www.findmyaddress.co.uk/search) to find your UPRN.",
-        "LAD24CD": "E07000067"
-    },
-    "BrecklandCouncil": {
-        "uprn": "100091495479",
-        "url": "https://www.breckland.gov.uk",
-        "wiki_command_url_override": "https://www.breckland.gov.uk",
-        "wiki_name": "Breckland",
-        "wiki_note": "You will need to use [FindMyAddress](https://www.findmyaddress.co.uk/search) to find the UPRN.",
-        "LAD24CD": "E07000143"
-    },
-    "BrentCouncil": {
-        "house_number": "25",
-        "postcode": "HA3 0QU",
-        "url": "https://recyclingservices.brent.gov.uk/waste",
-        "wiki_name": "Brent",
-        "wiki_note": "Pass the house number and postcode in their respective parameters.",
-        "LAD24CD": "E09000005"
-    },
-    "BrightonandHoveCityCouncil": {
-        "house_number": "44",
-        "postcode": "BN1 8NE",
-        "skip_get_url": true,
-        "url": "https://cityclean.brighton-hove.gov.uk/link/collections",
-        "web_driver": "http://selenium:4444",
-        "wiki_name": "Brighton and Hove",
-        "wiki_note": "Use house number and postcode. Requires Selenium",
-        "LAD24CD": "E06000043"
-    },
-    "BristolCityCouncil": {
-        "LAD24CD": "E06000023",
-        "skip_get_url": true,
-        "uprn": "116638",
-        "url": "https://bristolcouncil.powerappsportals.com/completedynamicformunauth/?servicetypeid=7dce896c-b3ba-ea11-a812-000d3a7f1cdc",
-        "wiki_name": "City of Bristol",
-        "wiki_note": "You will need to use [FindMyAddress](https://www.findmyaddress.co.uk/search) to find the UPRN."
-    },
-    "BroadlandDistrictCouncil": {
-        "skip_get_url": true,
-        "house_number": "1",
-        "postcode": "NR10 3FD",
-        "url": "https://area.southnorfolkandbroadland.gov.uk/FindAddress",
-        "web_driver": "http://selenium:4444",
-        "wiki_name": "Broadland",
-        "wiki_note": "Use house number and postcode. Requires Selenium.",
-        "LAD24CD": "E07000144"
-    },
-    "BromleyBoroughCouncil": {
-        "url": "https://recyclingservices.bromley.gov.uk/waste/6087017",
-        "web_driver": "http://selenium:4444",
-        "wiki_command_url_override": "https://recyclingservices.bromley.gov.uk/waste/XXXXXXX",
-        "wiki_name": "Bromley",
-        "wiki_note": "Follow the instructions [here](https://recyclingservices.bromley.gov.uk/waste) until the \"Your bin days\" page then copy the URL and replace the URL in the command.",
-        "LAD24CD": "E09000006"
-    },
-    "BromsgroveDistrictCouncil": {
-        "uprn": "100120584652",
-        "url": "https://www.bromsgrove.gov.uk",
-        "wiki_command_url_override": "https://www.bromsgrove.gov.uk",
-        "wiki_name": "Bromsgrove",
-        "wiki_note": "You will need to use [FindMyAddress](https://www.findmyaddress.co.uk/search) to find the UPRN.",
-        "LAD24CD": "E07000234"
-    },
-    "BroxbourneCouncil": {
-        "postcode": "EN8 7FL",
-        "uprn": "148048608",
-        "url": "https://www.broxbourne.gov.uk",
-        "wiki_name": "Broxbourne",
-        "wiki_note": "You will need to use [FindMyAddress](https://www.findmyaddress.co.uk/search) to find the UPRN.",
-        "LAD24CD": "E07000095"
-    },
-    "BroxtoweBoroughCouncil": {
-        "postcode": "NG16 2LY",
-        "skip_get_url": true,
-        "uprn": "100031325997",
-        "url": "https://www.broxtowe.gov.uk/",
-        "web_driver": "http://selenium:4444",
-        "wiki_name": "Broxtowe",
-        "wiki_note": "Pass the UPRN and postcode. To get the UPRN, you can use [FindMyAddress](https://www.findmyaddress.co.uk/search).",
-        "LAD24CD": "E07000172"
-    },
-    "BuckinghamshireCouncil": {
-        "house_number": "2",
-        "postcode": "HP13 7BA",
-        "skip_get_url": true,
-        "url": "https://iapp.itouchvision.com/iappcollectionday/collection-day/?uuid=FA353FC74600CBE61BE409534D00A8EC09BDA3AC&lang=en",
-        "web_driver": "http://selenium:4444",
-        "wiki_name": "Buckinghamshire",
-        "wiki_note": "Pass the house name/number and postcode in their respective arguments, both wrapped in quotes.",
-        "LAD24CD": "E06000060"
-    },
-    "BurnleyBoroughCouncil": {
-        "uprn": "100010347165",
-        "url": "https://www.burnley.gov.uk",
-        "wiki_name": "Burnley",
-        "wiki_note": "Pass the UPRN. You can find it using [FindMyAddress](https://www.findmyaddress.co.uk/search).",
-        "LAD24CD": "E07000117"
-    },
-    "BuryCouncil": {
-        "house_number": "3",
-        "postcode": "M26 3XY",
-        "skip_get_url": true,
-        "url": "https://www.bury.gov.uk/waste-and-recycling/bin-collection-days-and-alerts",
-        "wiki_name": "Bury",
-        "wiki_note": "Pass the postcode and house number in their respective arguments, both wrapped in quotes.",
-        "LAD24CD": "E08000002"
-    },
-    "CalderdaleCouncil": {
-        "postcode": "OL14 7EX",
-        "skip_get_url": true,
-        "uprn": "010035034598",
-        "url": "https://www.calderdale.gov.uk/environment/waste/household-collections/collectiondayfinder.jsp",
-        "web_driver": "http://selenium:4444",
-        "wiki_name": "Calderdale",
-        "wiki_note": "Pass the UPRN and postcode. To get the UPRN, you can use [FindMyAddress](https://www.findmyaddress.co.uk/search).",
-        "LAD24CD": "E08000033"
-    },
-    "CambridgeCityCouncil": {
-        "uprn": "200004159750",
-        "url": "https://www.cambridge.gov.uk/",
-        "wiki_name": "Cambridge",
-        "wiki_note": "You will need to use [FindMyAddress](https://www.findmyaddress.co.uk/search) to find the UPRN.",
-        "LAD24CD": "E07000008"
-    },
-    "CannockChaseDistrictCouncil": {
-        "postcode": "WS15 1JA",
-        "skip_get_url": true,
-        "uprn": "200003095389",
-        "url": "https://www.cannockchasedc.gov.uk/",
-        "wiki_name": "Cannock Chase",
-        "wiki_note": "To get the UPRN, you can use [FindMyAddress](https://www.findmyaddress.co.uk/search).",
-        "LAD24CD": "E07000192"
-    },
-    "CanterburyCityCouncil": {
-        "uprn": "10094583181",
-        "url": "https://www.canterbury.gov.uk",
-        "wiki_command_url_override": "https://www.canterbury.gov.uk",
-        "wiki_name": "Canterbury",
-        "wiki_note": "You will need to use [FindMyAddress](https://www.findmyaddress.co.uk/search) to find the UPRN.",
-        "LAD24CD": "E07000106"
-    },
-    "CardiffCouncil": {
-        "skip_get_url": true,
-        "uprn": "100100112419",
-        "url": "https://www.gov.uk",
-        "wiki_name": "Cardiff",
-        "wiki_note": "You will need to use [FindMyAddress](https://www.findmyaddress.co.uk/search) to find the UPRN.",
-        "LAD24CD": "W06000015"
-    },
-    "CarmarthenshireCountyCouncil": {
-        "uprn": "10004859302",
-        "url": "https://www.carmarthenshire.gov.wales",
-        "wiki_command_url_override": "https://www.carmarthenshire.gov.wales",
-        "wiki_name": "Carmarthenshire",
-        "wiki_note": "You will need to use [FindMyAddress](https://www.findmyaddress.co.uk/search) to find the UPRN.",
-        "LAD24CD": "W06000010"
-    },
-    "CastlepointDistrictCouncil": {
-        "skip_get_url": true,
-        "uprn": "4525",
-        "url": "https://apps.castlepoint.gov.uk/cpapps/index.cfm?fa=wastecalendar",
-        "wiki_name": "Castle Point",
-        "wiki_note": "For this council, 'uprn' is actually a 4-digit code for your street. Go [here](https://apps.castlepoint.gov.uk/cpapps/index.cfm?fa=wastecalendar) and inspect the source of the dropdown box to find the 4-digit number for your street.",
-        "LAD24CD": "E07000069"
-    },
-    "CeredigionCountyCouncil": {
-        "house_number": "BLAEN CWMMAGWR, TRISANT, CEREDIGION, SY23 4RQ",
-        "postcode": "SY23 4RQ",
-        "url": "https://www.ceredigion.gov.uk/resident/bins-recycling/",
-        "web_driver": "http://selenium:4444",
-        "wiki_name": "Ceredigion",
-        "wiki_note": "House Number is the full address as it appears on the drop-down on the site when you search by postcode. This parser requires a Selenium webdriver.",
-        "LAD24CD": "W06000008"
-    },
-    "CharnwoodBoroughCouncil": {
-        "uprn": "100030446438",
-        "skip_get_url": true,
-        "url": "https://www.charnwood.gov.uk/pages/waste_collections_calendars",
-        "wiki_name": "Charnwood",
-        "wiki_note": "You will need to use [FindMyAddress](https://www.findmyaddress.co.uk/search) to find the UPRN.",
-        "LAD24CD": "E07000130"
-    },
-    "ChelmsfordCityCouncil": {
-        "house_number": "1 Celeborn Street, South Woodham Ferrers, Chelmsford, CM3 7AE",
-        "postcode": "CM3 7AE",
-        "url": "https://www.chelmsford.gov.uk/myhome/",
-        "web_driver": "http://selenium:4444",
-        "wiki_name": "Chelmsford",
-        "wiki_note": "Follow the instructions [here](https://www.chelmsford.gov.uk/myhome/) until you get the page listing your address, then copy the entire address text and use that in the house number field.",
-        "LAD24CD": "E07000070"
-    },
-    "CheltenhamBoroughCouncil": {
-        "postcode": "GL51 3NA",
-        "skip_get_url": true,
-        "uprn": "100120372027",
-        "url": "https://www.cheltenham.gov.uk",
-        "wiki_name": "Cheltenham",
-        "wiki_note": "Pass the UPRN. You will need to use [FindMyAddress](https://www.findmyaddress.co.uk/search).",
-        "LAD24CD": "E07000078"
-    },
-    "CherwellDistrictCouncil": {
-        "uprn": "100121292407",
-        "url": "https://www.cherwell.gov.uk",
-        "wiki_name": "Cherwell",
-        "wiki_note": "Use [FindMyAddress](https://www.findmyaddress.co.uk/search) to find your UPRN.",
-        "LAD24CD": "E07000177"
-    },
-    "CheshireEastCouncil": {
-        "skip_get_url": true,
-        "uprn": "100012830647",
-        "url": "https://online.cheshireeast.gov.uk/mycollectionday",
-        "wiki_name": "Cheshire East",
-        "wiki_note": "Use [FindMyAddress](https://www.findmyaddress.co.uk/search) to find your UPRN.",
-        "LAD24CD": "E06000049"
-    },
-    "CheshireWestAndChesterCouncil": {
-        "skip_get_url": true,
-        "uprn": "100012346655",
-        "url": "https://my.cheshirewestandchester.gov.uk",
-        "wiki_name": "Cheshire West and Chester",
-        "wiki_note": "Pass the UPRN. You will need to use [FindMyAddress](https://www.findmyaddress.co.uk/search).",
-        "LAD24CD": "E06000050"
-    },
-    "ChesterfieldBoroughCouncil": {
-        "skip_get_url": true,
-        "uprn": "74008234",
-        "url": "https://www.chesterfield.gov.uk",
-        "wiki_name": "Chesterfield",
-        "wiki_note": "Pass the UPRN. You will need to use [FindMyAddress](https://www.findmyaddress.co.uk/search).",
-        "LAD24CD": "E07000034"
-    },
-    "ChichesterDistrictCouncil": {
-        "house_number": "7",
-        "postcode": "RH14 0JT",
-        "skip_get_url": true,
-        "url": "https://www.chichester.gov.uk/checkyourbinday",
-        "web_driver": "http://selenium:4444",
-        "wiki_name": "Chichester",
-        "wiki_note": "Needs the full address and postcode as it appears on [this page](https://www.chichester.gov.uk/checkyourbinday).",
-        "LAD24CD": "E07000225"
-    },
-    "ChorleyCouncil": {
-        "postcode": "PR6 7PG",
-        "skip_get_url": true,
-        "uprn": "100010382247",
-        "url": "https://myaccount.chorley.gov.uk/wastecollections.aspx",
-        "web_driver": "http://selenium:4444",
-        "wiki_name": "Chorley",
-        "wiki_note": "Chorley needs to be passed both a Postcode & UPRN to work. Find this on [FindMyAddress](https://www.findmyaddress.co.uk/search).",
-        "LAD24CD": "E07000118"
-    },
-    "ColchesterCityCouncil": {
-        "house_number": "29",
-        "paon": "29",
-        "postcode": "CO2 8UN",
-        "skip_get_url": false,
-        "url": "https://www.colchester.gov.uk/your-recycling-calendar",
-        "web_driver": "http://selenium:4444",
-        "wiki_name": "Colchester",
-        "wiki_note": "Pass the house name/number in the house number parameter, wrapped in double quotes.",
-        "LAD24CD": "E07000071"
-    },
-    "ConwyCountyBorough": {
-        "uprn": "100100429249",
-        "url": "https://www.conwy.gov.uk",
-        "wiki_name": "Conwy",
-        "wiki_note": "Use [FindMyAddress](https://www.findmyaddress.co.uk/search) to find your UPRN.",
-        "LAD24CD": "W06000003"
-    },
-    "CopelandBoroughCouncil": {
-        "LAD24CD": "E07000028",
-        "uprn": "100110734613",
-        "url": "https://www.copeland.gov.uk",
-        "wiki_name": "Copeland",
-        "wiki_note": "*****This has now been replaced by Cumberland Council****"
-    },
-    "CornwallCouncil": {
-        "skip_get_url": true,
-        "uprn": "100040128734",
-        "url": "https://www.cornwall.gov.uk/my-area/",
-        "wiki_name": "Cornwall",
-        "wiki_note": "Use [FindMyAddress](https://www.findmyaddress.co.uk/search) to find your UPRN.",
-        "LAD24CD": "E06000052"
-    },
-    "CotswoldDistrictCouncil": {
-        "house_number": "19",
-        "postcode": "GL56 0GB",
-        "skip_get_url": true,
-        "url": "https://community.cotswold.gov.uk/s/waste-collection-enquiry",
-        "web_driver": "http://selenium:4444",
-        "wiki_name": "Cotswold",
-        "wiki_note": "Pass the full address in the house number and postcode in",
-        "LAD24CD": "E07000079"
-    },
-    "CoventryCityCouncil": {
-        "url": "https://www.coventry.gov.uk/directory-record/62310/abberton-way-",
-        "wiki_command_url_override": "https://www.coventry.gov.uk/directory_record/XXXXXX/XXXXXX",
-        "wiki_name": "Coventry",
-        "wiki_note": "Follow the instructions [here](https://www.coventry.gov.uk/bin-collection-calendar) until you get the page that shows the weekly collections for your address then copy the URL and replace the URL in the command.",
-        "LAD24CD": "E08000026"
-    },
-    "CrawleyBoroughCouncil": {
-        "house_number": "9701076",
-        "skip_get_url": true,
-        "uprn": "100061785321",
-        "url": "https://my.crawley.gov.uk/",
-        "wiki_name": "Crawley",
-        "wiki_note": "Crawley needs to be passed both a UPRN and a USRN to work. Find these on [FindMyAddress](https://www.findmyaddress.co.uk/search) or [FindMyStreet](https://www.findmystreet.co.uk/map).",
-        "LAD24CD": "E07000226"
-    },
-    "CroydonCouncil": {
-        "house_number": "13",
-        "postcode": "SE25 5DW",
-        "skip_get_url": true,
-        "url": "https://service.croydon.gov.uk/wasteservices/w/webpage/bin-day-enter-address",
-        "web_driver": "http://selenium:4444",
-        "wiki_name": "Croydon",
-        "wiki_note": "Pass the house number and postcode in their respective parameters. This parser requires a Selenium webdriver.",
-        "LAD24CD": "E09000008"
-    },
-    "CumberlandAllerdaleCouncil": {
-        "house_number": "2",
-        "postcode": "CA13 0DE",
-        "url": "https://www.allerdale.gov.uk",
-        "wiki_name": "Cumberland",
-        "wiki_note": "Pass the house number and postcode in their respective parameters.",
-        "LAD24CD": "E06000063"
-    },
-    "CumberlandCouncil": {
-        "postcode": "CA6 5PH",
-        "uprn": "10009457328",
-        "url": "https://waste.cumberland.gov.uk/renderform?t=25&k=E43CEB1FB59F859833EF2D52B16F3F4EBE1CAB6A",
-        "wiki_name": "Cumberland",
-        "wiki_note": "Use [FindMyAddress](https://www.findmyaddress.co.uk/search) to find your UPRN.",
-        "LAD24CD": "E06000063"
-    },
-    "DacorumBoroughCouncil": {
-        "house_number": "13",
-        "postcode": "HP3 9JY",
-        "skip_get_url": true,
-        "url": "https://webapps.dacorum.gov.uk/bincollections/",
-        "web_driver": "http://selenium:4444",
-        "wiki_name": "Dacorum",
-        "wiki_note": "Pass the house number and postcode in their respective parameters. This parser requires a Selenium webdriver.",
-        "LAD24CD": "E07000096"
-    },
-    "DartfordBoroughCouncil": {
-        "uprn": "100060861698",
-        "url": "https://www.dartford.gov.uk/waste-recycling/collection-day",
-        "skip_get_url": true,
-        "wiki_name": "Dartford",
-        "wiki_note": "Use [FindMyAddress](https://www.findmyaddress.co.uk/search) to find your UPRN.",
-        "LAD24CD": "E07000107"
-    },
-    "DenbighshireCouncil": {
-        "uprn": "200004299351",
-        "url": "https://www.denbighshire.gov.uk/",
-        "wiki_name": "Denbighshire",
-        "wiki_note": "You will need to use [FindMyAddress](https://www.findmyaddress.co.uk/search) to find the UPRN.",
-        "LAD24CD": "W06000004"
-    },
-    "DerbyCityCouncil": {
-        "uprn": "10010684240",
-        "url": "https://www.derby.gov.uk",
-        "wiki_name": "Derby",
-        "wiki_note": "You will need to use [FindMyAddress](https://www.findmyaddress.co.uk/search) to find the UPRN.",
-        "LAD24CD": "E06000015"
-    },
-    "DerbyshireDalesDistrictCouncil": {
-        "postcode": "DE4 3AS",
-        "skip_get_url": true,
-        "uprn": "10070102161",
-        "url": "https://www.derbyshiredales.gov.uk/",
-        "wiki_name": "Derbyshire Dales",
-        "wiki_note": "Pass the UPRN and postcode. To get the UPRN, you can use [FindMyAddress](https://www.findmyaddress.co.uk/search).",
-        "LAD24CD": "E07000035"
-    },
-    "DoncasterCouncil": {
-        "skip_get_url": true,
-        "uprn": "100050768956",
-        "url": "https://www.doncaster.gov.uk/Compass/Entity/Launch/D3/",
-        "wiki_name": "Doncaster",
-        "wiki_note": "Pass the UPRN. You will need to use [FindMyAddress](https://www.findmyaddress.co.uk/search).",
-        "LAD24CD": "E08000017"
-    },
-    "DorsetCouncil": {
-        "skip_get_url": true,
-        "uprn": "100040711049",
-        "url": "https://www.dorsetcouncil.gov.uk/",
-        "wiki_name": "Dorset Council",
-        "wiki_note": "Pass the UPRN. You will need to use [FindMyAddress](https://www.findmyaddress.co.uk/search).",
-        "LAD24CD": "E06000059"
-    },
-    "DoverDistrictCouncil": {
-        "uprn": "100060908340",
-        "url": "https://collections.dover.gov.uk/property",
-        "skip_get_url": true,
-        "wiki_name": "Dover",
-        "wiki_note": "To get the UPRN, you can use [FindMyAddress](https://www.findmyaddress.co.uk/search).",
-        "LAD24CD": "E07000108"
-    },
-    "DudleyCouncil": {
-        "uprn": "90014244",
-        "url": "https://my.dudley.gov.uk",
-        "wiki_command_url_override": "https://my.dudley.gov.uk",
-        "wiki_name": "Dudley",
-        "wiki_note": "You will need to use [FindMyAddress](https://www.findmyaddress.co.uk/search) to find the UPRN.",
-        "LAD24CD": "E08000027"
-    },
-    "DundeeCityCouncil": {
-        "uprn": "9059043390",
-        "url": "https://www.dundeecity.gov.uk/",
-        "wiki_name": "Dundee City",
-        "wiki_note": "You will need to use [FindMyAddress](https://www.findmyaddress.co.uk/search) to find the UPRN.",
-        "LAD24CD": "S12000042"
-    },
-    "DurhamCouncil": {
-        "LAD24CD": "E06000047",
-        "skip_get_url": true,
-        "uprn": "200003218818",
-        "url": "https://www.durham.gov.uk/bincollections?uprn=",
-        "wiki_name": "County Durham",
-        "wiki_note": "Pass the UPRN. You will need to use [FindMyAddress](https://www.findmyaddress.co.uk/search)."
-    },
-    "EalingCouncil": {
-        "skip_get_url": true,
-        "uprn": "12073883",
-        "url": "https://www.ealing.gov.uk/site/custom_scripts/WasteCollectionWS/home/FindCollection",
-        "wiki_name": "Ealing",
-        "wiki_note": "Pass the UPRN. You can find it using [FindMyAddress](https://www.findmyaddress.co.uk/search).",
-        "LAD24CD": "E09000009"
-    },
-    "EastAyrshireCouncil": {
-        "uprn": "127074727",
-        "url": "https://www.east-ayrshire.gov.uk",
-        "wiki_command_url_override": "https://www.east-ayrshire.gov.uk",
-        "wiki_name": "East Ayrshire",
-        "wiki_note": "You will need to use [FindMyAddress](https://www.findmyaddress.co.uk/search) to find the UPRN.",
-        "LAD24CD": "S12000008"
-    },
-    "EastbourneBoroughCouncil": {
-        "uprn": "100060011258",
-        "url": "https://www.lewes-eastbourne.gov.uk/article/1158/When-is-my-bin-collection-day",
-        "skip_get_url": true,
-        "wiki_name": "Eastbourne",
-        "wiki_note": "You will need to use [FindMyAddress](https://www.findmyaddress.co.uk/search) to find the UPRN.",
-        "LAD24CD": "E07000061"
-    },
-    "EastCambridgeshireCouncil": {
-        "skip_get_url": true,
-        "uprn": "10002597178",
-        "url": "https://www.eastcambs.gov.uk/",
-        "wiki_name": "East Cambridgeshire",
-        "wiki_note": "Pass the UPRN. You can find it using [FindMyAddress](https://www.findmyaddress.co.uk/search).",
-        "LAD24CD": "E07000009"
-    },
-    "EastDevonDC": {
-        "uprn": "010090909915",
-        "url": "https://eastdevon.gov.uk/recycling-and-waste/recycling-waste-information/when-is-my-bin-collected/",
-        "skip_get_url": true,
-        "wiki_name": "East Devon",
-        "wiki_note": "Pass the UPRN. You can find it using [FindMyAddress](https://www.findmyaddress.co.uk/search).",
-        "LAD24CD": "E07000040"
-    },
-    "EastHertsCouncil": {
-        "LAD24CD": "E07000097",
-        "house_number": "1",
-        "postcode": "CM20 2FZ",
-        "skip_get_url": true,
-        "url": "https://www.eastherts.gov.uk",
-        "web_driver": "http://selenium:4444",
-        "wiki_name": "East Herts Council",
-        "wiki_note": "Pass the house number and postcode in their respective parameters."
-    },
-    "EastLindseyDistrictCouncil": {
-        "house_number": "1",
-        "postcode": "PE22 0YD",
-        "skip_get_url": true,
-        "url": "https://www.e-lindsey.gov.uk/",
-        "web_driver": "http://selenium:4444",
-        "wiki_name": "East Lindsey",
-        "wiki_note": "Pass the house name/number and postcode in their respective parameters. This parser requires a Selenium webdriver.",
-        "LAD24CD": "E07000137"
-    },
-    "EastLothianCouncil": {
-        "house_number": "Flat 1",
-        "postcode": "EH21 6QA",
-        "skip_get_url": true,
-        "url": "https://eastlothian.gov.uk",
-        "wiki_name": "East Lothian",
-        "wiki_note": "Pass the house number and postcode in their respective parameters",
-        "LAD24CD": "S12000010"
-    },
-    "EastRenfrewshireCouncil": {
-        "house_number": "23",
-        "postcode": "G46 6RG",
-        "skip_get_url": true,
-        "url": "https://eastrenfrewshire.gov.uk/",
-        "web_driver": "http://selenium:4444",
-        "wiki_name": "East Renfrewshire",
-        "wiki_note": "Pass the house name/number and postcode in their respective parameters. This parser requires a Selenium webdriver.",
-        "LAD24CD": "S12000011"
-    },
-    "EastRidingCouncil": {
-        "LAD24CD": "E06000011",
-        "house_number": "14 THE LEASES BEVERLEY HU17 8LG",
-        "postcode": "HU17 8LG",
-        "skip_get_url": true,
-        "url": "https://wasterecyclingapi.eastriding.gov.uk",
-        "web_driver": "http://selenium:4444",
-        "wiki_name": "East Riding of Yorkshire",
-        "wiki_note": "Put the full address as it displays on the council website dropdown when you do the check manually."
-    },
-    "EastStaffordshireBoroughCouncil": {
-        "url": "https://www.eaststaffsbc.gov.uk/bins-rubbish-recycling/collection-dates/68382",
-        "wiki_command_url_override": "https://www.eaststaffsbc.gov.uk/bins-rubbish-recycling/collection-dates/XXXXX",
-        "wiki_name": "East Staffordshire",
-        "wiki_note": "Replace `XXXXX` with your property's ID when selecting from https://www.eaststaffsbc.gov.uk/bins-rubbish-recycling/collection-dates.",
-        "LAD24CD": "E07000193"
-    },
-    "EastSuffolkCouncil": {
-        "postcode": "IP11 9FJ",
-        "skip_get_url": true,
-        "uprn": "10093544720",
-        "url": "https://my.eastsuffolk.gov.uk/service/Bin_collection_dates_finder",
-        "web_driver": "http://selenium:4444",
-        "wiki_name": "East Suffolk",
-        "wiki_note": "To get the UPRN, you can use [FindMyAddress](https://www.findmyaddress.co.uk/search). This parser requires a Selenium webdriver.",
-        "LAD24CD": "E07000244"
-    },
-    "EastleighBoroughCouncil": {
-        "skip_get_url": true,
-        "uprn": "100060303535",
-        "url": "https://www.eastleigh.gov.uk/waste-bins-and-recycling/collection-dates/your-waste-bin-and-recycling-collections?uprn=",
-        "web_driver": "http://selenium:4444",
-        "wiki_name": "Eastleigh",
-        "wiki_note": "Pass the UPRN. You can find it using [FindMyAddress](https://www.findmyaddress.co.uk/search).",
-        "LAD24CD": "E07000086"
-    },
-    "EdinburghCityCouncil": {
-        "LAD24CD": "S12000036",
-        "house_number": "Tuesday",
-        "postcode": "Week 1",
-        "skip_get_url": true,
-        "url": "https://www.edinburgh.gov.uk",
-        "wiki_name": "City of Edinburgh",
-        "wiki_note": "Use the House Number field to pass the DAY of the week for your collections. Monday/Tuesday/Wednesday/Thursday/Friday. Use the 'postcode' field to pass the WEEK for your collection. [Week 1/Week 2]"
-    },
-    "ElmbridgeBoroughCouncil": {
-        "uprn": "10013119164",
-        "url": "https://www.elmbridge.gov.uk",
-        "wiki_command_url_override": "https://www.elmbridge.gov.uk",
-        "wiki_name": "Elmbridge",
-        "wiki_note": "You will need to use [FindMyAddress](https://www.findmyaddress.co.uk/search) to find the UPRN.",
-        "LAD24CD": "E07000207"
-    },
-    "EnfieldCouncil": {
-        "house_number": "111",
-        "postcode": "N13 5AJ",
-        "skip_get_url": true,
-        "url": "https://www.enfield.gov.uk/services/rubbish-and-recycling/find-my-collection-day",
-        "web_driver": "http://selenium:4444",
-        "wiki_name": "Enfield",
-        "wiki_note": "Pass the house number and postcode in their respective parameters. This parser requires a Selenium webdriver.",
-        "LAD24CD": "E09000010"
-    },
-    "EnvironmentFirst": {
-        "url": "https://environmentfirst.co.uk/house.php?uprn=100060055444",
-        "wiki_command_url_override": "https://environmentfirst.co.uk/house.php?uprn=XXXXXXXXXX",
-        "wiki_name": "Environment First",
-        "wiki_note": "For properties with collections managed by Environment First, such as Lewes and Eastbourne. Replace the XXXXXXXXXX with the UPRN of your property\u2014you can use [FindMyAddress](https://www.findmyaddress.co.uk/search) to find this."
-    },
-    "EppingForestDistrictCouncil": {
-        "postcode": "IG9 6EP",
-        "url": "https://eppingforestdc.maps.arcgis.com/apps/instant/lookup/index.html?appid=bfca32b46e2a47cd9c0a84f2d8cdde17&find=IG9%206EP",
-        "skip_get_url": true,
-        "web_driver": "http://selenium:4444",
-        "wiki_name": "Epping Forest",
-        "wiki_note": "Add your postcode.",
-        "LAD24CD": "E07000072"
-    },
-    "EpsomandEwellBoroughCouncil": {
-        "uprn": "100061349083",
-        "url": "https://www.epsom-ewell.gov.uk",
-        "wiki_name": "Epsom and Ewell",
-        "wiki_note": "Use [FindMyAddress](https://www.findmyaddress.co.uk/search) to find your UPRN.",
-        "LAD24CD": "E07000208"
-    },
-    "ErewashBoroughCouncil": {
-        "skip_get_url": true,
-        "uprn": "10003582028",
-        "url": "https://map.erewash.gov.uk/isharelive.web/myerewash.aspx",
-        "wiki_name": "Erewash",
-        "wiki_note": "Pass the UPRN. You can find it using [FindMyAddress](https://www.findmyaddress.co.uk/search).",
-        "LAD24CD": "E07000036"
-    },
-    "ExeterCityCouncil": {
-        "uprn": "100040212270",
-        "url": "https://www.exeter.gov.uk",
-        "wiki_name": "Exeter",
-        "wiki_note": "Pass the UPRN. You can find it using [FindMyAddress](https://www.findmyaddress.co.uk/search).",
-        "LAD24CD": "E07000041"
-    },
-    "FalkirkCouncil": {
-        "uprn": "136065818",
-        "url": "https://www.falkirk.gov.uk",
-        "wiki_command_url_override": "https://www.falkirk.gov.uk",
-        "wiki_name": "Falkirk",
-        "wiki_note": "You will need to use [FindMyAddress](https://www.findmyaddress.co.uk/search) to find the UPRN.",
-        "LAD24CD": "S12000014"
-    },
-    "FarehamBoroughCouncil": {
-        "postcode": "PO14 4NR",
-        "skip_get_url": true,
-        "url": "https://www.fareham.gov.uk/internetlookups/search_data.aspx?type=JSON&list=DomesticBinCollections&Road=&Postcode=PO14%204NR",
-        "wiki_name": "Fareham",
-        "wiki_note": "Pass the postcode in the postcode parameter, wrapped in double quotes.",
-        "LAD24CD": "E07000087"
-    },
-    "FenlandDistrictCouncil": {
-        "skip_get_url": true,
-        "uprn": "200002981143",
-        "url": "https://www.fenland.gov.uk/article/13114/",
-        "wiki_name": "Fenland",
-        "wiki_note": "Pass the UPRN. You can find it using [FindMyAddress](https://www.findmyaddress.co.uk/search).",
-        "LAD24CD": "E07000010"
-    },
-    "FermanaghOmaghDistrictCouncil": {
-        "house_number": "20",
-        "postcode": "BT74 6DQ",
-        "skip_get_url": true,
-        "url": "https://www.fermanaghomagh.com/services/environment-and-waste/waste-collection-calendar/",
-        "wiki_name": "Fermanagh and Omagh",
-        "wiki_note": "Pass the house number and postcode in their respective parameters.",
-        "LAD24CD": "N09000006"
-    },
-    "FifeCouncil": {
-        "uprn": "320203521",
-        "url": "https://www.fife.gov.uk",
-        "wiki_command_url_override": "https://www.fife.gov.uk",
-        "wiki_name": "Fife",
-        "wiki_note": "You will need to use [FindMyAddress](https://www.findmyaddress.co.uk/search) to find the UPRN.",
-        "LAD24CD": "S12000047"
-    },
-    "FlintshireCountyCouncil": {
-        "uprn": "100100213710",
-        "url": "https://digital.flintshire.gov.uk",
-        "wiki_command_url_override": "https://digital.flintshire.gov.uk",
-        "wiki_name": "Flintshire",
-        "wiki_note": "You will need to use [FindMyAddress](https://www.findmyaddress.co.uk/search) to find the UPRN.",
-        "LAD24CD": "W06000005"
-    },
-    "FolkstoneandHytheDistrictCouncil": {
-        "LAD24CD": "E07000112",
-        "skip_get_url": true,
-        "uprn": "50032097",
-        "url": "https://www.folkestone-hythe.gov.uk",
-        "wiki_name": "Folkestone and Hythe",
-        "wiki_note": "Use [FindMyAddress](https://www.findmyaddress.co.uk/search) to find your UPRN."
-    },
-    "ForestOfDeanDistrictCouncil": {
-        "house_number": "ELMOGAL, PARKEND ROAD, BREAM, LYDNEY",
-        "postcode": "GL15 6JT",
-        "skip_get_url": true,
-        "url": "https://community.fdean.gov.uk/s/waste-collection-enquiry",
-        "web_driver": "http://selenium:4444",
-        "wiki_name": "Forest of Dean",
-        "wiki_note": "Pass the full address in the house number and postcode parameters. This parser requires a Selenium webdriver.",
-        "LAD24CD": "E07000080"
-    },
-    "FyldeCouncil": {
-        "uprn": "100010402452",
-        "url": "https://www.fylde.gov.uk",
-        "wiki_command_url_override": "https://www.fylde.gov.uk",
-        "wiki_name": "Fylde",
-        "wiki_note": "You will need to use [FindMyAddress](https://www.findmyaddress.co.uk/search) to find the UPRN.",
-        "LAD24CD": "E07000119"
-    },
-    "GatesheadCouncil": {
-        "house_number": "Bracken Cottage",
-        "postcode": "NE16 5LQ",
-        "skip_get_url": true,
-        "url": "https://www.gateshead.gov.uk/",
-        "web_driver": "http://selenium:4444",
-        "wiki_name": "Gateshead",
-        "wiki_note": "Pass the house name/number and postcode in their respective parameters. This parser requires a Selenium webdriver.",
-        "LAD24CD": "E08000037"
-    },
-    "GedlingBoroughCouncil": {
-        "house_number": "Friday G4, Friday J",
-        "skip_get_url": true,
-        "url": "https://www.gedling.gov.uk/",
-        "wiki_name": "Gedling",
-        "wiki_note": "Use [this site](https://www.gbcbincalendars.co.uk/) to find the collections for your address. Use the `-n` parameter to add them in a comma-separated list inside quotes, such as: 'Friday G4, Friday J'.",
-        "LAD24CD": "E07000173"
-    },
-    "GlasgowCityCouncil": {
-        "uprn": "906700034497",
-        "url": "https://onlineservices.glasgow.gov.uk/forms/RefuseAndRecyclingWebApplication/AddressSearch.aspx",
-        "skip_get_url": true,
-        "wiki_name": "Glasgow City",
-        "wiki_note": "You will need to use [FindMyAddress](https://www.findmyaddress.co.uk/search) to find the UPRN.",
-        "LAD24CD": "S12000049"
-    },
-    "GloucesterCityCouncil": {
-        "house_number": "111",
-        "postcode": "GL2 0RR",
-        "skip_get_url": true,
-        "uprn": "100120479507",
-        "url": "https://gloucester-self.achieveservice.com/service/Bins___Check_your_bin_day",
-        "web_driver": "http://selenium:4444",
-        "wiki_name": "Gloucester",
-        "wiki_note": "Pass the house number, postcode, and UPRN in their respective parameters. This parser requires a Selenium webdriver.",
-        "LAD24CD": "E07000081"
-    },
-    "GooglePublicCalendarCouncil": {
-        "url": "https://calendar.google.com/calendar/ical/0d775884b4db6a7bae5204f06dae113c1a36e505b25991ebc27c6bd42edf5b5e%40group.calendar.google.com/public/basic.ics",
-        "wiki_name": "Google Calendar (Public)",
-        "wiki_note": "The URL should be the public ics file URL for the public Google calendar. See https://support.google.com/calendar/answer/37083?sjid=7202815583021446882-EU. Councils that currently need this are Trafford.",
-        "supported_councils": [
-            "Trafford",
-            "Clackmannanshire",
-            "Havant",
-            "North Warwickshire",
-            "Newry and Mourne",
-            "East Dunbartonshire",
-            "Pendle",
-            "Torfaen",
-            "East Hampshire",
-            "Ribble Valley",
-            "Brentwood",
-            "Isle of Wight",
-            "Westmorland and Furness",
-            "Derry City and Strabane",
-            "Norwich"
-        ],
-        "supported_councils_LAD24CD": [
-            "E06000046",
-            "E07000068",
-            "E07000085",
-            "E07000090",
-            "E07000124",
-            "E07000218",
-            "E08000009",
-            "N09000005",
-            "N09000010",
-            "S12000005",
-            "S12000045",
-            "W06000020",
-            "E07000122"
-        ]
-    },
-    "GraveshamBoroughCouncil": {
-        "skip_get_url": true,
-        "uprn": "100060927046",
-        "url": "https://www.gravesham.gov.uk",
-        "wiki_name": "Gravesham",
-        "wiki_note": "Pass the UPRN. You will need to use [FindMyAddress](https://www.findmyaddress.co.uk/search).",
-        "LAD24CD": "E07000109"
-    },
-    "GreatYarmouthBoroughCouncil": {
-        "postcode": "NR31 7EB",
-        "skip_get_url": true,
-        "uprn": "100090834792",
-        "url": "https://myaccount.great-yarmouth.gov.uk/article/6456/Find-my-waste-collection-days",
-        "web_driver": "http://selenium:4444",
-        "wiki_name": "Great Yarmouth",
-        "wiki_note": "Pass the postcode, and UPRN in their respective parameters. This parser requires a Selenium webdriver.",
-        "LAD24CD": "E07000145"
-    },
-    "GuildfordCouncil": {
-        "house_number": "THE LODGE",
-        "postcode": "GU3 1AH",
-        "skip_get_url": true,
-        "url": "https://my.guildford.gov.uk/customers/s/view-bin-collections",
-        "web_driver": "http://selenium:4444",
-        "wiki_name": "Guildford",
-        "wiki_note": "If the bin day is 'today' then the collectionDate will only show today's date if before 7 AM; else the date will be in 'previousCollectionDate'.",
-        "LAD24CD": "E07000209"
-    },
-    "GwyneddCouncil": {
-        "uprn": "10070350463",
-        "url": "https://diogel.gwynedd.llyw.cymru",
-        "wiki_name": "Gwynedd",
-        "wiki_note": "You will need to use [FindMyAddress](https://www.findmyaddress.co.uk/search) to find the UPRN.",
-        "LAD24CD": "W06000002"
-    },
-    "HackneyCouncil": {
-        "house_number": "101",
-        "postcode": "N16 9AS",
-        "url": "https://www.hackney.gov.uk",
-        "wiki_name": "Hackney",
-        "wiki_note": "Pass the postcode and house number in their respective arguments, both wrapped in quotes.",
-        "LAD24CD": "E09000012"
-    },
-    "HaltonBoroughCouncil": {
-        "house_number": "12",
-        "postcode": "WA7 4HA",
-        "skip_get_url": true,
-        "url": "https://webapp.halton.gov.uk/PublicWebForms/WasteServiceSearchv1.aspx#collections",
-        "web_driver": "http://selenium:4444",
-        "wiki_name": "Halton",
-        "wiki_note": "Pass the house number and postcode. This parser requires a Selenium webdriver.",
-        "LAD24CD": "E06000006"
-    },
-    "HarboroughDistrictCouncil": {
-        "uprn": "100030489072",
-        "url": "https://www.harborough.gov.uk",
-        "wiki_command_url_override": "https://www.harborough.gov.uk",
-        "wiki_name": "Harborough",
-        "wiki_note": "You will need to use [FindMyAddress](https://www.findmyaddress.co.uk/search) to find the UPRN.",
-        "LAD24CD": "E07000131"
-    },
-    "HaringeyCouncil": {
-        "skip_get_url": true,
-        "uprn": "100021203052",
-        "url": "https://wastecollections.haringey.gov.uk/property",
-        "wiki_name": "Haringey",
-        "wiki_note": "Pass the UPRN, which can be found at `https://wastecollections.haringey.gov.uk/property/{uprn}`.",
-        "LAD24CD": "E09000014"
-    },
-    "HarrogateBoroughCouncil": {
-        "LAD24CD": "E07000165",
-        "skip_get_url": true,
-        "uprn": "100050414307",
-        "url": "https://secure.harrogate.gov.uk/inmyarea",
-        "wiki_name": "Harrogate",
-        "wiki_note": "Pass the UPRN, which can be found at [this site](https://secure.harrogate.gov.uk/inmyarea). URL doesn't need to be passed."
-    },
-    "HartDistrictCouncil": {
-        "skip_get_url": true,
-        "uprn": "100062349291",
-        "url": "https://www.hart.gov.uk/",
-        "wiki_name": "Hart",
-        "wiki_note": "You will need to use [FindMyAddress](https://www.findmyaddress.co.uk/search) to find the UPRN.",
-        "LAD24CD": "E07000089"
-    },
-    "HartlepoolBoroughCouncil": {
-        "uprn": "100110019551",
-        "url": "https://www.hartlepool.gov.uk",
-        "wiki_name": "Hartlepool",
-        "wiki_note": "You will need to use [FindMyAddress](https://www.findmyaddress.co.uk/search) to find your UPRN.",
-        "LAD24CD": "E06000001"
-    },
-    "HastingsBoroughCouncil": {
-        "uprn": "100060038877",
-        "url": "https://www.hastings.gov.uk",
-        "wiki_command_url_override": "https://www.hastings.gov.uk",
-        "wiki_name": "Hastings",
-        "wiki_note": "You will need to use [FindMyAddress](https://www.findmyaddress.co.uk/search) to find the UPRN.",
-        "LAD24CD": "E07000062"
-    },
-    "HerefordshireCouncil": {
-        "uprn": "200002618844",
-        "url": "https://www.herefordshire.gov.uk/rubbish-recycling/check-bin-collection-day",
-        "skip_get_url": true,
-        "wiki_name": "Herefordshire",
-        "wiki_note": "You will need to use [FindMyAddress](https://www.findmyaddress.co.uk/search) to find the UPRN.",
-        "LAD24CD": "E06000019"
-    },
-    "HertsmereBoroughCouncil": {
-        "house_number": "1",
-        "postcode": "WD7 9HZ",
-        "skip_get_url": true,
-        "url": "https://www.hertsmere.gov.uk",
-        "web_driver": "http://selenium:4444",
-        "wiki_name": "Hertsmere",
-        "wiki_note": "Provide your house number in the `house_number` parameter and postcode in the `postcode` parameter.",
-        "LAD24CD": "E07000098"
-    },
-    "HighPeakCouncil": {
-        "house_number": "9 Ellison Street, Glossop",
-        "postcode": "SK13 8BX",
-        "skip_get_url": true,
-        "url": "https://www.highpeak.gov.uk/findyourbinday",
-        "web_driver": "http://selenium:4444",
-        "wiki_name": "High Peak",
-        "wiki_note": "Pass the name of the street with the house number parameter, wrapped in double quotes. This parser requires a Selenium webdriver.",
-        "LAD24CD": "E07000037"
-    },
-    "HighlandCouncil": {
-        "uprn": "130072429",
-        "url": "https://www.highland.gov.uk",
-        "wiki_command_url_override": "https://www.highland.gov.uk",
-        "wiki_name": "Highland",
-        "wiki_note": "You will need to use [FindMyAddress](https://www.findmyaddress.co.uk/search) to find the UPRN.",
-        "LAD24CD": "S12000017"
-    },
-    "Hillingdon": {
-        "house_number": "1, Milverton Drive, Ickenham, UB10 8PP, Ickenham, Hillingdon",
-        "postcode": "UB10 8PP",
-        "skip_get_url": true,
-        "url": "https://www.hillingdon.gov.uk/collection-day",
-        "web_driver": "http://selenium:4444",
-        "wiki_name": "Hillingdon",
-        "wiki_note": "Pass the postcode and the full address as it appears in the address pulldown menu.",
-        "LAD24CD": "E09000017"
-    },
-    "HinckleyandBosworthBoroughCouncil": {
-        "uprn": "100030533512",
-        "url": "https://www.hinckley-bosworth.gov.uk",
-        "wiki_name": "Hinckley and Bosworth",
-        "wiki_note": "You will need to use [FindMyAddress](https://www.findmyaddress.co.uk/search) to find the UPRN.",
-        "LAD24CD": "E07000132"
-    },
-    "HorshamDistrictCouncil": {
-        "postcode": "RH12 1AA",
-        "LAD24CD": "E07000227",
-        "skip_get_url": true,
-        "uprn": "010013792717",
-        "url": "https://www.horsham.gov.uk/waste-recycling-and-bins/household-bin-collections/check-your-bin-collection-day",
-        "web_driver": "http://selenium:4444",
-        "wiki_name": "Horsham",
-        "wiki_note": "Pass the UPRN. You can find it using [FindMyAddress](https://www.findmyaddress.co.uk/search). This parser requires a Selenium webdriver."
-    },
-    "HullCityCouncil": {
-        "LAD24CD": "E06000010",
-        "skip_get_url": true,
-        "uprn": "21033995",
-        "url": "https://www.hull.gov.uk/bins-and-recycling/bin-collections/bin-collection-day-checker",
-        "wiki_name": "Kingston upon Hull",
-        "wiki_note": "Pass the UPRN. You can find it using [FindMyAddress](https://www.findmyaddress.co.uk/search)."
-    },
-    "HuntingdonDistrictCouncil": {
-        "uprn": "10012048679",
-        "LAD24CD": "E07000011",
-        "url": "http://www.huntingdonshire.gov.uk/refuse-calendar/",
-        "skip_get_url": true,
-        "wiki_name": "Huntingdonshire",
-        "wiki_note": "Pass the UPRN. You can find it using [FindMyAddress](https://www.findmyaddress.co.uk/search)."
-    },
-    "HyndburnBoroughCouncil": {
-        "postcode": "BB1 4DJ",
-        "LAD24CD": "E07000120",
-        "uprn": "100010448773",
-        "url": "https://iapp.itouchvision.com/iappcollectionday/collection-day/?uuid=FEBA68993831481FD81B2E605364D00A8DC017A4",
-        "skip_get_url": true,
-        "web_driver": "http://selenium:4444",
-        "wiki_name": "Hyndburn",
-        "wiki_note": "Pass the UPRN. You can find it using [FindMyAddress](https://www.findmyaddress.co.uk/search). This parser requires a Selenium webdriver."
-    },
-    "IpswichBoroughCouncil": {
-        "house_number": "Siloam Place",
-        "url": "https://app.ipswich.gov.uk/bin-collection/",
-        "wiki_name": "Ipswich",
-        "wiki_note": "Provide only the street name (no house number) as the PAON",
-        "LAD24CD": "E07000202"
-    },
-    "IslingtonCouncil": {
-        "uprn": "5300094897",
-        "url": "https://www.islington.gov.uk/your-area?Postcode=unused&Uprn=5300094897",
-        "wiki_command_url_override": "https://www.islington.gov.uk/your-area?Postcode=unused&Uprn=XXXXXXXX",
-        "wiki_name": "Islington",
-        "wiki_note": "Replace XXXXXXXX with your UPRN.",
-        "LAD24CD": "E09000019"
-    },
-    "KingsLynnandWestNorfolkBC": {
-        "uprn": "10023636886",
-        "url": "https://www.west-norfolk.gov.uk/",
-        "wiki_name": "Kings Lynn and West Norfolk",
-        "wiki_note": "Provide your UPRN. Find your UPRN using [FindMyAddress](https://www.findmyaddress.co.uk/search).",
-        "LAD24CD": "E07000146"
-    },
-    "KingstonUponThamesCouncil": {
-        "url": "https://waste-services.kingston.gov.uk/waste/2701097",
-        "web_driver": "http://selenium:4444",
-        "wiki_command_url_override": "https://waste-services.kingston.gov.uk/waste/XXXXXXX",
-        "wiki_name": "Kingston upon Thames",
-        "wiki_note": "Follow the instructions [here](https://waste-services.kingston.gov.uk/waste) until the \"Your bin days\" page, then copy the URL and replace the URL in the command.",
-        "LAD24CD": "E09000021"
-    },
-    "KirkleesCouncil": {
-        "skip_get_url": true,
-        "uprn": "83002937",
-        "url": "https://www.kirklees.gov.uk/beta/your-property-bins-recycling/your-bins",
-        "wiki_name": "Kirklees",
-        "wiki_note": "Provide your UPRN. Find your UPRN using [FindMyAddress](https://www.findmyaddress.co.uk/search).",
-        "LAD24CD": "E08000034"
-    },
-    "KnowsleyMBCouncil": {
-        "house_number": "2 ALTMOOR ROAD HUYTON L36 3UY",
-        "postcode": "L36 3UY",
-        "skip_get_url": true,
-        "url": "https://knowsleytransaction.mendixcloud.com/link/youarebeingredirected?target=bincollectioninformation",
-        "web_driver": "http://selenium:4444",
-        "wiki_name": "Knowsley",
-        "wiki_note": "Pass the postcode in the postcode parameter, wrapped in double quotes and with a space.",
-        "LAD24CD": "E08000011"
-    },
-    "LancasterCityCouncil": {
-        "house_number": "1",
-        "postcode": "LA1 1RS",
-        "skip_get_url": true,
-        "url": "https://lcc-wrp.whitespacews.com",
-        "wiki_name": "Lancaster",
-        "wiki_note": "Pass the house number and postcode in their respective parameters.",
-        "LAD24CD": "E07000121"
-    },
-    "LeedsCityCouncil": {
-        "house_number": "1",
-        "postcode": "LS6 2SE",
-        "skip_get_url": true,
-        "uprn": "72506983",
-        "url": "https://www.leeds.gov.uk/residents/bins-and-recycling/check-your-bin-day",
-        "web_driver": "http://selenium:4444",
-        "wiki_name": "Leeds",
-        "wiki_note": "Pass the house number, postcode, and UPRN. This parser requires a Selenium webdriver.",
-        "LAD24CD": "E08000035"
-    },
-    "LeicesterCityCouncil": {
-        "uprn": "2465027976",
-        "url": "https://biffaleicester.co.uk",
-        "wiki_name": "Leicester",
-        "wiki_note": "You will need to use [FindMyAddress](https://www.findmyaddress.co.uk/search) to find the UPRN.",
-        "LAD24CD": "E06000016"
-    },
-    "LewesDistrictCouncil": {
-        "uprn": "100061930155",
-        "url": "https://www.lewes-eastbourne.gov.uk/article/1158/When-is-my-bin-collection-day",
-        "skip_get_url": true,
-        "wiki_name": "Lewes",
-        "wiki_note": "You will need to use [FindMyAddress](https://www.findmyaddress.co.uk/search) to find the UPRN.",
-        "LAD24CD": "E07000063"
-    },
-    "LichfieldDistrictCouncil": {
-        "uprn": "100031694085",
-        "url": "https://www.lichfielddc.gov.uk",
-        "wiki_command_url_override": "https://www.lichfielddc.gov.uk",
-        "wiki_name": "Lichfield",
-        "wiki_note": "You will need to use [FindMyAddress](https://www.findmyaddress.co.uk/search) to find the UPRN.",
-        "LAD24CD": "E07000194"
-    },
-    "LincolnCouncil": {
-        "postcode": "LN5 7SH",
-        "uprn": "000235024846",
-        "url": "https://lincoln.gov.uk",
-        "wiki_command_url_override": "https://lincoln.gov.uk",
-        "wiki_name": "City of Lincoln",
-        "wiki_note": "You will need to use [FindMyAddress](https://www.findmyaddress.co.uk/search) to find the UPRN.",
-        "LAD24CD": "E07000138"
-    },
-    "LisburnCastlereaghCityCouncil": {
-        "house_number": "97",
-        "postcode": "BT28 1JN",
-        "skip_get_url": true,
-        "url": "https://lisburn.isl-fusion.com",
-        "wiki_name": "Lisburn and Castlereagh",
-        "wiki_note": "Pass the house number and postcode in their respective parameters.",
-        "LAD24CD": "N09000007"
-    },
-    "LiverpoolCityCouncil": {
-        "uprn": "38164600",
-        "skip_get_url": true,
-        "url": "https://liverpool.gov.uk/bins-and-recycling/bin-collections/",
-        "wiki_name": "Liverpool",
-        "wiki_note": "You will need to use [FindMyAddress](https://www.findmyaddress.co.uk/search) to find the UPRN.",
-        "LAD24CD": "E08000012"
-    },
-    "LondonBoroughEaling": {
-        "skip_get_url": true,
-        "uprn": "12081498",
-        "url": "https://www.ealing.gov.uk/site/custom_scripts/WasteCollectionWS/home/FindCollection",
-        "wiki_name": "Ealing",
-        "wiki_note": "Pass the UPRN. You can find it using [FindMyAddress](https://www.findmyaddress.co.uk/search).",
-        "LAD24CD": "E09000009"
-    },
-    "LondonBoroughHarrow": {
-        "uprn": "100021298754",
-        "url": "https://www.harrow.gov.uk",
-        "wiki_command_url_override": "https://www.harrow.gov.uk",
-        "wiki_name": "Harrow",
-        "wiki_note": "You will need to use [FindMyAddress](https://www.findmyaddress.co.uk/search) to find the UPRN.",
-        "LAD24CD": "E09000015"
-    },
-    "LondonBoroughHavering": {
-        "uprn": "100021380730",
-        "url": "https://www.havering.gov.uk",
-        "wiki_name": "Havering",
-        "wiki_note": "Pass the UPRN. You can find it using [FindMyAddress](https://www.findmyaddress.co.uk/search).",
-        "LAD24CD": "E09000016"
-    },
-    "LondonBoroughHounslow": {
-        "skip_get_url": true,
-        "uprn": "100021577765",
-        "url": "https://www.hounslow.gov.uk/homepage/86/recycling_and_waste_collection_day_finder",
-        "wiki_name": "Hounslow",
-        "wiki_note": "Pass the UPRN. You can find it using [FindMyAddress](https://www.findmyaddress.co.uk/search).",
-        "LAD24CD": "E09000018"
-    },
-    "LondonBoroughLambeth": {
-        "skip_get_url": true,
-        "uprn": "100021881738",
-        "url": "https://wasteservice.lambeth.gov.uk/WhitespaceComms/GetServicesByUprn",
-        "wiki_name": "Lambeth",
-        "wiki_note": "Pass the UPRN. You can find it using [FindMyAddress](https://www.findmyaddress.co.uk/search).",
-        "LAD24CD": "E09000022"
-    },
-    "LondonBoroughLewisham": {
-        "postcode": "SE12 9QF",
-        "skip_get_url": true,
-        "uprn": "100021954849",
-        "url": "https://www.lewisham.gov.uk",
-        "web_driver": "http://selenium:4444",
-        "wiki_name": "Lewisham",
-        "wiki_note": "Pass the UPRN and postcode. To get the UPRN, you can use [FindMyAddress](https://www.findmyaddress.co.uk/search).",
-        "LAD24CD": "E09000023"
-    },
-    "LondonBoroughOfRichmondUponThames": {
-        "house_number": "March Road",
-        "skip_get_url": true,
-        "url": "https://www.richmond.gov.uk/services/waste_and_recycling/collection_days/",
-        "web_driver": "http://selenium:4444",
-        "wiki_name": "Richmond upon Thames",
-        "wiki_note": "Pass the name of the street ONLY in the house number parameter, unfortunately post code's are not allowed. ",
-        "LAD24CD": "E09000027"
-    },
-    "LondonBoroughRedbridge": {
-        "postcode": "IG2 6LQ",
-        "uprn": "10023770353",
-        "url": "https://my.redbridge.gov.uk/RecycleRefuse",
-        "web_driver": "http://selenium:4444",
-        "wiki_name": "Redbridge",
-        "wiki_note": "Follow the instructions [here](https://my.redbridge.gov.uk/RecycleRefuse) until you get the page listing your address, then copy the entire address text and use that in the house number field.",
-        "LAD24CD": "E09000026"
-    },
-    "LondonBoroughSutton": {
-        "uprn": "4473006",
-        "url": "https://waste-services.sutton.gov.uk/waste",
-        "wiki_command_url_override": "https://waste-services.sutton.gov.uk/waste",
-        "wiki_name": "Sutton",
-        "wiki_note": "You will need to find your unique property reference by going to (https://waste-services.sutton.gov.uk/waste), entering your details and then using the 7 digit reference in the URL as your UPRN",
-        "LAD24CD": "E09000029"
-    },
-    "LutonBoroughCouncil": {
-        "uprn": "100080155778",
-        "url": "https://myforms.luton.gov.uk",
-        "wiki_command_url_override": "https://myforms.luton.gov.uk",
-        "wiki_name": "Luton",
-        "wiki_note": "You will need to use [FindMyAddress](https://www.findmyaddress.co.uk/search) to find the UPRN.",
-        "LAD24CD": "E06000032"
-    },
-    "MaidstoneBoroughCouncil": {
-        "skip_get_url": true,
-        "house_number": "71",
-        "postcode": "ME16 8BT",
-        "url": "https://my.maidstone.gov.uk/service/Find-your-bin-day",
-        "wiki_name": "Maidstone",
-        "wiki_note": "Pass the house number and postcode in their respective parameters. This parser requires a Selenium webdriver.",
-        "LAD24CD": "E07000110"
-    },
-    "MaldonDistrictCouncil": {
-        "skip_get_url": true,
-        "uprn": "100090557253",
-        "url": "https://maldon.suez.co.uk/maldon/ServiceSummary",
-        "wiki_name": "Maldon",
-        "wiki_note": "Pass the UPRN. You can find it using [FindMyAddress](https://www.findmyaddress.co.uk/search).",
-        "LAD24CD": "E07000074"
-    },
-    "MalvernHillsDC": {
-        "skip_get_url": true,
-        "uprn": "100121348457",
-        "url": "https://swict.malvernhills.gov.uk/mhdcroundlookup/HandleSearchScreen",
-        "wiki_name": "Malvern Hills",
-        "wiki_note": "Pass the UPRN. You can find it using [FindMyAddress](https://www.findmyaddress.co.uk/search).",
-        "LAD24CD": "E07000235"
-    },
-    "ManchesterCityCouncil": {
-        "skip_get_url": true,
-        "uprn": "77127089",
-        "url": "https://www.manchester.gov.uk/bincollections",
-        "wiki_name": "Manchester",
-        "wiki_note": "Pass the UPRN. You can find it using [FindMyAddress](https://www.findmyaddress.co.uk/search).",
-        "LAD24CD": "E08000003"
-    },
-    "MansfieldDistrictCouncil": {
-        "skip_get_url": true,
-        "uprn": "100031396580",
-        "url": "https://www.mansfield.gov.uk/xfp/form/1327",
-        "wiki_name": "Mansfield",
-        "wiki_note": "Pass the UPRN. You can find it using [FindMyAddress](https://www.findmyaddress.co.uk/search).",
-        "LAD24CD": "E07000174"
-    },
-    "MedwayCouncil": {
-        "skip_get_url": true,
-        "uprn": "200000907059",
-        "url": "https://www.medway.gov.uk/homepage/45/check_your_waste_collection_day",
-        "wiki_name": "Medway",
-        "wiki_note": "Pass the UPRN. You can find it using [FindMyAddress](https://www.findmyaddress.co.uk/search).",
-        "LAD24CD": "E06000035"
-    },
-    "MeltonBoroughCouncil": {
-        "uprn": "100030540956",
-        "url": "https://my.melton.gov.uk/collections",
-        "wiki_name": "Melton",
-        "wiki_note": "To get the UPRN, you can use [FindMyAddress](https://www.findmyaddress.co.uk/search).",
-        "LAD24CD": "E07000133"
-    },
-    "MertonCouncil": {
-        "url": "https://myneighbourhood.merton.gov.uk/wasteservices/WasteServices.aspx?ID=25936129",
-        "wiki_command_url_override": "https://myneighbourhood.merton.gov.uk/Wasteservices/WasteServices.aspx?ID=XXXXXXXX",
-        "wiki_name": "Merton",
-        "wiki_note": "Follow the instructions [here](https://myneighbourhood.merton.gov.uk/Wasteservices/WasteServicesSearch.aspx) until you get the \"Your recycling and rubbish collection days\" page, then copy the URL and replace the URL in the command.",
-        "LAD24CD": "E09000024"
-    },
-    "MidAndEastAntrimBoroughCouncil": {
-        "postcode": "100 Galgorm Road",
-        "skip_get_url": true,
-        "url": "https://www.midandeastantrim.gov.uk/resident/waste-recycling/collection-dates/",
-        "web_driver": "http://selenium:4444",
-        "wiki_name": "Mid and East Antrim",
-        "wiki_note": "Pass the house name/number plus the name of the street with the postcode parameter, wrapped in double quotes. Check the address on the website first. This version will only pick the first SHOW button returned by the search or if it is fully unique.",
-        "LAD24CD": "N09000008"
-    },
-    "MidDevonCouncil": {
-        "uprn": "200003997770",
-        "url": "https://www.middevon.gov.uk",
-        "wiki_command_url_override": "https://www.middevon.gov.uk",
-        "wiki_name": "Mid Devon",
-        "wiki_note": "You will need to use [FindMyAddress](https://www.findmyaddress.co.uk/search) to find the UPRN.",
-        "LAD24CD": "E07000042"
-    },
-    "MidSuffolkDistrictCouncil": {
-        "house_number": "Monday",
-        "postcode": "Week 2",
-        "skip_get_url": true,
-        "uprn": "Monday",
-        "url": "https://www.midsuffolk.gov.uk",
-        "wiki_name": "Mid Suffolk",
-        "wiki_note": "Use the House Number field to pass the DAY of the week for your NORMAL collections. [Monday/Tuesday/Wednesday/Thursday/Friday]. [OPTIONAL] Use the 'postcode' field to pass the WEEK for your garden collection. [Week 1/Week 2]. [OPTIONAL] Use the 'uprn' field to pass the DAY for your garden collection. [Monday/Tuesday/Wednesday/Thursday/Friday]",
-        "LAD24CD": "E07000203"
-    },
-    "MidSussexDistrictCouncil": {
-        "house_number": "OAKLANDS, OAKLANDS ROAD RH16 1SS",
-        "postcode": "RH16 1SS",
-        "skip_get_url": true,
-        "url": "https://www.midsussex.gov.uk/waste-recycling/bin-collection/",
-        "web_driver": "http://selenium:4444",
-        "wiki_name": "Mid Sussex",
-        "wiki_note": "Pass the name of the street with the house number parameter, wrapped in double quotes. This parser requires a Selenium webdriver.",
-        "LAD24CD": "E07000228"
-    },
-    "MiddlesbroughCouncil": {
-        "house_number": "12 Constantine Court Park Road North, Middlesbrough",
-        "skip_get_url": true,
-        "url": "https://www.middlesbrough.gov.uk/recycling-and-rubbish/bin-collection-dates/",
-        "web_driver": "http://selenium:4444",
-        "wiki_name": "Middlesbrough",
-        "wiki_note": "Pass the entire address without postcode as it appears when you type it on the website. This parser requires a Selenium webdriver.",
-        "LAD24CD": "E06000002"
-    },
-    "MidlothianCouncil": {
-        "house_number": "52",
-        "postcode": "EH19 2EB",
-        "skip_get_url": true,
-        "url": "https://www.midlothian.gov.uk/info/1054/bins_and_recycling/343/bin_collection_days",
-        "wiki_name": "Midlothian",
-        "wiki_note": "Pass the house name/number wrapped in double quotes along with the postcode parameter.",
-        "LAD24CD": "S12000019"
-    },
-    "MidUlsterDistrictCouncil": {
-        "house_number": "20 HILLHEAD, STEWARTSTOWN, BT71 5HY",
-        "postcode": "BT71 5HY",
-        "skip_get_url": true,
-        "url": "https://www.midulstercouncil.org",
-        "web_driver": "http://selenium:4444",
-        "wiki_name": "Mid Ulster",
-        "wiki_note": "Pass the full address of the house postcode as displayed on the site. This parser requires a Selenium webdriver.",
-        "LAD24CD": "N09000009"
-    },
-    "MiltonKeynesCityCouncil": {
-        "uprn": "25109551",
-        "url": "https://mycouncil.milton-keynes.gov.uk/en/service/Waste_Collection_Round_Checker",
-        "wiki_name": "Milton Keynes",
-        "wiki_note": "You will need to use [FindMyAddress](https://www.findmyaddress.co.uk/search) to find the UPRN.",
-        "LAD24CD": "E06000042"
-    },
-    "MoleValleyDistrictCouncil": {
-        "postcode": "RH4 1SJ",
-        "skip_get_url": true,
-        "uprn": "200000171235",
-        "url": "https://myproperty.molevalley.gov.uk/molevalley/",
-        "wiki_name": "Mole Valley",
-        "wiki_note": "UPRN can only be parsed with a valid postcode.",
-        "LAD24CD": "E07000210"
-    },
-    "MonmouthshireCountyCouncil": {
-        "uprn": "100100266220",
-        "url": "https://maps.monmouthshire.gov.uk",
-        "wiki_name": "Monmouthshire",
-        "wiki_note": "You will need to use [FindMyAddress](https://www.findmyaddress.co.uk/search) to find the UPRN.",
-        "LAD24CD": "W06000021"
-    },
-    "MorayCouncil": {
-        "uprn": "45438",
-        "url": "https://bindayfinder.moray.gov.uk/",
-        "wiki_name": "Moray",
-        "wiki_note": "Find your property ID by going to (https://bindayfinder.moray.gov.uk), search for your property and extracting the ID from the URL. i.e. (https://bindayfinder.moray.gov.uk/disp_bins.php?id=00028841)",
-        "LAD24CD": "S12000020"
-    },
-    "NeathPortTalbotCouncil": {
-        "house_number": "2",
-        "postcode": "SA13 3BA",
-        "skip_get_url": true,
-        "url": "https://www.npt.gov.uk",
-        "web_driver": "http://selenium:4444",
-        "wiki_name": "Neath Port Talbot",
-        "wiki_note": "Pass the house number and postcode in their respective parameters. This parser requires a Selenium webdriver.",
-        "LAD24CD": "W06000012"
-    },
-    "NewForestCouncil": {
-        "postcode": "SO41 0GJ",
-        "skip_get_url": true,
-        "uprn": "100060482345",
-        "url": "https://forms.newforest.gov.uk/id/FIND_MY_COLLECTION",
-        "web_driver": "http://selenium:4444",
-        "wiki_name": "New Forest",
-        "wiki_note": "Pass the postcode and UPRN. This parser requires a Selenium webdriver.",
-        "LAD24CD": "E07000091"
-    },
-    "NewarkAndSherwoodDC": {
-        "uprn": "200004258529",
-        "url": "https://app.newark-sherwooddc.gov.uk/bincollection/",
-        "skip_get_url": true,
-        "wiki_name": "Newark and Sherwood",
-        "wiki_note": "Replace XXXXXXXX with your UPRN.",
-        "LAD24CD": "E07000175"
-    },
-    "NewcastleCityCouncil": {
-        "LAD24CD": "E08000021",
-        "url": "https://community.newcastle.gov.uk/my-neighbourhood/ajax/getBinsNew.php?uprn=004510730634",
-        "wiki_command_url_override": "https://community.newcastle.gov.uk/my-neighbourhood/ajax/getBinsNew.php?uprn=XXXXXXXX",
-        "wiki_name": "Newcastle upon Tyne",
-        "wiki_note": "Replace XXXXXXXX with your UPRN. UPRNs need to be 12 digits long so please pad the left hand side with 0s if your UPRN is not long enough"
-    },
-    "NewcastleUnderLymeCouncil": {
-        "uprn": "100031725433",
-        "url": "https://www.newcastle-staffs.gov.uk",
-        "wiki_name": "Newcastle-under-Lyme",
-        "wiki_note": "You will need to use [FindMyAddress](https://www.findmyaddress.co.uk/search) to find your UPRN.",
-        "LAD24CD": "E07000195"
-    },
-    "NewhamCouncil": {
-        "uprn": "46077811",
-        "url": "https://bincollection.newham.gov.uk/",
-        "skip_get_url": true,
-        "wiki_name": "Newham",
-        "wiki_note": "You will need to use [FindMyAddress](https://www.findmyaddress.co.uk/search) to find your UPRN.",
-        "LAD24CD": "E09000025"
-    },
-    "NewportCityCouncil": {
-        "postcode": "NP20 4HE",
-        "skip_get_url": true,
-        "uprn": "100100688837",
-        "url": "https://www.newport.gov.uk/",
-        "wiki_name": "Newport",
-        "wiki_note": "Pass the postcode and UPRN. You can find the UPRN using [FindMyAddress](https://www.findmyaddress.co.uk/search).",
-        "LAD24CD": "W06000022"
-    },
-    "NorthAyrshireCouncil": {
-        "uprn": "126045552",
-        "url": "https://www.north-ayrshire.gov.uk/",
-        "wiki_command_url_override": "https://www.north-ayrshire.gov.uk/",
-        "wiki_name": "North Ayrshire",
-        "wiki_note": "You will need to use [FindMyAddress](https://www.findmyaddress.co.uk/search) to find the UPRN.",
-        "LAD24CD": "S12000021"
-    },
-    "NorthDevonCountyCouncil": {
-        "house_number": "1",
-        "postcode": "EX31 2LE",
-        "skip_get_url": true,
-        "uprn": "100040249471",
-        "url": "https://my.northdevon.gov.uk/service/WasteRecyclingCollectionCalendar",
-        "web_driver": "http://selenium:4444",
-        "wiki_name": "North Devon",
-        "wiki_note": "Pass the house number and postcode in their respective parameters. This parser requires a Selenium webdriver.",
-        "LAD24CD": "E07000043"
-    },
-    "NorthEastDerbyshireDistrictCouncil": {
-        "postcode": "S42 5RB",
-        "skip_get_url": true,
-        "uprn": "010034492222",
-        "url": "https://myselfservice.ne-derbyshire.gov.uk/service/Check_your_Bin_Day",
-        "web_driver": "http://selenium:4444",
-        "wiki_name": "North East Derbyshire",
-        "wiki_note": "Pass the postcode and UPRN. This parser requires a Selenium webdriver.",
-        "LAD24CD": "E07000038"
-    },
-    "NorthEastLincs": {
-        "uprn": "11062649",
-        "url": "https://www.nelincs.gov.uk/refuse-collection-schedule/?view=timeline&uprn=11062649",
-        "wiki_command_url_override": "https://www.nelincs.gov.uk/refuse-collection-schedule/?view=timeline&uprn=XXXXXXXX",
-        "wiki_name": "North East Lincolnshire",
-        "wiki_note": "Replace XXXXXXXX with your UPRN.",
-        "LAD24CD": "E06000012"
-    },
-    "NorthHertfordshireDistrictCouncil": {
-        "house_number": "22",
-        "postcode": "SG6 4BJ",
-        "url": "https://www.north-herts.gov.uk",
-        "web_driver": "http://selenium:4444",
-        "wiki_name": "North Hertfordshire",
-        "wiki_note": "Pass the house number and postcode in their respective parameters.",
-        "LAD24CD": "E07000099"
-    },
-    "NorthKestevenDistrictCouncil": {
-        "url": "https://www.n-kesteven.org.uk/bins/display?uprn=100030869513",
-        "wiki_command_url_override": "https://www.n-kesteven.org.uk/bins/display?uprn=XXXXXXXX",
-        "wiki_name": "North Kesteven",
-        "wiki_note": "Replace XXXXXXXX with your UPRN.",
-        "LAD24CD": "E07000139"
-    },
-    "NorthLanarkshireCouncil": {
-        "url": "https://www.northlanarkshire.gov.uk/bin-collection-dates/000118016164/48402118",
-        "wiki_command_url_override": "https://www.northlanarkshire.gov.uk/bin-collection-dates/XXXXXXXXXXX/XXXXXXXXXXX",
-        "wiki_name": "North Lanarkshire",
-        "wiki_note": "Follow the instructions [here](https://www.northlanarkshire.gov.uk/bin-collection-dates) until you get the \"Next collections\" page, then copy the URL and replace the URL in the command.",
-        "LAD24CD": "S12000050"
-    },
-    "NorthLincolnshireCouncil": {
-        "skip_get_url": true,
-        "uprn": "100050194170",
-        "url": "https://www.northlincs.gov.uk/bins-waste-and-recycling/bin-and-box-collection-dates/",
-        "wiki_name": "North Lincolnshire",
-        "wiki_note": "Pass the UPRN. You can find it using [FindMyAddress](https://www.findmyaddress.co.uk/search).",
-        "LAD24CD": "E06000013"
-    },
-    "NorthNorfolkDistrictCouncil": {
-        "house_number": "1 Morston Mews",
-        "postcode": "NR25 6BH",
-        "skip_get_url": true,
-        "url": "https://www.north-norfolk.gov.uk/",
-        "web_driver": "http://selenium:4444",
-        "wiki_name": "North Norfolk",
-        "wiki_note": "Pass the name of the street with the house number parameter, wrapped in double quotes. This parser requires a Selenium webdriver.",
-        "LAD24CD": "E07000147"
-    },
-    "NorthNorthamptonshireCouncil": {
-        "skip_get_url": true,
-        "uprn": "100031021317",
-        "url": "https://cms.northnorthants.gov.uk/bin-collection-search/calendarevents/100031021318/2023-10-17/2023-10-01",
-        "wiki_name": "North Northamptonshire",
-        "wiki_note": "Pass the UPRN. You can find it using [FindMyAddress](https://www.findmyaddress.co.uk/search).",
-        "LAD24CD": "E06000061"
-    },
-    "NorthSomersetCouncil": {
-        "postcode": "BS49 5AA",
-        "skip_get_url": true,
-        "uprn": "24051674",
-        "url": "https://forms.n-somerset.gov.uk/Waste/CollectionSchedule",
-        "wiki_name": "North Somerset",
-        "wiki_note": "Pass the postcode and UPRN. You can find the UPRN using [FindMyAddress](https://www.findmyaddress.co.uk/search).",
-        "LAD24CD": "E06000024"
-    },
-    "NorthTynesideCouncil": {
-        "postcode": "NE26 2TG",
-        "skip_get_url": true,
-        "uprn": "47097627",
-        "url": "https://my.northtyneside.gov.uk/category/81/bin-collection-dates",
-        "wiki_name": "North Tyneside",
-        "wiki_note": "Pass the postcode and UPRN. You can find the UPRN using [FindMyAddress](https://www.findmyaddress.co.uk/search).",
-        "LAD24CD": "E08000022"
-    },
-    "NorthWestLeicestershire": {
-        "postcode": "DE74 2FZ",
-        "skip_get_url": true,
-        "uprn": "100030572613",
-        "url": "https://www.nwleics.gov.uk/pages/collection_information",
-        "web_driver": "http://selenium:4444",
-        "wiki_name": "North West Leicestershire",
-        "wiki_note": "Pass the postcode and UPRN. This parser requires a Selenium webdriver.",
-        "LAD24CD": "E07000134"
-    },
-    "NorthYorkshire": {
-        "skip_get_url": true,
-        "uprn": "10093091235",
-        "url": "https://www.northyorks.gov.uk/bin-calendar/lookup",
-        "wiki_name": "North Yorkshire",
-        "wiki_note": "Pass the UPRN. You can find it using [FindMyAddress](https://www.findmyaddress.co.uk/search).",
-        "LAD24CD": "E06000065"
-    },
-    "NorthumberlandCouncil": {
-        "house_number": "22",
-        "postcode": "NE46 1UQ",
-        "skip_get_url": true,
-        "url": "https://www.northumberland.gov.uk/Waste/Household-waste/Household-bin-collections/Bin-Calendars.aspx",
-        "web_driver": "http://selenium:4444",
-        "wiki_name": "Northumberland",
-        "wiki_note": "Pass the house number and postcode in their respective parameters. This parser requires a Selenium webdriver.",
-        "LAD24CD": "E06000057"
-    },
-    "NorwichCityCouncil": {
-        "uprn": "100090888980",
-        "url": "https://www.norwich.gov.uk",
-        "wiki_command_url_override": "https://www.norwich.gov.uk",
-        "wiki_name": "Norwich",
-        "wiki_note": "You will need to use [FindMyAddress](https://www.findmyaddress.co.uk/search) to find the UPRN.",
-        "LAD24CD": "E07000148"
-    },
-    "NottinghamCityCouncil": {
-        "skip_get_url": true,
-        "uprn": "100031540180",
-        "url": "https://geoserver.nottinghamcity.gov.uk/bincollections2/api/collection/100031540180",
-        "wiki_name": "Nottingham",
-        "wiki_note": "Pass the UPRN. You can find it using [FindMyAddress](https://www.findmyaddress.co.uk/search).",
-        "LAD24CD": "E06000018"
-    },
-    "NuneatonBedworthBoroughCouncil": {
-        "house_number": "Newdigate Road",
-        "skip_get_url": true,
-        "url": "https://www.nuneatonandbedworth.gov.uk",
-        "wiki_name": "Nuneaton and Bedworth",
-        "wiki_note": "Pass the name of the street ONLY in the house number parameter, wrapped in double quotes. Street name must match exactly as it appears on the council's website.",
-        "LAD24CD": "E07000219"
-    },
-    "OadbyAndWigstonBoroughCouncil": {
-        "LAD24CD": "E07000135",
-        "uprn": "10010149102",
-        "url": "https://my.oadby-wigston.gov.uk",
-        "wiki_name": "Oadby and Wigston",
-        "wiki_note": "You will need to use [FindMyAddress](https://www.findmyaddress.co.uk/search) to find the UPRN."
-    },
-    "OldhamCouncil": {
-        "url": "https://portal.oldham.gov.uk/bincollectiondates/details?uprn=422000033556",
-        "wiki_name": "Oldham",
-        "wiki_note": "Replace UPRN in URL with your own UPRN.",
-        "LAD24CD": "E08000004"
-    },
-    "OxfordCityCouncil": {
-        "postcode": "OX3 7QF",
-        "uprn": "100120820551",
-        "url": "https://www.oxford.gov.uk/xfp/form/142",
-        "wiki_command_url_override": "https://www.oxford.gov.uk/xfp/form/142",
-        "wiki_name": "Oxford",
-        "wiki_note": "You will need to use [FindMyAddress](https://www.findmyaddress.co.uk/search) to find the UPRN.",
-        "LAD24CD": "E07000178"
-    },
-    "PembrokeshireCountyCouncil": {
-        "url": "https://nearest.pembrokeshire.gov.uk/property/100100278790",
-        "wiki_command_url_override": "https://nearest.pembrokeshire.gov.uk/property/XXXXXXXXXX",
-        "wiki_name": "Pembrokeshire",
-        "wiki_note": "Replace XXXXXXXX with your UPRN. You will need to use [FindMyAddress](https://www.findmyaddress.co.uk/search) to find it.",
-        "LAD24CD": "W06000009"
-    },
-    "PeterboroughCityCouncil": {
-        "house_number": "7 Arundel Road, Peterborough, PE4 6JJ",
-        "postcode": "PE4 6JJ",
-        "skip_get_url": true,
-        "url": "https://report.peterborough.gov.uk/waste",
-        "web_driver": "http://selenium:4444",
-        "wiki_name": "Peterborough",
-        "wiki_note": "Pass the full address as it appears o nthe Peterborough website and postcode in their respective parameters. This parser requires a Selenium webdriver.",
-        "LAD24CD": "E06000031"
-    },
-    "PerthAndKinrossCouncil": {
-        "uprn": "124032322",
-        "url": "https://www.pkc.gov.uk",
-        "wiki_command_url_override": "https://www.pkc.gov.uk",
-        "wiki_name": "Perth and Kinross",
-        "wiki_note": "You will need to use [FindMyAddress](https://www.findmyaddress.co.uk/search) to find the UPRN.",
-        "LAD24CD": "S12000048"
-    },
-    "PlymouthCouncil": {
-        "uprn": "100040420582",
-        "url": "https://www.plymouth.gov.uk",
-        "wiki_command_url_override": "https://www.plymouth.gov.uk",
-        "wiki_name": "Plymouth",
-        "wiki_note": "You will need to use [FindMyAddress](https://www.findmyaddress.co.uk/search) to find the UPRN.",
-        "LAD24CD": "E06000026"
-    },
-    "PortsmouthCityCouncil": {
-        "postcode": "PO4 0LE",
-        "skip_get_url": true,
-        "uprn": "1775027504",
-        "url": "https://my.portsmouth.gov.uk/en/AchieveForms/?form_uri=sandbox-publish://AF-Process-26e27e70-f771-47b1-a34d-af276075cede/AF-Stage-cd7cc291-2e59-42cc-8c3f-1f93e132a2c9/definition.json&redirectlink=%2F&cancelRedirectLink=%2F",
-        "web_driver": "http://selenium:4444",
-        "wiki_name": "Portsmouth",
-        "wiki_note": "Pass the postcode and UPRN. This parser requires a Selenium webdriver.",
-        "LAD24CD": "E06000044"
-    },
-    "PowysCouncil": {
-        "house_number": "LANE COTTAGE",
-        "postcode": "HR3 5JS",
-        "skip_get_url": true,
-        "url": "https://www.powys.gov.uk",
-        "web_driver": "http://selenium:4444",
-        "wiki_name": "Powys",
-        "LAD24CD": "W06000023"
-    },
-    "PrestonCityCouncil": {
-        "house_number": "Town Hall",
-        "postcode": "PR1 2RL",
-        "skip_get_url": true,
-        "url": "https://selfservice.preston.gov.uk/service/Forms/FindMyNearest.aspx?Service=bins",
-        "web_driver": "http://selenium:4444",
-        "wiki_name": "Preston",
-        "wiki_note": "Pass the house number and postcode in their respective parameters. This parser requires a Selenium webdriver.",
-        "LAD24CD": "E07000123"
-    },
-    "ReadingBoroughCouncil": {
-        "url": "https://api.reading.gov.uk/api/collections/310056735",
-        "wiki_command_url_override": "https://api.reading.gov.uk/api/collections/XXXXXXXX",
-        "wiki_name": "Reading",
-        "wiki_note": "Replace XXXXXXXX with your property's UPRN.",
-        "LAD24CD": "E06000038"
-    },
-    "RedcarandClevelandCouncil": {
-        "house_number": "11",
-        "postcode": "TS10 2RE",
-        "skip_get_url": true,
-        "url": "https://www.redcar-cleveland.gov.uk",
-        "wiki_name": "Redcar and Cleveland",
-        "wiki_note": "Pass the house name/number and postcode in their respective parameters",
-        "LAD24CD": "E06000003"
-    },
-    "RedditchBoroughCouncil": {
-        "uprn": "10094557691",
-        "url": "https://redditchbc.gov.uk",
-        "wiki_command_url_override": "https://redditchbc.gov.uk",
-        "wiki_name": "Redditch",
-        "wiki_note": "You will need to use [FindMyAddress](https://www.findmyaddress.co.uk/search) to find the UPRN.",
-        "LAD24CD": "E07000236"
-    },
-    "ReigateAndBansteadBoroughCouncil": {
-        "skip_get_url": true,
-        "uprn": "68134867",
-        "url": "https://www.reigate-banstead.gov.uk/",
-        "web_driver": "http://selenium:4444",
-        "wiki_name": "Reigate and Banstead",
-        "wiki_note": "To get the UPRN, you can use [FindMyAddress](https://www.findmyaddress.co.uk/search). This parser requires a Selenium webdriver.",
-        "LAD24CD": "E07000211"
-    },
-    "RenfrewshireCouncil": {
-        "house_number": "1, STATIONHOUSE DRIVE, JOHNSTONE, RENFREWSHIRE, PA6 7FJ",
-        "paon": "1, STATIONHOUSE DRIVE, JOHNSTONE, RENFREWSHIRE, PA6 7FJ",
-        "postcode": "PA6 7FJ",
-        "skip_get_url": true,
-        "url": "https://www.renfrewshire.gov.uk/bin-day",
-        "web_driver": "http://selenium:4444",
-        "wiki_name": "Renfrewshire",
-        "wiki_note": "Pass the full address as it appears on the website. This parser requires a Selenium webdriver.",
-        "LAD24CD": "S12000038"
-    },
-    "RhonddaCynonTaffCouncil": {
-        "skip_get_url": true,
-        "uprn": "100100778320",
-        "url": "https://www.rctcbc.gov.uk/EN/Resident/RecyclingandWaste/RecyclingandWasteCollectionDays.aspx",
-        "wiki_name": "Rhondda Cynon Taff",
-        "wiki_note": "To get the UPRN, you can use [FindMyAddress](https://www.findmyaddress.co.uk/search).",
-        "LAD24CD": "W06000016"
-    },
-    "RochdaleCouncil": {
-        "postcode": "OL11 5BE",
-        "skip_get_url": true,
-        "uprn": "23049922",
-        "url": "https://webforms.rochdale.gov.uk/BinCalendar",
-        "wiki_name": "Rochdale",
-        "wiki_note": "Provide your UPRN and postcode. You can find your UPRN using [FindMyAddress](https://www.findmyaddress.co.uk/search).",
-        "LAD24CD": "E08000005"
-    },
-    "RochfordCouncil": {
-        "url": "https://www.rochford.gov.uk/online-bin-collections-calendar",
-        "wiki_name": "Rochford",
-        "wiki_note": "No extra parameters are required. Dates presented should be read as 'week commencing'.",
-        "LAD24CD": "E07000075"
-    },
-    "RotherDistrictCouncil": {
-        "uprn": "100061937338",
-        "url": "https://www.rother.gov.uk",
-        "wiki_name": "Rother",
-        "wiki_note": "Use [FindMyAddress](https://www.findmyaddress.co.uk/search) to find your UPRN.",
-        "LAD24CD": "E07000064"
-    },
-    "RotherhamCouncil": {
-        "uprn": "100050866000",
-        "url": "https://www.rotherham.gov.uk/bin-collections?address=100050866000&submit=Submit",
-        "wiki_command_url_override": "https://www.rotherham.gov.uk/bin-collections?address=XXXXXXXXX&submit=Submit",
-        "wiki_name": "Rotherham",
-        "wiki_note": "Replace `XXXXXXXXX` with your UPRN in the URL. You can find your UPRN using [FindMyAddress](https://www.findmyaddress.co.uk/search).",
-        "LAD24CD": "E08000018"
-    },
-    "RoyalBoroughofGreenwich": {
-        "house_number": "57",
-        "postcode": "BR7 6DN",
-        "skip_get_url": true,
-        "url": "https://www.royalgreenwich.gov.uk",
-        "wiki_name": "Greenwich",
-        "wiki_note": "Provide your house number in the `house_number` parameter and your postcode in the `postcode` parameter.",
-        "LAD24CD": "E09000011"
-    },
-    "RugbyBoroughCouncil": {
-        "postcode": "CV22 6LA",
-        "skip_get_url": true,
-        "uprn": "100070182634",
-        "url": "https://www.rugby.gov.uk/check-your-next-bin-day",
-        "web_driver": "http://selenium:4444",
-        "wiki_name": "Rugby",
-        "wiki_note": "Provide your UPRN and postcode. You can find your UPRN using [FindMyAddress](https://www.findmyaddress.co.uk/search).",
-        "LAD24CD": "E07000220"
-    },
-    "RunnymedeBoroughCouncil": {
-        "skip_get_url": true,
-        "uprn": "100061483636",
-        "url": "https://www.runnymede.gov.uk/",
-        "wiki_name": "Runnymede",
-        "wiki_note": "You will need to use [FindMyAddress](https://www.findmyaddress.co.uk/search) to find the UPRN.",
-        "LAD24CD": "E07000212"
-    },
-    "RushcliffeBoroughCouncil": {
-        "postcode": "NG13 8TZ",
-        "skip_get_url": true,
-        "uprn": "3040040994",
-        "url": "https://www.rushcliffe.gov.uk/",
-        "web_driver": "http://selenium:4444",
-        "wiki_name": "Rushcliffe",
-        "wiki_note": "Provide your UPRN and postcode. Use [FindMyAddress](https://www.findmyaddress.co.uk/search) to find your UPRN.",
-        "LAD24CD": "E07000176"
-    },
-    "RushmoorCouncil": {
-        "url": "https://www.rushmoor.gov.uk/Umbraco/Api/BinLookUpWorkAround/Get?selectedAddress=100060545034",
-        "wiki_command_url_override": "https://www.rushmoor.gov.uk/Umbraco/Api/BinLookUpWorkAround/Get?selectedAddress=XXXXXXXXXX",
-        "wiki_name": "Rushmoor",
-        "wiki_note": "Replace `XXXXXXXXXX` with your UPRN, which you can find using [FindMyAddress](https://www.findmyaddress.co.uk/search).",
-        "LAD24CD": "E07000092"
-    },
-    "SalfordCityCouncil": {
-        "skip_get_url": true,
-        "uprn": "100011416709",
-        "url": "https://www.salford.gov.uk/bins-and-recycling/bin-collection-days/your-bin-collections",
-        "wiki_name": "Salford",
-        "wiki_note": "Provide your UPRN. You can find it using [FindMyAddress](https://www.findmyaddress.co.uk/search).",
-        "LAD24CD": "E08000006"
-    },
-    "SandwellBoroughCouncil": {
-        "skip_get_url": true,
-        "uprn": "32101971",
-        "url": "https://www.sandwell.gov.uk",
-        "wiki_name": "Sandwell",
-        "wiki_note": "Pass the UPRN. You will need to use [FindMyAddress](https://www.findmyaddress.co.uk/search).",
-        "LAD24CD": "E08000028"
-    },
-    "SeftonCouncil": {
-        "house_number": "1",
-        "postcode": "L20 6GG",
-        "url": "https://www.sefton.gov.uk",
-        "wiki_name": "Sefton",
-        "wiki_note": "Pass the postcode and house number in their respective arguments, both wrapped in quotes.",
-        "LAD24CD": "E08000014"
-    },
-    "SevenoaksDistrictCouncil": {
-        "house_number": "60 Hever Road",
-        "postcode": "TN15 6EB",
-        "skip_get_url": true,
-        "url": "https://sevenoaks-dc-host01.oncreate.app/w/webpage/waste-collection-day",
-        "web_driver": "http://selenium:4444",
-        "wiki_name": "Sevenoaks",
-        "wiki_note": "Pass the house name/number in the `house_number` parameter, wrapped in double quotes, and the postcode in the `postcode` parameter.",
-        "LAD24CD": "E07000111"
-    },
-    "SheffieldCityCouncil": {
-        "url": "https://wasteservices.sheffield.gov.uk/property/100050931898",
-        "wiki_command_url_override": "https://wasteservices.sheffield.gov.uk/property/XXXXXXXXXXX",
-        "wiki_name": "Sheffield",
-        "wiki_note": "Follow the instructions [here](https://wasteservices.sheffield.gov.uk/) until you get the 'Your bin collection dates and services' page, then copy the URL and replace the URL in the command.",
-        "LAD24CD": "E08000019"
-    },
-    "ShropshireCouncil": {
-        "url": "https://bins.shropshire.gov.uk/property/100070034731",
-        "wiki_command_url_override": "https://bins.shropshire.gov.uk/property/XXXXXXXXXXX",
-        "wiki_name": "Shropshire",
-        "wiki_note": "Follow the instructions [here](https://bins.shropshire.gov.uk/) until you get the page showing your bin collection dates, then copy the URL and replace the URL in the command.",
-        "LAD24CD": "E06000051"
-    },
-    "SloughBoroughCouncil": {
-        "postcode": "SL2 2EW",
-        "skip_get_url": true,
-        "url": "https://www.slough.gov.uk/bin-collections",
-        "web_driver": "http://selenium:4444",
-        "wiki_name": "Slough",
-        "wiki_note": "Pass the UPRN and postcode in their respective parameters. This parser requires a Selenium webdriver.",
-        "LAD24CD": "E06000039"
-    },
-    "SolihullCouncil": {
-        "url": "https://digital.solihull.gov.uk/BinCollectionCalendar/Calendar.aspx?UPRN=100071005444",
-        "wiki_command_url_override": "https://digital.solihull.gov.uk/BinCollectionCalendar/Calendar.aspx?UPRN=XXXXXXXX",
-        "wiki_name": "Solihull",
-        "wiki_note": "Replace `XXXXXXXX` with your UPRN. You will need to use [FindMyAddress](https://www.findmyaddress.co.uk/search) to find the UPRN.",
-        "LAD24CD": "E08000029"
-    },
-    "SomersetCouncil": {
-        "postcode": "TA6 4AA",
-        "skip_get_url": true,
-        "uprn": "10090857775",
-        "url": "https://www.somerset.gov.uk/",
-        "wiki_name": "Somerset",
-        "wiki_note": "Provide your UPRN and postcode. Find your UPRN using [FindMyAddress](https://www.findmyaddress.co.uk/search).",
-        "LAD24CD": "E06000066"
-    },
-    "SouthAyrshireCouncil": {
-        "postcode": "KA19 7BN",
-        "skip_get_url": true,
-        "uprn": "141003134",
-        "url": "https://www.south-ayrshire.gov.uk/",
-        "wiki_name": "South Ayrshire",
-        "wiki_note": "Provide your UPRN and postcode. Use [FindMyAddress](https://www.findmyaddress.co.uk/search) to find your UPRN.",
-        "LAD24CD": "S12000028"
-    },
-    "SouthCambridgeshireCouncil": {
-        "house_number": "53",
-        "postcode": "CB23 6GZ",
-        "skip_get_url": true,
-        "url": "https://www.scambs.gov.uk/recycling-and-bins/find-your-household-bin-collection-day/",
-        "wiki_name": "South Cambridgeshire",
-        "wiki_note": "Provide your house number in the `house_number` parameter and postcode in the `postcode` parameter.",
-        "LAD24CD": "E07000012"
-    },
-    "SouthDerbyshireDistrictCouncil": {
-        "uprn": "10000820668",
-        "url": "https://maps.southderbyshire.gov.uk/iShareLIVE.web//getdata.aspx?RequestType=LocalInfo&ms=mapsources/MyHouse&format=JSONP&group=Recycling%20Bins%20and%20Waste|Next%20Bin%20Collections&uid=",
-        "wiki_command_url_override": "https://maps.southderbyshire.gov.uk/iShareLIVE.web//getdata.aspx?RequestType=LocalInfo&ms=mapsources/MyHouse&format=JSONP&group=Recycling%20Bins%20and%20Waste|Next%20Bin%20Collections&uid=XXXXXXXX",
-        "wiki_name": "South Derbyshire",
-        "wiki_note": "Replace `XXXXXXXX` with your UPRN. You can find your UPRN using [FindMyAddress](https://www.findmyaddress.co.uk/search).",
-        "LAD24CD": "E07000039"
-    },
-    "SouthGloucestershireCouncil": {
-        "skip_get_url": true,
-        "uprn": "566419",
-        "url": "https://beta.southglos.gov.uk/waste-and-recycling-collection-date",
-        "wiki_name": "South Gloucestershire",
-        "wiki_note": "Provide your UPRN. You can find it using [FindMyAddress](https://www.findmyaddress.co.uk/search).",
-        "LAD24CD": "E06000025"
-    },
-    "SouthHamsDistrictCouncil": {
-        "uprn": "10004742851",
-        "url": "https://www.southhams.gov.uk",
-        "wiki_name": "South Hams",
-        "wiki_note": "Use [FindMyAddress](https://www.findmyaddress.co.uk/search) to find your UPRN.",
-        "LAD24CD": "E07000044"
-    },
-    "SouthHollandDistrictCouncil": {
-        "house_number": "1",
-        "postcode": "PE6 0HE",
-        "skip_get_url": true,
-        "uprn": "100030872493",
-        "url": "https://www.sholland.gov.uk/mycollections",
-        "web_driver": "http://selenium:4444",
-        "wiki_name": "South Holland",
-        "wiki_note": "Pass the UPRN and postcode in their respective parameters. This parser requires a Selenium webdriver.",
-        "LAD24CD": "E07000140"
-    },
-    "SouthKestevenDistrictCouncil": {
-        "house_number": "2 Althorpe Close, Market Deeping, PE6 8BL",
-        "postcode": "PE68BL",
-        "skip_get_url": true,
-        "url": "https://pre.southkesteven.gov.uk/BinSearch.aspx",
-        "web_driver": "http://selenium:4444",
-        "wiki_name": "South Kesteven",
-        "wiki_note": "Provide your full address in the `house_number` parameter and your postcode in the `postcode` parameter.",
-        "LAD24CD": "E07000141"
-    },
-    "SouthLanarkshireCouncil": {
-        "url": "https://www.southlanarkshire.gov.uk/directory_record/579973/abbeyhill_crescent_lesmahagow",
-        "wiki_command_url_override": "https://www.southlanarkshire.gov.uk/directory_record/XXXXX/XXXXX",
-        "wiki_name": "South Lanarkshire",
-        "wiki_note": "Follow the instructions [here](https://www.southlanarkshire.gov.uk/info/200156/bins_and_recycling/1670/bin_collections_and_calendar) until you get the page that shows the weekly collections for your street, then copy the URL and replace the URL in the command.",
-        "LAD24CD": "S12000029"
-    },
-    "SouthNorfolkCouncil": {
-        "skip_get_url": true,
-        "uprn": "2630102526",
-        "url": "https://www.southnorfolkandbroadland.gov.uk/rubbish-recycling/south-norfolk-bin-collection-day-finder",
-        "wiki_name": "South Norfolk",
-        "wiki_note": "Provide your UPRN. Find it using [FindMyAddress](https://www.findmyaddress.co.uk/search).",
-        "LAD24CD": "E07000149"
-    },
-    "SouthOxfordshireCouncil": {
-        "skip_get_url": true,
-        "uprn": "10033002851",
-        "url": "https://www.southoxon.gov.uk/south-oxfordshire-district-council/recycling-rubbish-and-waste/when-is-your-collection-day/",
-        "wiki_name": "South Oxfordshire",
-        "wiki_note": "Provide your UPRN. Use [FindMyAddress](https://www.findmyaddress.co.uk/search) to locate it.",
-        "LAD24CD": "E07000179"
-    },
-    "SouthRibbleCouncil": {
-        "uprn": "10013243496",
-        "postcode": "PR266QW",
-        "url": "https://forms.chorleysouthribble.gov.uk/xfp/form/70",
-        "wiki_command_url_override": "https://forms.chorleysouthribble.gov.uk/xfp/form/70",
-        "wiki_name": "South Ribble",
-        "wiki_note": "You will need to use [FindMyAddress](https://www.findmyaddress.co.uk/search) to find your UPRN.",
-        "LAD24CD": "E07000126"
-    },
-    "SouthStaffordshireDistrictCouncil": {
-        "uprn": "200004523954",
-        "url": "https://www.sstaffs.gov.uk/where-i-live?uprn=200004523954",
-        "wiki_name": "South Staffordshire",
-        "wiki_note": "The URL needs to be `https://www.sstaffs.gov.uk/where-i-live?uprn=<Your_UPRN>`. Replace `<Your_UPRN>` with your UPRN.",
-        "LAD24CD": "E07000196"
-    },
-    "SouthTynesideCouncil": {
-        "house_number": "1",
-        "postcode": "NE33 3JW",
-        "skip_get_url": true,
-        "url": "https://www.southtyneside.gov.uk/article/33352/Bin-collection-dates",
-        "wiki_name": "South Tyneside",
-        "wiki_note": "Provide your house number in the `house_number` parameter and postcode in the `postcode` parameter.",
-        "LAD24CD": "E08000023"
-    },
-    "SouthamptonCityCouncil": {
-        "skip_get_url": true,
-        "uprn": "100060731893",
-        "url": "https://www.southampton.gov.uk",
-        "wiki_name": "Southampton",
-        "wiki_note": "Pass the UPRN. You will need to use [FindMyAddress](https://www.findmyaddress.co.uk/search).",
-        "LAD24CD": "E06000045"
-    },
-    "SouthwarkCouncil": {
-        "uprn": "200003469271",
-        "url": "https://services.southwark.gov.uk/bins/lookup/",
-        "wiki_command_url_override": "https://services.southwark.gov.uk/bins/lookup/XXXXXXXX",
-        "wiki_name": "Southwark",
-        "wiki_note": "Replace `XXXXXXXX` with your UPRN. Use [FindMyAddress](https://www.findmyaddress.co.uk/search) to find your UPRN.",
-        "LAD24CD": "E09000028"
-    },
-    "SpelthorneBoroughCouncil": {
-        "house_number": "1",
-        "postcode": "TW18 2PR",
-        "skip_get_url": true,
-        "url": "https://www.spelthorne.gov.uk",
-        "wiki_name": "Spelthorne",
-        "LAD24CD": "E07000213"
-    },
-    "StAlbansCityAndDistrictCouncil": {
-        "skip_get_url": true,
-        "uprn": "100081153583",
-        "url": "https://gis.stalbans.gov.uk/NoticeBoard9/VeoliaProxy.NoticeBoard.asmx/GetServicesByUprnAndNoticeBoard",
-        "wiki_name": "St Albans",
-        "wiki_note": "Provide your UPRN. You can find it using [FindMyAddress](https://www.findmyaddress.co.uk/search).",
-        "LAD24CD": "E07000240"
-    },
-    "StHelensBC": {
-        "house_number": "15",
-        "postcode": "L34 2GA",
-        "skip_get_url": true,
-        "url": "https://www.sthelens.gov.uk/",
-        "web_driver": "http://selenium:4444",
-        "wiki_name": "St. Helens",
-        "wiki_note": "Pass the house name/number in the house number parameter, wrapped in double quotes",
-        "LAD24CD": "E08000013"
-    },
-    "StaffordBoroughCouncil": {
-        "uprn": "100032203010",
-        "url": "https://www.staffordbc.gov.uk/address/100032203010",
-        "wiki_name": "Stafford",
-        "wiki_note": "The URL needs to be `https://www.staffordbc.gov.uk/address/<Your_UPRN>`. Replace `<Your_UPRN>` with your UPRN.",
-        "LAD24CD": "E07000197"
-    },
-    "StaffordshireMoorlandsDistrictCouncil": {
-        "postcode": "ST8 6HN",
-        "skip_get_url": true,
-        "uprn": "100031863037",
-        "url": "https://www.staffsmoorlands.gov.uk/",
-        "web_driver": "http://selenium:4444",
-        "wiki_name": "Staffordshire Moorlands",
-        "wiki_note": "Provide your UPRN and postcode. Use [FindMyAddress](https://www.findmyaddress.co.uk/search) to find your UPRN.",
-        "LAD24CD": "E07000198"
-    },
-    "StevenageBoroughCouncil": {
-        "uprn": "100080878852",
-        "url": "https://www.stevenage.gov.uk",
-        "wiki_name": "Stevenage",
-        "wiki_note": "Use [FindMyAddress](https://www.findmyaddress.co.uk/search) to find your UPRN.",
-        "LAD24CD": "E07000243"
-    },
-    "StirlingCouncil": {
-        "house_number": "5, SUNNYLAW ROAD, BRIDGE OF ALLAN, STIRLING, FK9 4QA",
-        "postcode": "FK9 4QA",
-        "skip_get_url": true,
-        "url": "https://www.stirling.gov.uk/bins-and-recycling/bin-collection-dates-search/",
-        "web_driver": "http://selenium:4444",
-        "wiki_name": "Stirling",
-        "wiki_note": "Use the full address as it appears on the drop-down on the site when you search by postcode.",
-        "LAD24CD": "S12000030"
-    },
-    "StockportBoroughCouncil": {
-        "url": "https://myaccount.stockport.gov.uk/bin-collections/show/100011434401",
-        "wiki_command_url_override": "https://myaccount.stockport.gov.uk/bin-collections/show/XXXXXXXX",
-        "wiki_name": "Stockport",
-        "wiki_note": "Replace `XXXXXXXX` with your UPRN.",
-        "LAD24CD": "E08000007"
-    },
-    "StocktonOnTeesCouncil": {
-        "house_number": "24",
-        "postcode": "TS20 2RD",
-        "skip_get_url": true,
-        "url": "https://www.stockton.gov.uk",
-        "web_driver": "http://selenium:4444",
-        "wiki_name": "Stockton-on-Tees",
-        "LAD24CD": "E06000004"
-    },
-    "StokeOnTrentCityCouncil": {
-        "url": "https://www.stoke.gov.uk/jadu/custom/webserviceLookUps/BarTecWebServices_missed_bin_calendar.php?UPRN=3455121482",
-        "wiki_command_url_override": "https://www.stoke.gov.uk/jadu/custom/webserviceLookUps/BarTecWebServices_missed_bin_calendar.php?UPRN=XXXXXXXXXX",
-        "wiki_name": "Stoke-on-Trent",
-        "wiki_note": "Replace `XXXXXXXXXX` with your property's UPRN.",
-        "LAD24CD": "E06000021"
-    },
-    "StratfordUponAvonCouncil": {
-        "LAD24CD": "E07000221",
-        "skip_get_url": true,
-        "uprn": "100070212698",
-        "url": "https://www.stratford.gov.uk/waste-recycling/when-we-collect.cfm/part/calendar",
-        "wiki_name": "Stratford-on-Avon",
-        "wiki_note": "Provide your UPRN. Use [FindMyAddress](https://www.findmyaddress.co.uk/search) to find it."
-    },
-    "StroudDistrictCouncil": {
-        "postcode": "GL10 3BH",
-        "uprn": "100120512183",
-        "url": "https://www.stroud.gov.uk/my-house?uprn=100120512183&postcode=GL10+3BH",
-        "wiki_name": "Stroud",
-        "wiki_note": "Provide your UPRN and postcode. Replace the UPRN and postcode in the URL with your own.",
-        "LAD24CD": "E07000082"
-    },
-    "SunderlandCityCouncil": {
-        "house_number": "13",
-        "postcode": "SR4 6BJ",
-        "skip_get_url": true,
-        "url": "https://webapps.sunderland.gov.uk/WEBAPPS/WSS/Sunderland_Portal/Forms/bindaychecker.aspx",
-        "web_driver": "http://selenium:4444",
-        "wiki_name": "Sunderland",
-        "wiki_note": "Provide your house number (without quotes) and postcode (wrapped in double quotes with a space).",
-        "LAD24CD": "E08000024"
-    },
-    "SurreyHeathBoroughCouncil": {
-        "house_number": "36",
-        "postcode": "GU20 6PN",
-        "skip_get_url": true,
-        "url": "https://asjwsw-wrpsurreyheathmunicipal-live.whitespacews.com/",
-        "wiki_name": "Surrey Heath",
-        "wiki_note": "Provide your house number in the `house_number` parameter and postcode in the `postcode` parameter.",
-        "LAD24CD": "E07000214"
-    },
-    "SwaleBoroughCouncil": {
-        "house_number": "81",
-        "postcode": "ME12 2NQ",
-        "skip_get_url": true,
-        "url": "https://swale.gov.uk/bins-littering-and-the-environment/bins/collection-days",
-        "web_driver": "http://selenium:4444",
-        "wiki_name": "Swale",
-        "wiki_note": "Provide your house number in the `house_number` parameter and postcode in the `postcode` parameter.",
-        "LAD24CD": "E07000113"
-    },
-    "SwanseaCouncil": {
-        "postcode": "SA43PQ",
-        "skip_get_url": true,
-        "uprn": "100100324821",
-        "url": "https://www1.swansea.gov.uk/recyclingsearch/",
-        "wiki_name": "Swansea",
-        "wiki_note": "Provide your UPRN and postcode. Find your UPRN using [FindMyAddress](https://www.findmyaddress.co.uk/search).",
-        "LAD24CD": "W06000011"
-    },
-    "SwindonBoroughCouncil": {
-        "uprn": "10022793351",
-        "url": "https://www.swindon.gov.uk",
-        "wiki_name": "Swindon",
-        "wiki_note": "You will need to use [FindMyAddress](https://www.findmyaddress.co.uk/search) to find your UPRN.",
-        "LAD24CD": "E06000030"
-    },
-    "TamesideMBCouncil": {
-        "skip_get_url": true,
-        "uprn": "100012835362",
-        "url": "http://lite.tameside.gov.uk/BinCollections/CollectionService.svc/GetBinCollection",
-        "wiki_name": "Tameside",
-        "wiki_note": "Provide your UPRN. You can find it using [FindMyAddress](https://www.findmyaddress.co.uk/search).",
-        "LAD24CD": "E08000008"
-    },
-    "TandridgeDistrictCouncil": {
-        "skip_get_url": true,
-        "uprn": "100062160432",
-        "url": "https://tdcws01.tandridge.gov.uk/TDCWebAppsPublic/tfaBranded/408?utm_source=pressrelease&utm_medium=smposts&utm_campaign=check_my_bin_day",
-        "wiki_name": "Tandridge",
-        "wiki_note": "Provide your UPRN. Use [FindMyAddress](https://www.findmyaddress.co.uk/search) to locate it.",
-        "LAD24CD": "E07000215"
-    },
-    "TeignbridgeCouncil": {
-        "uprn": "100040338776",
-        "url": "https://www.google.co.uk",
-        "web_driver": "http://selenium:4444",
-        "wiki_command_url_override": "https://www.google.co.uk",
-        "wiki_name": "Teignbridge",
-        "wiki_note": "Provide Google as the URL as the real URL breaks the integration. You will need to use [FindMyAddress](https://www.findmyaddress.co.uk/search) to find the UPRN.",
-        "LAD24CD": "E07000045"
-    },
-    "TelfordAndWrekinCouncil": {
-        "skip_get_url": true,
-        "uprn": "000452015013",
-        "url": "https://dac.telford.gov.uk/bindayfinder/",
-        "wiki_name": "Telford and Wrekin",
-        "wiki_note": "Provide your UPRN. Find it using [FindMyAddress](https://www.findmyaddress.co.uk/search).",
-        "LAD24CD": "E06000020"
-    },
-    "TewkesburyBoroughCouncil": {
-        "skip_get_url": true,
-        "uprn": "10067626314",
-        "url": "https://tewkesbury.gov.uk/services/waste-and-recycling/",
-        "wiki_name": "Tewkesbury",
-        "wiki_note": "Provide your UPRN. Find it using [FindMyAddress](https://www.findmyaddress.co.uk/search).",
-        "LAD24CD": "E07000083"
-    },
-    "TendringDistrictCouncil": {
-        "postcode": "CO15 4EU",
-        "skip_get_url": true,
-        "uprn": "100090604247",
-        "url": "https://tendring-self.achieveservice.com/en/service/Rubbish_and_recycling_collection_days",
-        "web_driver": "http://selenium:4444",
-        "wiki_name": "Tendring",
-        "wiki_note": "Provide your UPRN and postcode. Find your UPRN using [FindMyAddress](https://www.findmyaddress.co.uk/search).",
-        "LAD24CD": "E07000076"
-    },
-    "TestValleyBoroughCouncil": {
-        "postcode": "SO51 9ZD",
-        "skip_get_url": true,
-        "uprn": "200010012019",
-        "url": "https://testvalley.gov.uk/wasteandrecycling/when-are-my-bins-collected",
-        "wiki_name": "Test Valley",
-        "wiki_note": "Provide your UPRN and postcode. Use [FindMyAddress](https://www.findmyaddress.co.uk/search) to find your UPRN.",
-        "LAD24CD": "E07000093"
-    },
-    "ThanetDistrictCouncil": {
-        "uprn": "100061111858",
-        "url": "https://www.thanet.gov.uk",
-        "web_driver": "http://selenium:4444",
-        "wiki_name": "Thanet",
-        "wiki_note": "Use [FindMyAddress](https://www.findmyaddress.co.uk/search) to find your UPRN.",
-        "LAD24CD": "E07000114"
-    },
-    "ThreeRiversDistrictCouncil": {
-        "postcode": "WD3 7AZ",
-        "skip_get_url": true,
-        "uprn": "100080913662",
-        "url": "https://my.threerivers.gov.uk/en/AchieveForms/?mode=fill&consentMessage=yes&form_uri=sandbox-publish://AF-Process-52df96e3-992a-4b39-bba3-06cfaabcb42b/AF-Stage-01ee28aa-1584-442c-8d1f-119b6e27114a/definition.json&process=1&process_uri=sandbox-processes://AF-Process-52df96e3-992a-4b39-bba3-06cfaabcb42b&process_id=AF-Process-52df96e3-992a-4b39-bba3-06cfaabcb42b&noLoginPrompt=1",
-        "web_driver": "http://selenium:4444",
-        "wiki_name": "Three Rivers",
-        "wiki_note": "Provide your UPRN and postcode. Find your UPRN using [FindMyAddress](https://www.findmyaddress.co.uk/search).",
-        "LAD24CD": "E07000102"
-    },
-    "ThurrockCouncil": {
-        "house_number": "Monday",
-        "postcode": "Round A",
-        "skip_get_url": true,
-        "url": "https://www.thurrock.gov.uk",
-        "wiki_name": "Thurrock",
-        "wiki_note": "Use the House Number field to pass the DAY of the week for your collections. [Monday/Tuesday/Wednesday/Thursday/Friday]. Use the 'postcode' field to pass the ROUND (wrapped in quotes) for your collections. [Round A/Round B].",
-        "LAD24CD": "E06000034"
-    },
-    "TonbridgeAndMallingBC": {
-        "postcode": "ME19 4JS",
-        "skip_get_url": true,
-        "uprn": "10002914589",
-        "url": "https://www.tmbc.gov.uk/",
-        "wiki_name": "Tonbridge and Malling",
-        "wiki_note": "Provide your UPRN and postcode.",
-        "LAD24CD": "E07000115"
-    },
-    "TorbayCouncil": {
-        "skip_get_url": true,
-        "uprn": "10000016984",
-        "postcode": "TQ1 1AG",
-        "url": "https://www.torbay.gov.uk/recycling/bin-collections/",
-        "wiki_name": "Torbay",
-        "wiki_note": "Provide your UPRN. Use [FindMyAddress](https://www.findmyaddress.co.uk/search) to find it.",
-        "LAD24CD": "E06000027"
-    },
-    "TorridgeDistrictCouncil": {
-        "skip_get_url": true,
-        "uprn": "10091078762",
-        "url": "https://collections-torridge.azurewebsites.net/WebService2.asmx",
-        "wiki_name": "Torridge",
-        "wiki_note": "Provide your UPRN.",
-        "LAD24CD": "E07000046"
-    },
-    "TunbridgeWellsCouncil": {
-        "uprn": "10090058289",
-        "url": "https://tunbridgewells.gov.uk",
-        "wiki_command_url_override": "https://tunbridgewells.gov.uk",
-        "wiki_name": "Tunbridge Wells",
-        "wiki_note": "You will need to use [FindMyAddress](https://www.findmyaddress.co.uk/search) to find your UPRN.",
-        "LAD24CD": "E07000116"
-    },
-    "UttlesfordDistrictCouncil": {
-        "house_number": "72, Birchanger Lane",
-        "postcode": "CM23 5QF",
-        "skip_get_url": true,
-        "uprn": "100090643434",
-        "url": "https://bins.uttlesford.gov.uk/",
-        "web_driver": "http://selenium:4444",
-        "wiki_name": "Uttlesford",
-        "wiki_note": "Provide your full address in the `house_number` parameter and your postcode in the `postcode` parameter.",
-        "LAD24CD": "E07000077"
-    },
-    "ValeofGlamorganCouncil": {
-        "skip_get_url": true,
-        "uprn": "64029020",
-        "url": "https://www.valeofglamorgan.gov.uk/en/living/Recycling-and-Waste/",
-        "wiki_name": "The Vale of Glamorgan",
-        "wiki_note": "Provide your UPRN. Find it using [FindMyAddress](https://www.findmyaddress.co.uk/search).",
-        "LAD24CD": "W06000014"
-    },
-    "ValeofWhiteHorseCouncil": {
-        "custom_component_show_url_field": false,
-        "skip_get_url": true,
-        "uprn": "100121391443",
-        "url": "https://eform.whitehorsedc.gov.uk/ebase/BINZONE_DESKTOP.eb",
-        "wiki_name": "Vale of White Horse",
-        "wiki_note": "Provide your UPRN.",
-        "LAD24CD": "E07000180"
-    },
-    "WakefieldCityCouncil": {
-        "custom_component_show_url_field": true,
-        "skip_get_url": true,
-        "url": "https://www.wakefield.gov.uk/where-i-live/?uprn=63035490&a=115%20Elizabeth%20Drive%20Castleford%20WF10%203RR&usrn=41801243&e=445418&n=426091&p=WF10%203RR",
-        "web_driver": "http://selenium:4444",
-        "wiki_command_url_override": "https://www.wakefield.gov.uk/where-i-live/?uprn=XXXXXXXXXXX&a=XXXXXXXXXXX&usrn=XXXXXXXXXXX&e=XXXXXXXXXXX&n=XXXXXXXXXXX&p=XXXXXXXXXXX",
-        "wiki_name": "Wakefield",
-        "wiki_note": "Follow the instructions [here](https://www.wakefield.gov.uk/where-i-live/) until you get the page that includes a 'Bin Collections' section, then copy the URL and replace the URL in the command.",
-        "LAD24CD": "E08000036"
-    },
-    "WalsallCouncil": {
-        "uprn": "100071080513",
-        "url": "https://cag.walsall.gov.uk/",
-        "wiki_command_url_override": "https://cag.walsall.gov.uk/",
-        "wiki_name": "Walsall",
-        "wiki_note": "You will need to use [FindMyAddress](https://www.findmyaddress.co.uk/search) to find your UPRN.",
-        "LAD24CD": "E08000030"
-    },
-    "WalthamForest": {
-        "house_number": "17 Chingford Road, Walthamstow",
-        "postcode": "E17 4PW",
-        "skip_get_url": true,
-        "uprn": "200001415697",
-        "url": "https://portal.walthamforest.gov.uk/AchieveForms/?mode=fill&consentMessage=yes&form_uri=sandbox-publish://AF-Process-d62ccdd2-3de9-48eb-a229-8e20cbdd6393/AF-Stage-8bf39bf9-5391-4c24-857f-0dc2025c67f4/definition.json&process=1&process_uri=sandbox-processes://AF-Process-d62ccdd2-3de9-48eb-a229-8e20cbdd6393&process_id=AF-Process-d62ccdd2-3de9-48eb-a229-8e20cbdd6393",
-        "web_driver": "http://selenium:4444",
-        "wiki_name": "Waltham Forest",
-        "wiki_note": "Use [FindMyAddress](https://www.findmyaddress.co.uk/search) to find your UPRN.",
-        "LAD24CD": "E09000031"
-    },
-    "WandsworthCouncil": {
-        "uprn": "100022684035",
-        "url": "https://www.wandsworth.gov.uk",
-        "wiki_command_url_override": "https://www.wandsworth.gov.uk",
-        "wiki_name": "Wandsworth",
-        "wiki_note": "You will need to use [FindMyAddress](https://www.findmyaddress.co.uk/search) to find the UPRN.",
-        "LAD24CD": "E09000032"
-    },
-    "WarringtonBoroughCouncil": {
-        "uprn": "10094964379",
-        "url": "https://www.warrington.gov.uk",
-        "wiki_command_url_override": "https://www.warrington.gov.uk",
-        "wiki_name": "Warrington",
-        "wiki_note": "You will need to use [FindMyAddress](https://www.findmyaddress.co.uk/search) to find the UPRN.",
-        "LAD24CD": "E06000007"
-    },
-    "WarwickDistrictCouncil": {
-        "url": "https://estates7.warwickdc.gov.uk/PropertyPortal/Property/Recycling/100070263793",
-        "wiki_command_url_override": "https://estates7.warwickdc.gov.uk/PropertyPortal/Property/Recycling/XXXXXXXX",
-        "wiki_name": "Warwick",
-        "wiki_note": "Replace `XXXXXXXX` with your UPRN.",
-        "LAD24CD": "E07000222"
-    },
-    "WatfordBoroughCouncil": {
-        "uprn": "100080942183",
-        "url": "https://www.watford.gov.uk",
-        "wiki_command_url_override": "https://www.watford.gov.uk",
-        "wiki_name": "Watford",
-        "wiki_note": "You will need to use [FindMyAddress](https://www.findmyaddress.co.uk/search) to find the UPRN.",
-        "LAD24CD": "E07000103"
-    },
-    "WaverleyBoroughCouncil": {
-        "house_number": "23",
-        "postcode": "GU9 9QG",
-        "skip_get_url": true,
-        "url": "https://wav-wrp.whitespacews.com/",
-        "wiki_name": "Waverley",
-        "wiki_note": "Follow the instructions [here](https://wav-wrp.whitespacews.com/#!) until you get the page that shows your next scheduled collections. Then take the number from `pIndex=NUMBER` in the URL and pass it as the `-n` parameter along with your postcode in `-p`.",
-        "LAD24CD": "E07000216"
-    },
-    "WealdenDistrictCouncil": {
-        "skip_get_url": true,
-        "uprn": "10033413624",
-        "url": "https://www.wealden.gov.uk/recycling-and-waste/bin-search/",
-        "wiki_name": "Wealden",
-        "wiki_note": "Provide your UPRN. Use [FindMyAddress](https://www.findmyaddress.co.uk/search) to find it.",
-        "LAD24CD": "E07000065"
-    },
-    "WelhatCouncil": {
-        "LAD24CD": "E07000241",
-        "postcode": "AL8 6HQ",
-        "uprn": "100080982825",
-        "url": "https://www.welhat.gov.uk/xfp/form/214",
-        "wiki_name": "Welwyn Hatfield",
-        "wiki_note": "Provide your UPRN and postcode."
-    },
-    "WestBerkshireCouncil": {
-        "house_number": "8",
-        "postcode": "RG14 7DP",
-        "skip_get_url": true,
-        "url": "https://www.westberks.gov.uk/binday",
-        "web_driver": "http://selenium:4444",
-        "wiki_name": "West Berkshire",
-        "wiki_note": "Provide your house number in the `house_number` parameter and postcode in the `postcode` parameter.",
-        "LAD24CD": "E06000037"
-    },
-    "WestDunbartonshireCouncil": {
-        "uprn": "129001383",
-        "url": "https://www.west-dunbarton.gov.uk/",
-        "wiki_name": "West Dunbartonshire",
-        "wiki_note": "You will need to use [FindMyAddress](https://www.findmyaddress.co.uk/search) to find the UPRN.",
-        "LAD24CD": "S12000039"
-    },
-    "WestLancashireBoroughCouncil": {
-        "postcode": "WN8 0HR",
-        "uprn": "10012343339",
-        "url": "https://www.westlancs.gov.uk",
-        "wiki_name": "West Lancashire",
-        "wiki_note": "You will need to use [FindMyAddress](https://www.findmyaddress.co.uk/search) to find the UPRN.",
-        "LAD24CD": "E07000127"
-    },
-    "WestLindseyDistrictCouncil": {
-        "house_number": "35",
-        "postcode": "LN8 3AX",
-        "skip_get_url": true,
-        "url": "https://www.west-lindsey.gov.uk/",
-        "wiki_name": "West Lindsey",
-        "wiki_note": "Provide your house name/number in the `house_number` parameter, and postcode in the `postcode` parameter, both wrapped in double quotes. If multiple results are returned, the first will be used.",
-        "LAD24CD": "E07000142"
-    },
-    "WestLothianCouncil": {
-        "house_number": "1 GOSCHEN PLACE",
-        "postcode": "EH52 5JE",
-        "skip_get_url": true,
-        "url": "https://www.westlothian.gov.uk/",
-        "web_driver": "http://selenium:4444",
-        "wiki_name": "West Lothian",
-        "wiki_note": "Provide your house name/number in the `house_number` parameter (wrapped in double quotes) and your postcode in the `postcode` parameter.",
-        "LAD24CD": "S12000040"
-    },
-    "WestMorlandAndFurness": {
-        "uprn": "100110353478",
-        "url": "https://www.westmorlandandfurness.gov.uk/",
-        "wiki_command_url_override": "https://www.westmorlandandfurness.gov.uk/",
-        "wiki_name": "Westmorland and Furness",
-        "wiki_note": "Provide your UPRN. You can find your UPRN using [FindMyAddress](https://www.findmyaddress.co.uk/search).",
-        "LAD24CD": "E06000064"
-    },
-    "WestNorthamptonshireCouncil": {
-        "skip_get_url": true,
-        "uprn": "28056796",
-        "url": "https://www.westnorthants.gov.uk",
-        "wiki_name": "West Northamptonshire",
-        "wiki_note": "Provide your UPRN. You can find your UPRN using [FindMyAddress](https://www.findmyaddress.co.uk/search).",
-        "LAD24CD": "E06000062"
-    },
-    "WestOxfordshireDistrictCouncil": {
-        "house_number": "24",
-        "postcode": "OX28 1YA",
-        "skip_get_url": true,
-        "url": "https://community.westoxon.gov.uk/s/waste-collection-enquiry",
-        "web_driver": "http://selenium:4444",
-        "wiki_name": "West Oxfordshire",
-        "wiki_note": "Provide your house number in the `house_number` parameter and your postcode in the `postcode` parameter.",
-        "LAD24CD": "E07000181"
-    },
-    "WestSuffolkCouncil": {
-        "postcode": "IP28 6DR",
-        "skip_get_url": true,
-        "uprn": "10009739960",
-        "url": "https://maps.westsuffolk.gov.uk/MyWestSuffolk.aspx",
-        "wiki_name": "West Suffolk",
-        "wiki_note": "Provide your UPRN and postcode. You can find your UPRN using [FindMyAddress](https://www.findmyaddress.co.uk/search).",
-        "LAD24CD": "E07000245"
-    },
-    "WiganBoroughCouncil": {
-        "postcode": "WN2 4UQ",
-        "skip_get_url": true,
-        "uprn": "010093942934",
-        "url": "https://apps.wigan.gov.uk/MyNeighbourhood/",
-        "wiki_name": "Wigan",
-        "wiki_note": "Provide your UPRN and postcode. Find your UPRN using [FindMyAddress](https://www.findmyaddress.co.uk/search).",
-        "LAD24CD": "E08000010"
-    },
-    "WiltshireCouncil": {
-        "postcode": "SN8 3TE",
-        "skip_get_url": true,
-        "uprn": "100120982570",
-        "url": "https://ilambassadorformsprod.azurewebsites.net/wastecollectiondays/index",
-        "wiki_name": "Wiltshire",
-        "wiki_note": "Provide your UPRN and postcode. Use [FindMyAddress](https://www.findmyaddress.co.uk/search) to find your UPRN.",
-        "LAD24CD": "E06000054"
-    },
-    "WinchesterCityCouncil": {
-        "house_number": "12",
-        "paon": "12",
-        "postcode": "SO23 7GA",
-        "skip_get_url": false,
-        "url": "https://iportal.itouchvision.com/icollectionday/collection-day",
-        "web_driver": "http://selenium:4444",
-        "wiki_name": "Winchester",
-        "wiki_note": "Provide your house name/number in the `house_number` parameter (wrapped in double quotes) and your postcode in the `postcode` parameter.",
-        "LAD24CD": "E07000094"
-    },
-    "WindsorAndMaidenheadCouncil": {
-        "skip_get_url": true,
-        "uprn": "100080371082",
-        "url": "https://forms.rbwm.gov.uk/bincollections?uprn=",
-        "web_driver": "http://selenium:4444",
-        "wiki_name": "Windsor and Maidenhead",
-        "wiki_note": "Provide your UPRN. You can find it using [FindMyAddress](https://www.findmyaddress.co.uk/search).",
-        "LAD24CD": "E06000040"
-    },
-    "WirralCouncil": {
-        "uprn": "Vernon Avenue,Seacombe",
-        "url": "https://www.wirral.gov.uk",
-        "wiki_command_url_override": "https://www.wirral.gov.uk",
-        "wiki_name": "Wirral",
-        "wiki_note": "In the `uprn` field, enter your street name and suburb separated by a comma (e.g., 'Vernon Avenue,Seacombe').",
-        "LAD24CD": "E08000015"
-    },
-    "WokingBoroughCouncil": {
-        "house_number": "2",
-        "postcode": "GU21 4JY",
-        "skip_get_url": true,
-        "url": "https://asjwsw-wrpwokingmunicipal-live.whitespacews.com/",
-        "wiki_name": "Woking",
-        "wiki_note": "Provide your house number in the `house_number` parameter and postcode in the `postcode` parameter. This works with all collection areas that use Joint Waste Solutions.",
-        "LAD24CD": "E07000217"
-    },
-    "WokinghamBoroughCouncil": {
-        "house_number": "90",
-        "postcode": "RG40 2HR",
-        "skip_get_url": true,
-        "url": "https://www.wokingham.gov.uk/rubbish-and-recycling/waste-collection/find-your-bin-collection-day",
-        "web_driver": "http://selenium:4444",
-        "wiki_name": "Wokingham",
-        "wiki_note": "Provide your house number in the `house_number` parameter and postcode in the `postcode` parameter.",
-        "LAD24CD": "E06000041"
-    },
-    "WolverhamptonCityCouncil": {
-        "postcode": "WV3 9NZ",
-        "uprn": "100071205205",
-        "url": "https://www.wolverhampton.gov.uk",
-        "wiki_name": "Wolverhampton",
-        "wiki_note": "Use [FindMyAddress](https://www.findmyaddress.co.uk/search) to find your UPRN.",
-        "LAD24CD": "E08000031"
-    },
-    "WorcesterCityCouncil": {
-        "uprn": "100120650345",
-        "url": "https://www.Worcester.gov.uk",
-        "wiki_command_url_override": "https://www.Worcester.gov.uk",
-        "wiki_name": "Worcester",
-        "wiki_note": "You will need to use [FindMyAddress](https://www.findmyaddress.co.uk/search) to find the UPRN.",
-        "LAD24CD": "E07000237"
-    },
-    "WrexhamCountyBoroughCouncil": {
-        "house_number": "1",
-        "postcode": "LL12 7RW",
-        "uprn": "200002944225",
-        "skip_get_url": true,
-        "url": "https://www.wrexham.gov.uk/service/when-are-my-bins-collected",
-        "web_driver": "http://selenium:4444",
-        "wiki_name": "Wrexham",
-        "wiki_note": "Provide your house number in the `house_number` parameter and postcode in the `postcode` parameter.",
-        "LAD24CD": "W06000006"
-    },
-    "WychavonDistrictCouncil": {
-        "postcode": "WR3 7RU",
-        "skip_get_url": true,
-        "uprn": "100120716273",
-        "url": "https://selfservice.wychavon.gov.uk/wdcroundlookup/wdc_search.jsp",
-        "web_driver": "http://selenium:4444",
-        "wiki_name": "Wychavon",
-        "wiki_note": "Provide your UPRN and postcode. Find your UPRN using [FindMyAddress](https://www.findmyaddress.co.uk/search).",
-        "LAD24CD": "E07000238"
-    },
-    "WyreCouncil": {
-        "skip_get_url": true,
-        "uprn": "10003519994",
-        "url": "https://www.wyre.gov.uk/bins-rubbish-recycling",
-        "wiki_name": "Wyre",
-        "wiki_note": "Provide your UPRN. Find your UPRN using [FindMyAddress](https://www.findmyaddress.co.uk/search).",
-        "LAD24CD": "E07000128"
-    },
-    "WyreForestDistrictCouncil": {
-        "house_number": "Monday",
-        "skip_get_url": true,
-        "url": "https://www.wyreforestdc.gov.uk",
-        "wiki_name": "Wyre Forest",
-        "wiki_note": "Use the House Number field to pass the DAY of the week for your collections. [Monday/Tuesday/Wednesday/Thursday/Friday/Saturday/Sunday].",
-        "LAD24CD": "E07000239"
-    },
-    "YorkCouncil": {
-        "skip_get_url": true,
-        "uprn": "100050535540",
-        "url": "https://waste-api.york.gov.uk/api/Collections/GetBinCollectionDataForUprn/",
-        "wiki_name": "York",
-        "wiki_note": "Provide your UPRN.",
-        "LAD24CD": "E06000014"
-    }
-}
->>>>>>> 086f29da
+{
+    "AberdeenCityCouncil": {
+        "LAD24CD": "S12000033",
+        "uprn": "9051156186",
+        "url": "https://www.aberdeencity.gov.uk",
+        "wiki_name": "Aberdeen City",
+        "wiki_note": "You will need to use [FindMyAddress](https://www.findmyaddress.co.uk/search) to find the UPRN."
+    },
+    "AberdeenshireCouncil": {
+        "LAD24CD": "S12000034",
+        "uprn": "151176430",
+        "url": "https://online.aberdeenshire.gov.uk",
+        "wiki_command_url_override": "https://online.aberdeenshire.gov.uk",
+        "wiki_name": "Aberdeenshire",
+        "wiki_note": "You will need to use [FindMyAddress](https://www.findmyaddress.co.uk/search) to find the UPRN."
+    },
+    "AdurAndWorthingCouncils": {
+        "url": "https://www.adur-worthing.gov.uk/bin-day/?brlu-selected-address=100061878829",
+        "wiki_command_url_override": "https://www.adur-worthing.gov.uk/bin-day/?brlu-selected-address=XXXXXXXX",
+        "wiki_name": "Adur",
+        "wiki_note": "Replace XXXXXXXX with your UPRN. You will need to use [FindMyAddress](https://www.findmyaddress.co.uk/search) to find it.",
+        "LAD24CD": "E07000223"
+    },
+    "AmberValleyBoroughCouncil": {
+        "uprn": "100030026621",
+        "url": "https://ambervalley.gov.uk",
+        "wiki_name": "Amber Valley",
+        "wiki_note": "You will need to use [FindMyAddress](https://www.findmyaddress.co.uk/search) to find the UPRN.",
+        "LAD24CD": "E07000032"
+    },
+    "AngusCouncil": {
+        "uprn": "117053733",
+        "skip_get_url": true,
+        "postcode": "DD7 7LE",
+        "url": "https://www.angus.gov.uk/bins_litter_and_recycling/bin_collection_days",
+        "web_driver": "http://selenium:4444",
+        "wiki_name": "Angus",
+        "wiki_note": "You will need to use [FindMyAddress](https://www.findmyaddress.co.uk/search) to find the UPRN. Requires Selenium",
+        "LAD24CD": "S12000041"
+    },
+    "AntrimAndNewtonabbeyCouncil": {
+        "LAD24CD": "N09000001",
+        "url": "https://antrimandnewtownabbey.gov.uk/residents/bins-recycling/bins-schedule/?Id=643",
+        "wiki_command_url_override": "https://antrimandnewtownabbey.gov.uk/residents/bins-recycling/bins-schedule/?Id=XXXX",
+        "wiki_name": "Antrim and Newtownabbey",
+        "wiki_note": "Navigate to [https://antrimandnewtownabbey.gov.uk/residents/bins-recycling/bins-schedule] and search for your street name. Use the URL with the ID to replace XXXXXXXX with your specific ID."
+    },
+    "ArdsAndNorthDownCouncil": {
+        "uprn": "187136177",
+        "url": "https://www.ardsandnorthdown.gov.uk",
+        "wiki_command_url_override": "https://www.ardsandnorthdown.gov.uk",
+        "wiki_name": "Ards and North Down",
+        "wiki_note": "You will need to use [FindMyAddress](https://www.findmyaddress.co.uk/search) to find the UPRN.",
+        "LAD24CD": "N09000011"
+    },
+    "ArgyllandButeCouncil": {
+        "skip_get_url": true,
+        "postcode": "PA286LJ",
+        "uprn": "000125011723",
+        "url": "https://www.argyll-bute.gov.uk/rubbish-and-recycling/household-waste/bin-collection",
+        "web_driver": "http://selenium:4444",
+        "wiki_name": "Argyll and Bute",
+        "wiki_note": "Pass the UPRN. You will need to use [FindMyAddress](https://www.findmyaddress.co.uk/search).",
+        "LAD24CD": "S12000035"
+    },
+    "ArmaghBanbridgeCraigavonCouncil": {
+        "LAD24CD": "N09000002",
+        "uprn": "185625284",
+        "url": "https://www.armaghbanbridgecraigavon.gov.uk/",
+        "wiki_command_url_override": "https://www.armaghbanbridgecraigavon.gov.uk/",
+        "wiki_name": "Armagh City, Banbridge and Craigavon",
+        "wiki_note": "You will need to use [FindMyAddress](https://www.findmyaddress.co.uk/search) to find the UPRN."
+    },
+    "ArunCouncil": {
+        "house_number": "1",
+        "postcode": "BN16 4DA",
+        "skip_get_url": true,
+        "url": "https://www1.arun.gov.uk/when-are-my-bins-collected",
+        "web_driver": "http://selenium:4444",
+        "wiki_name": "Arun",
+        "wiki_note": "Pass the house name/number and postcode in their respective parameters, both wrapped in double quotes. This parser requires a Selenium webdriver.",
+        "LAD24CD": "E07000224"
+    },
+    "AshfieldDistrictCouncil": {
+        "house_number": "1",
+        "postcode": "NG16 6RH",
+        "url": "https://www.ashfield.gov.uk",
+        "web_driver": "http://selenium:4444",
+        "wiki_name": "Ashfield",
+        "wiki_note": "Pass the house name/number and postcode in their respective parameters, both wrapped in double quotes. This parser requires a Selenium webdriver",
+        "LAD24CD": "E07000170"
+    },
+    "AshfordBoroughCouncil": {
+        "postcode": "TN23 7SP",
+        "uprn": "100060777899",
+        "url": "https://ashford.gov.uk",
+        "web_driver": "http://selenium:4444",
+        "wiki_command_url_override": "https://ashford.gov.uk",
+        "wiki_name": "Ashford",
+        "wiki_note": "You will need to use [FindMyAddress](https://www.findmyaddress.co.uk/search) to find the UPRN.",
+        "LAD24CD": "E07000105"
+    },
+    "AylesburyValeCouncil": {
+        "skip_get_url": true,
+        "uprn": "766252532",
+        "url": "http://avdcbins.web-labs.co.uk/RefuseApi.asmx",
+        "wiki_name": "Buckinghamshire",
+        "wiki_note": "To get the UPRN, please use [FindMyAddress](https://www.findmyaddress.co.uk/search). Returns all published collections in the past, present, future.",
+        "LAD24CD": "E06000060"
+    },
+    "BCPCouncil": {
+        "LAD24CD": "E06000058",
+        "skip_get_url": true,
+        "uprn": "100040810214",
+        "url": "https://online.bcpcouncil.gov.uk/bindaylookup/",
+        "wiki_name": "Bournemouth, Christchurch and Poole",
+        "wiki_note": "You will need to use [FindMyAddress](https://www.findmyaddress.co.uk/search) to find the UPRN."
+    },
+    "BaberghDistrictCouncil": {
+        "house_number": "Monday",
+        "postcode": "Week 1",
+        "skip_get_url": true,
+        "uprn": "Tuesday",
+        "url": "https://www.babergh.gov.uk",
+        "wiki_name": "Babergh",
+        "wiki_note": "Use the House Number field to pass the DAY of the week for your NORMAL collections. [Monday/Tuesday/Wednesday/Thursday/Friday]. [OPTIONAL] Use the 'postcode' field to pass the WEEK for your garden collection. [Week 1/Week 2]. [OPTIONAL] Use the 'uprn' field to pass the DAY for your garden collection. [Monday/Tuesday/Wednesday/Thursday/Friday]",
+        "LAD24CD": "E07000200"
+    },
+    "BarkingDagenham": {
+        "house_number": "19",
+        "postcode": "RM6 6XH",
+        "skip_get_url": true,
+        "web_driver": "http://selenium:4444",
+        "url": "https://www.lbbd.gov.uk/rubbish-recycling/household-bin-collection/check-your-bin-collection-days",
+        "wiki_name": "Barking and Dagenham",
+        "wiki_note": "Use house number and postcode. Requires Selenium.",
+        "LAD24CD": "E09000002"
+    },
+    "BarnetCouncil": {
+        "house_number": "HA8 7NA, 2, MANOR PARK GARDENS, EDGWARE, BARNET",
+        "postcode": "HA8 7NA",
+        "skip_get_url": true,
+        "url": "https://www.barnet.gov.uk/recycling-and-waste/bin-collections/find-your-bin-collection-day",
+        "web_driver": "http://selenium:4444",
+        "wiki_name": "Barnet",
+        "wiki_note": "Follow the instructions [here](https://www.barnet.gov.uk/recycling-and-waste/bin-collections/find-your-bin-collection-day) until you get the page listing your address, then copy the entire address text and use that in the house number field. This parser requires a Selenium webdriver.",
+        "LAD24CD": "E09000003"
+    },
+    "BarnsleyMBCouncil": {
+        "postcode": "S36 9AN",
+        "skip_get_url": true,
+        "uprn": "2007004502",
+        "url": "https://waste.barnsley.gov.uk/ViewCollection/Collections",
+        "wiki_name": "Barnsley",
+        "wiki_note": "To get the UPRN, you will need to use [FindMyAddress](https://www.findmyaddress.co.uk/search).",
+        "LAD24CD": "E08000016"
+    },
+    "BasildonCouncil": {
+        "skip_get_url": true,
+        "uprn": "10013350430",
+        "url": "https://basildonportal.azurewebsites.net/api/getPropertyRefuseInformation",
+        "wiki_name": "Basildon",
+        "wiki_note": "To get the UPRN, you will need to use [FindMyAddress](https://www.findmyaddress.co.uk/search).",
+        "LAD24CD": "E07000066"
+    },
+    "BasingstokeCouncil": {
+        "LAD24CD": "E07000084",
+        "skip_get_url": true,
+        "uprn": "100060220926",
+        "url": "https://www.basingstoke.gov.uk/bincollection",
+        "wiki_name": "Basingstoke and Deane",
+        "wiki_note": "You will need to use [FindMyAddress](https://www.findmyaddress.co.uk/search) to find the UPRN."
+    },
+    "BathAndNorthEastSomersetCouncil": {
+        "skip_get_url": true,
+        "uprn": "100120000855",
+        "url": "https://www.bathnes.gov.uk/webforms/waste/collectionday/",
+        "wiki_name": "Bath and North East Somerset",
+        "wiki_note": "You will need to use [FindMyAddress](https://www.findmyaddress.co.uk/search) to find the UPRN.",
+        "LAD24CD": "E06000022"
+    },
+    "BedfordBoroughCouncil": {
+        "skip_get_url": true,
+        "uprn": "10024232065",
+        "url": "https://www.bedford.gov.uk/bins-and-recycling/household-bins-and-recycling/check-your-bin-day",
+        "wiki_name": "Bedford",
+        "wiki_note": "You will need to use [FindMyAddress](https://www.findmyaddress.co.uk/search) to find the UPRN.",
+        "LAD24CD": "E06000055"
+    },
+    "BedfordshireCouncil": {
+        "postcode": "SG19 2UP",
+        "skip_get_url": true,
+        "uprn": "10000802040",
+        "url": "https://www.centralbedfordshire.gov.uk/info/163/bins_and_waste_collections_-_check_bin_collection_day",
+        "wiki_name": "Central Bedfordshire",
+        "wiki_note": "In order to use this parser, you must provide a valid postcode and a UPRN retrieved from the council's website for your specific address.",
+        "LAD24CD": "E06000056"
+    },
+    "BelfastCityCouncil": {
+        "postcode": "BT10 0GY",
+        "skip_get_url": true,
+        "uprn": "185086469",
+        "url": "https://online.belfastcity.gov.uk/find-bin-collection-day/Default.aspx",
+        "wiki_name": "Belfast",
+        "wiki_note": "You will need to use [FindMyAddress](https://www.findmyaddress.co.uk/search) to find the UPRN.",
+        "LAD24CD": "N09000003"
+    },
+    "BexleyCouncil": {
+        "uprn": "100020196143",
+        "skip_get_url": true,
+        "url": "https://waste.bexley.gov.uk/waste",
+        "wiki_name": "Bexley",
+        "wiki_note": "Provide your UPRN. Use [FindMyAddress](https://www.findmyaddress.co.uk/search) to locate it.",
+        "LAD24CD": "E09000004"
+    },
+    "BirminghamCityCouncil": {
+        "postcode": "B5 7XE",
+        "uprn": "100070445256",
+        "url": "https://www.birmingham.gov.uk/xfp/form/619",
+        "wiki_name": "Birmingham",
+        "wiki_note": "You will need to use [FindMyAddress](https://www.findmyaddress.co.uk/search) to find the UPRN.",
+        "LAD24CD": "E08000025"
+    },
+    "BlabyDistrictCouncil": {
+        "uprn": "100030401782",
+        "url": "https://www.blaby.gov.uk",
+        "wiki_command_url_override": "https://www.blaby.gov.uk",
+        "wiki_name": "Blaby",
+        "wiki_note": "You will need to use [FindMyAddress](https://www.findmyaddress.co.uk/search) to find the UPRN.",
+        "LAD24CD": "E07000129"
+    },
+    "BlackburnCouncil": {
+        "url": "https://www.blaby.gov.uk",
+        "LAD24CD": "E06000008",
+        "skip_get_url": true,
+        "uprn": "100010733027",
+        "wiki_name": "Blackburn with Darwen",
+        "wiki_note": "You will need to use [FindMyAddress](https://www.findmyaddress.co.uk/search) to find the UPRN."
+    },
+    "BlaenauGwentCountyBoroughCouncil": {
+        "postcode": "NP23 7TE",
+        "skip_get_url": false,
+        "uprn": "100100471367",
+        "url": "https://www.blaenau-gwent.gov.uk",
+        "web_driver": "http://selenium:4444",
+        "wiki_name": "Blaenau Gwent",
+        "wiki_note": "You will need to use [FindMyAddress](https://www.findmyaddress.co.uk/search) to find the UPRN.",
+        "LAD24CD": "W06000019"
+    },
+    "BolsoverCouncil": {
+        "uprn": "100030066827",
+        "url": "https://bolsover.gov.uk",
+        "wiki_name": "Bolsover",
+        "wiki_note": "You will need to use [FindMyAddress](https://www.findmyaddress.co.uk/search) to find the UPRN.",
+        "LAD24CD": "E07000033"
+    },
+    "BoltonCouncil": {
+        "postcode": "BL1 5PQ",
+        "skip_get_url": true,
+        "uprn": "100010886936",
+        "url": "https://carehomes.bolton.gov.uk/bins.aspx",
+        "web_driver": "http://selenium:4444",
+        "wiki_name": "Bolton",
+        "wiki_note": "To get the UPRN, you will need to use [FindMyAddress](https://www.findmyaddress.co.uk/search). Previously required a single field that was UPRN and full address; now requires UPRN and postcode as separate fields.",
+        "LAD24CD": "E08000001"
+    },
+    "BostonBoroughCouncil": {
+        "house_number": "CEDAR",
+        "postcode": "PE20 1AY",
+        "skip_get_url": true,
+        "url": "https://www.boston.gov.uk/findwastecollections",
+        "web_driver": "http://selenium:4444",
+        "wiki_name": "Boston",
+        "wiki_note": "Provide your house number in the `house_number` parameter and postcode in the `postcode` parameter.",
+        "LAD24CD": "E07000136"
+    },
+    "BracknellForestCouncil": {
+        "house_number": "57",
+        "paon": "57",
+        "postcode": "GU47 9BS",
+        "skip_get_url": true,
+        "url": "https://selfservice.mybfc.bracknell-forest.gov.uk/w/webpage/waste-collection-days",
+        "wiki_name": "Bracknell Forest",
+        "wiki_note": "Pass the house number and postcode in their respective parameters.",
+        "LAD24CD": "E06000036"
+    },
+    "BradfordMDC": {
+        "custom_component_show_url_field": false,
+        "skip_get_url": true,
+        "uprn": "100051146921",
+        "url": "https://onlineforms.bradford.gov.uk/ufs/collectiondates.eb",
+        "wiki_name": "Bradford",
+        "wiki_note": "To get the UPRN, you will need to use [FindMyAddress](https://www.findmyaddress.co.uk/search). Postcode isn't parsed by this script, but you can pass it in double quotes.",
+        "LAD24CD": "E08000032"
+    },
+    "BraintreeDistrictCouncil": {
+        "postcode": "CO5 9BD",
+        "skip_get_url": true,
+        "uprn": "10006930172",
+        "url": "https://www.braintree.gov.uk/",
+        "wiki_name": "Braintree",
+        "wiki_note": "Provide your UPRN and postcode. Use [FindMyAddress](https://www.findmyaddress.co.uk/search) to find your UPRN.",
+        "LAD24CD": "E07000067"
+    },
+    "BrecklandCouncil": {
+        "uprn": "100091495479",
+        "url": "https://www.breckland.gov.uk",
+        "wiki_command_url_override": "https://www.breckland.gov.uk",
+        "wiki_name": "Breckland",
+        "wiki_note": "You will need to use [FindMyAddress](https://www.findmyaddress.co.uk/search) to find the UPRN.",
+        "LAD24CD": "E07000143"
+    },
+    "BrentCouncil": {
+        "house_number": "25",
+        "postcode": "HA3 0QU",
+        "url": "https://recyclingservices.brent.gov.uk/waste",
+        "wiki_name": "Brent",
+        "wiki_note": "Pass the house number and postcode in their respective parameters.",
+        "LAD24CD": "E09000005"
+    },
+    "BrightonandHoveCityCouncil": {
+        "house_number": "44",
+        "postcode": "BN1 8NE",
+        "skip_get_url": true,
+        "url": "https://cityclean.brighton-hove.gov.uk/link/collections",
+        "web_driver": "http://selenium:4444",
+        "wiki_name": "Brighton and Hove",
+        "wiki_note": "Use house number and postcode. Requires Selenium",
+        "LAD24CD": "E06000043"
+    },
+    "BristolCityCouncil": {
+        "LAD24CD": "E06000023",
+        "skip_get_url": true,
+        "uprn": "116638",
+        "url": "https://bristolcouncil.powerappsportals.com/completedynamicformunauth/?servicetypeid=7dce896c-b3ba-ea11-a812-000d3a7f1cdc",
+        "wiki_name": "City of Bristol",
+        "wiki_note": "You will need to use [FindMyAddress](https://www.findmyaddress.co.uk/search) to find the UPRN."
+    },
+    "BroadlandDistrictCouncil": {
+        "skip_get_url": true,
+        "house_number": "1",
+        "postcode": "NR10 3FD",
+        "url": "https://area.southnorfolkandbroadland.gov.uk/FindAddress",
+        "web_driver": "http://selenium:4444",
+        "wiki_name": "Broadland",
+        "wiki_note": "Use house number and postcode. Requires Selenium.",
+        "LAD24CD": "E07000144"
+    },
+    "BromleyBoroughCouncil": {
+        "url": "https://recyclingservices.bromley.gov.uk/waste/6087017",
+        "web_driver": "http://selenium:4444",
+        "wiki_command_url_override": "https://recyclingservices.bromley.gov.uk/waste/XXXXXXX",
+        "wiki_name": "Bromley",
+        "wiki_note": "Follow the instructions [here](https://recyclingservices.bromley.gov.uk/waste) until the \"Your bin days\" page then copy the URL and replace the URL in the command.",
+        "LAD24CD": "E09000006"
+    },
+    "BromsgroveDistrictCouncil": {
+        "uprn": "100120584652",
+        "url": "https://www.bromsgrove.gov.uk",
+        "wiki_command_url_override": "https://www.bromsgrove.gov.uk",
+        "wiki_name": "Bromsgrove",
+        "wiki_note": "You will need to use [FindMyAddress](https://www.findmyaddress.co.uk/search) to find the UPRN.",
+        "LAD24CD": "E07000234"
+    },
+    "BroxbourneCouncil": {
+        "postcode": "EN8 7FL",
+        "uprn": "148048608",
+        "url": "https://www.broxbourne.gov.uk",
+        "wiki_name": "Broxbourne",
+        "wiki_note": "You will need to use [FindMyAddress](https://www.findmyaddress.co.uk/search) to find the UPRN.",
+        "LAD24CD": "E07000095"
+    },
+    "BroxtoweBoroughCouncil": {
+        "postcode": "NG16 2LY",
+        "skip_get_url": true,
+        "uprn": "100031325997",
+        "url": "https://www.broxtowe.gov.uk/",
+        "web_driver": "http://selenium:4444",
+        "wiki_name": "Broxtowe",
+        "wiki_note": "Pass the UPRN and postcode. To get the UPRN, you can use [FindMyAddress](https://www.findmyaddress.co.uk/search).",
+        "LAD24CD": "E07000172"
+    },
+    "BuckinghamshireCouncil": {
+        "house_number": "2",
+        "postcode": "HP13 7BA",
+        "skip_get_url": true,
+        "url": "https://iapp.itouchvision.com/iappcollectionday/collection-day/?uuid=FA353FC74600CBE61BE409534D00A8EC09BDA3AC&lang=en",
+        "web_driver": "http://selenium:4444",
+        "wiki_name": "Buckinghamshire",
+        "wiki_note": "Pass the house name/number and postcode in their respective arguments, both wrapped in quotes.",
+        "LAD24CD": "E06000060"
+    },
+    "BurnleyBoroughCouncil": {
+        "uprn": "100010347165",
+        "url": "https://www.burnley.gov.uk",
+        "wiki_name": "Burnley",
+        "wiki_note": "Pass the UPRN. You can find it using [FindMyAddress](https://www.findmyaddress.co.uk/search).",
+        "LAD24CD": "E07000117"
+    },
+    "BuryCouncil": {
+        "house_number": "3",
+        "postcode": "M26 3XY",
+        "skip_get_url": true,
+        "url": "https://www.bury.gov.uk/waste-and-recycling/bin-collection-days-and-alerts",
+        "wiki_name": "Bury",
+        "wiki_note": "Pass the postcode and house number in their respective arguments, both wrapped in quotes.",
+        "LAD24CD": "E08000002"
+    },
+    "CalderdaleCouncil": {
+        "postcode": "OL14 7EX",
+        "skip_get_url": true,
+        "uprn": "010035034598",
+        "url": "https://www.calderdale.gov.uk/environment/waste/household-collections/collectiondayfinder.jsp",
+        "web_driver": "http://selenium:4444",
+        "wiki_name": "Calderdale",
+        "wiki_note": "Pass the UPRN and postcode. To get the UPRN, you can use [FindMyAddress](https://www.findmyaddress.co.uk/search).",
+        "LAD24CD": "E08000033"
+    },
+    "CambridgeCityCouncil": {
+        "uprn": "200004159750",
+        "url": "https://www.cambridge.gov.uk/",
+        "wiki_name": "Cambridge",
+        "wiki_note": "You will need to use [FindMyAddress](https://www.findmyaddress.co.uk/search) to find the UPRN.",
+        "LAD24CD": "E07000008"
+    },
+    "CannockChaseDistrictCouncil": {
+        "postcode": "WS15 1JA",
+        "skip_get_url": true,
+        "uprn": "200003095389",
+        "url": "https://www.cannockchasedc.gov.uk/",
+        "wiki_name": "Cannock Chase",
+        "wiki_note": "To get the UPRN, you can use [FindMyAddress](https://www.findmyaddress.co.uk/search).",
+        "LAD24CD": "E07000192"
+    },
+    "CanterburyCityCouncil": {
+        "uprn": "10094583181",
+        "url": "https://www.canterbury.gov.uk",
+        "wiki_command_url_override": "https://www.canterbury.gov.uk",
+        "wiki_name": "Canterbury",
+        "wiki_note": "You will need to use [FindMyAddress](https://www.findmyaddress.co.uk/search) to find the UPRN.",
+        "LAD24CD": "E07000106"
+    },
+    "CardiffCouncil": {
+        "skip_get_url": true,
+        "uprn": "100100112419",
+        "url": "https://www.gov.uk",
+        "wiki_name": "Cardiff",
+        "wiki_note": "You will need to use [FindMyAddress](https://www.findmyaddress.co.uk/search) to find the UPRN.",
+        "LAD24CD": "W06000015"
+    },
+    "CarmarthenshireCountyCouncil": {
+        "uprn": "10004859302",
+        "url": "https://www.carmarthenshire.gov.wales",
+        "wiki_command_url_override": "https://www.carmarthenshire.gov.wales",
+        "wiki_name": "Carmarthenshire",
+        "wiki_note": "You will need to use [FindMyAddress](https://www.findmyaddress.co.uk/search) to find the UPRN.",
+        "LAD24CD": "W06000010"
+    },
+    "CastlepointDistrictCouncil": {
+        "skip_get_url": true,
+        "uprn": "4525",
+        "url": "https://apps.castlepoint.gov.uk/cpapps/index.cfm?fa=wastecalendar",
+        "wiki_name": "Castle Point",
+        "wiki_note": "For this council, 'uprn' is actually a 4-digit code for your street. Go [here](https://apps.castlepoint.gov.uk/cpapps/index.cfm?fa=wastecalendar) and inspect the source of the dropdown box to find the 4-digit number for your street.",
+        "LAD24CD": "E07000069"
+    },
+    "CeredigionCountyCouncil": {
+        "house_number": "BLAEN CWMMAGWR, TRISANT, CEREDIGION, SY23 4RQ",
+        "postcode": "SY23 4RQ",
+        "url": "https://www.ceredigion.gov.uk/resident/bins-recycling/",
+        "web_driver": "http://selenium:4444",
+        "wiki_name": "Ceredigion",
+        "wiki_note": "House Number is the full address as it appears on the drop-down on the site when you search by postcode. This parser requires a Selenium webdriver.",
+        "LAD24CD": "W06000008"
+    },
+    "CharnwoodBoroughCouncil": {
+        "uprn": "100030446438",
+        "skip_get_url": true,
+        "url": "https://www.charnwood.gov.uk/pages/waste_collections_calendars",
+        "wiki_name": "Charnwood",
+        "wiki_note": "You will need to use [FindMyAddress](https://www.findmyaddress.co.uk/search) to find the UPRN.",
+        "LAD24CD": "E07000130"
+    },
+    "ChelmsfordCityCouncil": {
+        "house_number": "1 Celeborn Street, South Woodham Ferrers, Chelmsford, CM3 7AE",
+        "postcode": "CM3 7AE",
+        "url": "https://www.chelmsford.gov.uk/myhome/",
+        "web_driver": "http://selenium:4444",
+        "wiki_name": "Chelmsford",
+        "wiki_note": "Follow the instructions [here](https://www.chelmsford.gov.uk/myhome/) until you get the page listing your address, then copy the entire address text and use that in the house number field.",
+        "LAD24CD": "E07000070"
+    },
+    "CheltenhamBoroughCouncil": {
+        "postcode": "GL51 3NA",
+        "skip_get_url": true,
+        "uprn": "100120372027",
+        "url": "https://www.cheltenham.gov.uk",
+        "wiki_name": "Cheltenham",
+        "wiki_note": "Pass the UPRN. You will need to use [FindMyAddress](https://www.findmyaddress.co.uk/search).",
+        "LAD24CD": "E07000078"
+    },
+    "CherwellDistrictCouncil": {
+        "uprn": "100121292407",
+        "url": "https://www.cherwell.gov.uk",
+        "wiki_name": "Cherwell",
+        "wiki_note": "Use [FindMyAddress](https://www.findmyaddress.co.uk/search) to find your UPRN.",
+        "LAD24CD": "E07000177"
+    },
+    "CheshireEastCouncil": {
+        "skip_get_url": true,
+        "uprn": "100012830647",
+        "url": "https://online.cheshireeast.gov.uk/mycollectionday",
+        "wiki_name": "Cheshire East",
+        "wiki_note": "Use [FindMyAddress](https://www.findmyaddress.co.uk/search) to find your UPRN.",
+        "LAD24CD": "E06000049"
+    },
+    "CheshireWestAndChesterCouncil": {
+        "skip_get_url": true,
+        "uprn": "100012346655",
+        "url": "https://my.cheshirewestandchester.gov.uk",
+        "wiki_name": "Cheshire West and Chester",
+        "wiki_note": "Pass the UPRN. You will need to use [FindMyAddress](https://www.findmyaddress.co.uk/search).",
+        "LAD24CD": "E06000050"
+    },
+    "ChesterfieldBoroughCouncil": {
+        "skip_get_url": true,
+        "uprn": "74008234",
+        "url": "https://www.chesterfield.gov.uk",
+        "wiki_name": "Chesterfield",
+        "wiki_note": "Pass the UPRN. You will need to use [FindMyAddress](https://www.findmyaddress.co.uk/search).",
+        "LAD24CD": "E07000034"
+    },
+    "ChichesterDistrictCouncil": {
+        "house_number": "7",
+        "postcode": "RH14 0JT",
+        "skip_get_url": true,
+        "url": "https://www.chichester.gov.uk/checkyourbinday",
+        "web_driver": "http://selenium:4444",
+        "wiki_name": "Chichester",
+        "wiki_note": "Needs the full address and postcode as it appears on [this page](https://www.chichester.gov.uk/checkyourbinday).",
+        "LAD24CD": "E07000225"
+    },
+    "ChorleyCouncil": {
+        "postcode": "PR6 7PG",
+        "skip_get_url": true,
+        "uprn": "100010382247",
+        "url": "https://myaccount.chorley.gov.uk/wastecollections.aspx",
+        "web_driver": "http://selenium:4444",
+        "wiki_name": "Chorley",
+        "wiki_note": "Chorley needs to be passed both a Postcode & UPRN to work. Find this on [FindMyAddress](https://www.findmyaddress.co.uk/search).",
+        "LAD24CD": "E07000118"
+    },
+    "ColchesterCityCouncil": {
+        "house_number": "29",
+        "paon": "29",
+        "postcode": "CO2 8UN",
+        "skip_get_url": false,
+        "url": "https://www.colchester.gov.uk/your-recycling-calendar",
+        "web_driver": "http://selenium:4444",
+        "wiki_name": "Colchester",
+        "wiki_note": "Pass the house name/number in the house number parameter, wrapped in double quotes.",
+        "LAD24CD": "E07000071"
+    },
+    "ConwyCountyBorough": {
+        "uprn": "100100429249",
+        "url": "https://www.conwy.gov.uk",
+        "wiki_name": "Conwy",
+        "wiki_note": "Use [FindMyAddress](https://www.findmyaddress.co.uk/search) to find your UPRN.",
+        "LAD24CD": "W06000003"
+    },
+    "CopelandBoroughCouncil": {
+        "LAD24CD": "E07000028",
+        "uprn": "100110734613",
+        "url": "https://www.copeland.gov.uk",
+        "wiki_name": "Copeland",
+        "wiki_note": "*****This has now been replaced by Cumberland Council****"
+    },
+    "CornwallCouncil": {
+        "skip_get_url": true,
+        "uprn": "100040128734",
+        "url": "https://www.cornwall.gov.uk/my-area/",
+        "wiki_name": "Cornwall",
+        "wiki_note": "Use [FindMyAddress](https://www.findmyaddress.co.uk/search) to find your UPRN.",
+        "LAD24CD": "E06000052"
+    },
+    "CotswoldDistrictCouncil": {
+        "house_number": "19",
+        "postcode": "GL56 0GB",
+        "skip_get_url": true,
+        "url": "https://community.cotswold.gov.uk/s/waste-collection-enquiry",
+        "web_driver": "http://selenium:4444",
+        "wiki_name": "Cotswold",
+        "wiki_note": "Pass the full address in the house number and postcode in",
+        "LAD24CD": "E07000079"
+    },
+    "CoventryCityCouncil": {
+        "url": "https://www.coventry.gov.uk/directory-record/62310/abberton-way-",
+        "wiki_command_url_override": "https://www.coventry.gov.uk/directory_record/XXXXXX/XXXXXX",
+        "wiki_name": "Coventry",
+        "wiki_note": "Follow the instructions [here](https://www.coventry.gov.uk/bin-collection-calendar) until you get the page that shows the weekly collections for your address then copy the URL and replace the URL in the command.",
+        "LAD24CD": "E08000026"
+    },
+    "CrawleyBoroughCouncil": {
+        "house_number": "9701076",
+        "skip_get_url": true,
+        "uprn": "100061785321",
+        "url": "https://my.crawley.gov.uk/",
+        "wiki_name": "Crawley",
+        "wiki_note": "Crawley needs to be passed both a UPRN and a USRN to work. Find these on [FindMyAddress](https://www.findmyaddress.co.uk/search) or [FindMyStreet](https://www.findmystreet.co.uk/map).",
+        "LAD24CD": "E07000226"
+    },
+    "CroydonCouncil": {
+        "house_number": "13",
+        "postcode": "SE25 5DW",
+        "skip_get_url": true,
+        "url": "https://service.croydon.gov.uk/wasteservices/w/webpage/bin-day-enter-address",
+        "web_driver": "http://selenium:4444",
+        "wiki_name": "Croydon",
+        "wiki_note": "Pass the house number and postcode in their respective parameters. This parser requires a Selenium webdriver.",
+        "LAD24CD": "E09000008"
+    },
+    "CumberlandAllerdaleCouncil": {
+        "house_number": "2",
+        "postcode": "CA13 0DE",
+        "url": "https://www.allerdale.gov.uk",
+        "wiki_name": "Cumberland",
+        "wiki_note": "Pass the house number and postcode in their respective parameters.",
+        "LAD24CD": "E06000063"
+    },
+    "CumberlandCouncil": {
+        "postcode": "CA6 5PH",
+        "uprn": "10009457328",
+        "url": "https://waste.cumberland.gov.uk/renderform?t=25&k=E43CEB1FB59F859833EF2D52B16F3F4EBE1CAB6A",
+        "wiki_name": "Cumberland",
+        "wiki_note": "Use [FindMyAddress](https://www.findmyaddress.co.uk/search) to find your UPRN.",
+        "LAD24CD": "E06000063"
+    },
+    "DacorumBoroughCouncil": {
+        "house_number": "13",
+        "postcode": "HP3 9JY",
+        "skip_get_url": true,
+        "url": "https://webapps.dacorum.gov.uk/bincollections/",
+        "web_driver": "http://selenium:4444",
+        "wiki_name": "Dacorum",
+        "wiki_note": "Pass the house number and postcode in their respective parameters. This parser requires a Selenium webdriver.",
+        "LAD24CD": "E07000096"
+    },
+    "DartfordBoroughCouncil": {
+        "uprn": "100060861698",
+        "url": "https://www.dartford.gov.uk/waste-recycling/collection-day",
+        "skip_get_url": true,
+        "wiki_name": "Dartford",
+        "wiki_note": "Use [FindMyAddress](https://www.findmyaddress.co.uk/search) to find your UPRN.",
+        "LAD24CD": "E07000107"
+    },
+    "DenbighshireCouncil": {
+        "uprn": "200004299351",
+        "url": "https://www.denbighshire.gov.uk/",
+        "wiki_name": "Denbighshire",
+        "wiki_note": "You will need to use [FindMyAddress](https://www.findmyaddress.co.uk/search) to find the UPRN.",
+        "LAD24CD": "W06000004"
+    },
+    "DerbyCityCouncil": {
+        "uprn": "10010684240",
+        "url": "https://www.derby.gov.uk",
+        "wiki_name": "Derby",
+        "wiki_note": "You will need to use [FindMyAddress](https://www.findmyaddress.co.uk/search) to find the UPRN.",
+        "LAD24CD": "E06000015"
+    },
+    "DerbyshireDalesDistrictCouncil": {
+        "postcode": "DE4 3AS",
+        "skip_get_url": true,
+        "uprn": "10070102161",
+        "url": "https://www.derbyshiredales.gov.uk/",
+        "wiki_name": "Derbyshire Dales",
+        "wiki_note": "Pass the UPRN and postcode. To get the UPRN, you can use [FindMyAddress](https://www.findmyaddress.co.uk/search).",
+        "LAD24CD": "E07000035"
+    },
+    "DoncasterCouncil": {
+        "skip_get_url": true,
+        "uprn": "100050768956",
+        "url": "https://www.doncaster.gov.uk/Compass/Entity/Launch/D3/",
+        "wiki_name": "Doncaster",
+        "wiki_note": "Pass the UPRN. You will need to use [FindMyAddress](https://www.findmyaddress.co.uk/search).",
+        "LAD24CD": "E08000017"
+    },
+    "DorsetCouncil": {
+        "skip_get_url": true,
+        "uprn": "100040711049",
+        "url": "https://www.dorsetcouncil.gov.uk/",
+        "wiki_name": "Dorset Council",
+        "wiki_note": "Pass the UPRN. You will need to use [FindMyAddress](https://www.findmyaddress.co.uk/search).",
+        "LAD24CD": "E06000059"
+    },
+    "DoverDistrictCouncil": {
+        "uprn": "100060908340",
+        "url": "https://collections.dover.gov.uk/property",
+        "skip_get_url": true,
+        "wiki_name": "Dover",
+        "wiki_note": "To get the UPRN, you can use [FindMyAddress](https://www.findmyaddress.co.uk/search).",
+        "LAD24CD": "E07000108"
+    },
+    "DudleyCouncil": {
+        "uprn": "90014244",
+        "url": "https://my.dudley.gov.uk",
+        "wiki_command_url_override": "https://my.dudley.gov.uk",
+        "wiki_name": "Dudley",
+        "wiki_note": "You will need to use [FindMyAddress](https://www.findmyaddress.co.uk/search) to find the UPRN.",
+        "LAD24CD": "E08000027"
+    },
+    "DundeeCityCouncil": {
+        "uprn": "9059043390",
+        "url": "https://www.dundeecity.gov.uk/",
+        "wiki_name": "Dundee City",
+        "wiki_note": "You will need to use [FindMyAddress](https://www.findmyaddress.co.uk/search) to find the UPRN.",
+        "LAD24CD": "S12000042"
+    },
+    "DurhamCouncil": {
+        "LAD24CD": "E06000047",
+        "skip_get_url": true,
+        "uprn": "200003218818",
+        "url": "https://www.durham.gov.uk/bincollections?uprn=",
+        "wiki_name": "County Durham",
+        "wiki_note": "Pass the UPRN. You will need to use [FindMyAddress](https://www.findmyaddress.co.uk/search)."
+    },
+    "EalingCouncil": {
+        "skip_get_url": true,
+        "uprn": "12073883",
+        "url": "https://www.ealing.gov.uk/site/custom_scripts/WasteCollectionWS/home/FindCollection",
+        "wiki_name": "Ealing",
+        "wiki_note": "Pass the UPRN. You can find it using [FindMyAddress](https://www.findmyaddress.co.uk/search).",
+        "LAD24CD": "E09000009"
+    },
+    "EastAyrshireCouncil": {
+        "uprn": "127074727",
+        "url": "https://www.east-ayrshire.gov.uk",
+        "wiki_command_url_override": "https://www.east-ayrshire.gov.uk",
+        "wiki_name": "East Ayrshire",
+        "wiki_note": "You will need to use [FindMyAddress](https://www.findmyaddress.co.uk/search) to find the UPRN.",
+        "LAD24CD": "S12000008"
+    },
+    "EastbourneBoroughCouncil": {
+        "uprn": "100060011258",
+        "url": "https://www.lewes-eastbourne.gov.uk/article/1158/When-is-my-bin-collection-day",
+        "skip_get_url": true,
+        "wiki_name": "Eastbourne",
+        "wiki_note": "You will need to use [FindMyAddress](https://www.findmyaddress.co.uk/search) to find the UPRN.",
+        "LAD24CD": "E07000061"
+    },
+    "EastCambridgeshireCouncil": {
+        "skip_get_url": true,
+        "uprn": "10002597178",
+        "url": "https://www.eastcambs.gov.uk/",
+        "wiki_name": "East Cambridgeshire",
+        "wiki_note": "Pass the UPRN. You can find it using [FindMyAddress](https://www.findmyaddress.co.uk/search).",
+        "LAD24CD": "E07000009"
+    },
+    "EastDevonDC": {
+        "uprn": "010090909915",
+        "url": "https://eastdevon.gov.uk/recycling-and-waste/recycling-waste-information/when-is-my-bin-collected/",
+        "skip_get_url": true,
+        "wiki_name": "East Devon",
+        "wiki_note": "Pass the UPRN. You can find it using [FindMyAddress](https://www.findmyaddress.co.uk/search).",
+        "LAD24CD": "E07000040"
+    },
+    "EastHertsCouncil": {
+        "LAD24CD": "E07000097",
+        "house_number": "1",
+        "postcode": "CM20 2FZ",
+        "skip_get_url": true,
+        "url": "https://www.eastherts.gov.uk",
+        "web_driver": "http://selenium:4444",
+        "wiki_name": "East Herts Council",
+        "wiki_note": "Pass the house number and postcode in their respective parameters."
+    },
+    "EastLindseyDistrictCouncil": {
+        "house_number": "1",
+        "postcode": "PE22 0YD",
+        "skip_get_url": true,
+        "url": "https://www.e-lindsey.gov.uk/",
+        "web_driver": "http://selenium:4444",
+        "wiki_name": "East Lindsey",
+        "wiki_note": "Pass the house name/number and postcode in their respective parameters. This parser requires a Selenium webdriver.",
+        "LAD24CD": "E07000137"
+    },
+    "EastLothianCouncil": {
+        "house_number": "Flat 1",
+        "postcode": "EH21 6QA",
+        "skip_get_url": true,
+        "url": "https://eastlothian.gov.uk",
+        "wiki_name": "East Lothian",
+        "wiki_note": "Pass the house number and postcode in their respective parameters",
+        "LAD24CD": "S12000010"
+    },
+    "EastRenfrewshireCouncil": {
+        "house_number": "23",
+        "postcode": "G46 6RG",
+        "skip_get_url": true,
+        "url": "https://eastrenfrewshire.gov.uk/",
+        "web_driver": "http://selenium:4444",
+        "wiki_name": "East Renfrewshire",
+        "wiki_note": "Pass the house name/number and postcode in their respective parameters. This parser requires a Selenium webdriver.",
+        "LAD24CD": "S12000011"
+    },
+    "EastRidingCouncil": {
+        "LAD24CD": "E06000011",
+        "house_number": "14 THE LEASES BEVERLEY HU17 8LG",
+        "postcode": "HU17 8LG",
+        "skip_get_url": true,
+        "url": "https://wasterecyclingapi.eastriding.gov.uk",
+        "web_driver": "http://selenium:4444",
+        "wiki_name": "East Riding of Yorkshire",
+        "wiki_note": "Put the full address as it displays on the council website dropdown when you do the check manually."
+    },
+    "EastStaffordshireBoroughCouncil": {
+        "url": "https://www.eaststaffsbc.gov.uk/bins-rubbish-recycling/collection-dates/68382",
+        "wiki_command_url_override": "https://www.eaststaffsbc.gov.uk/bins-rubbish-recycling/collection-dates/XXXXX",
+        "wiki_name": "East Staffordshire",
+        "wiki_note": "Replace `XXXXX` with your property's ID when selecting from https://www.eaststaffsbc.gov.uk/bins-rubbish-recycling/collection-dates.",
+        "LAD24CD": "E07000193"
+    },
+    "EastSuffolkCouncil": {
+        "postcode": "IP11 9FJ",
+        "skip_get_url": true,
+        "uprn": "10093544720",
+        "url": "https://my.eastsuffolk.gov.uk/service/Bin_collection_dates_finder",
+        "web_driver": "http://selenium:4444",
+        "wiki_name": "East Suffolk",
+        "wiki_note": "To get the UPRN, you can use [FindMyAddress](https://www.findmyaddress.co.uk/search). This parser requires a Selenium webdriver.",
+        "LAD24CD": "E07000244"
+    },
+    "EastleighBoroughCouncil": {
+        "skip_get_url": true,
+        "uprn": "100060303535",
+        "url": "https://www.eastleigh.gov.uk/waste-bins-and-recycling/collection-dates/your-waste-bin-and-recycling-collections?uprn=",
+        "web_driver": "http://selenium:4444",
+        "wiki_name": "Eastleigh",
+        "wiki_note": "Pass the UPRN. You can find it using [FindMyAddress](https://www.findmyaddress.co.uk/search).",
+        "LAD24CD": "E07000086"
+    },
+    "EdinburghCityCouncil": {
+        "LAD24CD": "S12000036",
+        "house_number": "Tuesday",
+        "postcode": "Week 1",
+        "skip_get_url": true,
+        "url": "https://www.edinburgh.gov.uk",
+        "wiki_name": "City of Edinburgh",
+        "wiki_note": "Use the House Number field to pass the DAY of the week for your collections. Monday/Tuesday/Wednesday/Thursday/Friday. Use the 'postcode' field to pass the WEEK for your collection. [Week 1/Week 2]"
+    },
+    "ElmbridgeBoroughCouncil": {
+        "uprn": "10013119164",
+        "url": "https://www.elmbridge.gov.uk",
+        "wiki_command_url_override": "https://www.elmbridge.gov.uk",
+        "wiki_name": "Elmbridge",
+        "wiki_note": "You will need to use [FindMyAddress](https://www.findmyaddress.co.uk/search) to find the UPRN.",
+        "LAD24CD": "E07000207"
+    },
+    "EnfieldCouncil": {
+        "house_number": "111",
+        "postcode": "N13 5AJ",
+        "skip_get_url": true,
+        "url": "https://www.enfield.gov.uk/services/rubbish-and-recycling/find-my-collection-day",
+        "web_driver": "http://selenium:4444",
+        "wiki_name": "Enfield",
+        "wiki_note": "Pass the house number and postcode in their respective parameters. This parser requires a Selenium webdriver.",
+        "LAD24CD": "E09000010"
+    },
+    "EnvironmentFirst": {
+        "url": "https://environmentfirst.co.uk/house.php?uprn=100060055444",
+        "wiki_command_url_override": "https://environmentfirst.co.uk/house.php?uprn=XXXXXXXXXX",
+        "wiki_name": "Environment First",
+        "wiki_note": "For properties with collections managed by Environment First, such as Lewes and Eastbourne. Replace the XXXXXXXXXX with the UPRN of your property\u2014you can use [FindMyAddress](https://www.findmyaddress.co.uk/search) to find this."
+    },
+    "EppingForestDistrictCouncil": {
+        "postcode": "IG9 6EP",
+        "url": "https://eppingforestdc.maps.arcgis.com/apps/instant/lookup/index.html?appid=bfca32b46e2a47cd9c0a84f2d8cdde17&find=IG9%206EP",
+        "skip_get_url": true,
+        "web_driver": "http://selenium:4444",
+        "wiki_name": "Epping Forest",
+        "wiki_note": "Add your postcode.",
+        "LAD24CD": "E07000072"
+    },
+    "EpsomandEwellBoroughCouncil": {
+        "uprn": "100061349083",
+        "url": "https://www.epsom-ewell.gov.uk",
+        "wiki_name": "Epsom and Ewell",
+        "wiki_note": "Use [FindMyAddress](https://www.findmyaddress.co.uk/search) to find your UPRN.",
+        "LAD24CD": "E07000208"
+    },
+    "ErewashBoroughCouncil": {
+        "skip_get_url": true,
+        "uprn": "10003582028",
+        "url": "https://map.erewash.gov.uk/isharelive.web/myerewash.aspx",
+        "wiki_name": "Erewash",
+        "wiki_note": "Pass the UPRN. You can find it using [FindMyAddress](https://www.findmyaddress.co.uk/search).",
+        "LAD24CD": "E07000036"
+    },
+    "ExeterCityCouncil": {
+        "uprn": "100040212270",
+        "url": "https://www.exeter.gov.uk",
+        "wiki_name": "Exeter",
+        "wiki_note": "Pass the UPRN. You can find it using [FindMyAddress](https://www.findmyaddress.co.uk/search).",
+        "LAD24CD": "E07000041"
+    },
+    "FalkirkCouncil": {
+        "uprn": "136065818",
+        "url": "https://www.falkirk.gov.uk",
+        "wiki_command_url_override": "https://www.falkirk.gov.uk",
+        "wiki_name": "Falkirk",
+        "wiki_note": "You will need to use [FindMyAddress](https://www.findmyaddress.co.uk/search) to find the UPRN.",
+        "LAD24CD": "S12000014"
+    },
+    "FarehamBoroughCouncil": {
+        "postcode": "PO14 4NR",
+        "skip_get_url": true,
+        "url": "https://www.fareham.gov.uk/internetlookups/search_data.aspx?type=JSON&list=DomesticBinCollections&Road=&Postcode=PO14%204NR",
+        "wiki_name": "Fareham",
+        "wiki_note": "Pass the postcode in the postcode parameter, wrapped in double quotes.",
+        "LAD24CD": "E07000087"
+    },
+    "FenlandDistrictCouncil": {
+        "skip_get_url": true,
+        "uprn": "200002981143",
+        "url": "https://www.fenland.gov.uk/article/13114/",
+        "wiki_name": "Fenland",
+        "wiki_note": "Pass the UPRN. You can find it using [FindMyAddress](https://www.findmyaddress.co.uk/search).",
+        "LAD24CD": "E07000010"
+    },
+    "FermanaghOmaghDistrictCouncil": {
+        "house_number": "20",
+        "postcode": "BT74 6DQ",
+        "skip_get_url": true,
+        "url": "https://www.fermanaghomagh.com/services/environment-and-waste/waste-collection-calendar/",
+        "wiki_name": "Fermanagh and Omagh",
+        "wiki_note": "Pass the house number and postcode in their respective parameters.",
+        "LAD24CD": "N09000006"
+    },
+    "FifeCouncil": {
+        "uprn": "320203521",
+        "url": "https://www.fife.gov.uk",
+        "wiki_command_url_override": "https://www.fife.gov.uk",
+        "wiki_name": "Fife",
+        "wiki_note": "You will need to use [FindMyAddress](https://www.findmyaddress.co.uk/search) to find the UPRN.",
+        "LAD24CD": "S12000047"
+    },
+    "FlintshireCountyCouncil": {
+        "uprn": "100100213710",
+        "url": "https://digital.flintshire.gov.uk",
+        "wiki_command_url_override": "https://digital.flintshire.gov.uk",
+        "wiki_name": "Flintshire",
+        "wiki_note": "You will need to use [FindMyAddress](https://www.findmyaddress.co.uk/search) to find the UPRN.",
+        "LAD24CD": "W06000005"
+    },
+    "FolkstoneandHytheDistrictCouncil": {
+        "LAD24CD": "E07000112",
+        "skip_get_url": true,
+        "uprn": "50032097",
+        "url": "https://www.folkestone-hythe.gov.uk",
+        "wiki_name": "Folkestone and Hythe",
+        "wiki_note": "Use [FindMyAddress](https://www.findmyaddress.co.uk/search) to find your UPRN."
+    },
+    "ForestOfDeanDistrictCouncil": {
+        "house_number": "ELMOGAL, PARKEND ROAD, BREAM, LYDNEY",
+        "postcode": "GL15 6JT",
+        "skip_get_url": true,
+        "url": "https://community.fdean.gov.uk/s/waste-collection-enquiry",
+        "web_driver": "http://selenium:4444",
+        "wiki_name": "Forest of Dean",
+        "wiki_note": "Pass the full address in the house number and postcode parameters. This parser requires a Selenium webdriver.",
+        "LAD24CD": "E07000080"
+    },
+    "FyldeCouncil": {
+        "uprn": "100010402452",
+        "url": "https://www.fylde.gov.uk",
+        "wiki_command_url_override": "https://www.fylde.gov.uk",
+        "wiki_name": "Fylde",
+        "wiki_note": "You will need to use [FindMyAddress](https://www.findmyaddress.co.uk/search) to find the UPRN.",
+        "LAD24CD": "E07000119"
+    },
+    "GatesheadCouncil": {
+        "house_number": "Bracken Cottage",
+        "postcode": "NE16 5LQ",
+        "skip_get_url": true,
+        "url": "https://www.gateshead.gov.uk/",
+        "web_driver": "http://selenium:4444",
+        "wiki_name": "Gateshead",
+        "wiki_note": "Pass the house name/number and postcode in their respective parameters. This parser requires a Selenium webdriver.",
+        "LAD24CD": "E08000037"
+    },
+    "GedlingBoroughCouncil": {
+        "house_number": "Friday G4, Friday J",
+        "skip_get_url": true,
+        "url": "https://www.gedling.gov.uk/",
+        "wiki_name": "Gedling",
+        "wiki_note": "Use [this site](https://www.gbcbincalendars.co.uk/) to find the collections for your address. Use the `-n` parameter to add them in a comma-separated list inside quotes, such as: 'Friday G4, Friday J'.",
+        "LAD24CD": "E07000173"
+    },
+    "GlasgowCityCouncil": {
+        "uprn": "906700034497",
+        "url": "https://onlineservices.glasgow.gov.uk/forms/RefuseAndRecyclingWebApplication/AddressSearch.aspx",
+        "skip_get_url": true,
+        "wiki_name": "Glasgow City",
+        "wiki_note": "You will need to use [FindMyAddress](https://www.findmyaddress.co.uk/search) to find the UPRN.",
+        "LAD24CD": "S12000049"
+    },
+    "GloucesterCityCouncil": {
+        "house_number": "111",
+        "postcode": "GL2 0RR",
+        "skip_get_url": true,
+        "uprn": "100120479507",
+        "url": "https://gloucester-self.achieveservice.com/service/Bins___Check_your_bin_day",
+        "web_driver": "http://selenium:4444",
+        "wiki_name": "Gloucester",
+        "wiki_note": "Pass the house number, postcode, and UPRN in their respective parameters. This parser requires a Selenium webdriver.",
+        "LAD24CD": "E07000081"
+    },
+    "GooglePublicCalendarCouncil": {
+        "url": "https://calendar.google.com/calendar/ical/0d775884b4db6a7bae5204f06dae113c1a36e505b25991ebc27c6bd42edf5b5e%40group.calendar.google.com/public/basic.ics",
+        "wiki_name": "Google Calendar (Public)",
+        "wiki_note": "The URL should be the public ics file URL for the public Google calendar. See https://support.google.com/calendar/answer/37083?sjid=7202815583021446882-EU. Councils that currently need this are Trafford.",
+        "supported_councils": [
+            "Trafford",
+            "Clackmannanshire",
+            "Havant",
+            "North Warwickshire",
+            "Newry and Mourne",
+            "East Dunbartonshire",
+            "Pendle",
+            "Torfaen",
+            "East Hampshire",
+            "Ribble Valley",
+            "Brentwood",
+            "Isle of Wight",
+            "Westmorland and Furness",
+            "Derry City and Strabane",
+            "Norwich"
+        ],
+        "supported_councils_LAD24CD": [
+            "E06000046",
+            "E07000068",
+            "E07000085",
+            "E07000090",
+            "E07000124",
+            "E07000218",
+            "E08000009",
+            "N09000005",
+            "N09000010",
+            "S12000005",
+            "S12000045",
+            "W06000020",
+            "E07000122"
+        ]
+    },
+    "GraveshamBoroughCouncil": {
+        "skip_get_url": true,
+        "uprn": "100060927046",
+        "url": "https://www.gravesham.gov.uk",
+        "wiki_name": "Gravesham",
+        "wiki_note": "Pass the UPRN. You will need to use [FindMyAddress](https://www.findmyaddress.co.uk/search).",
+        "LAD24CD": "E07000109"
+    },
+    "GreatYarmouthBoroughCouncil": {
+        "postcode": "NR31 7EB",
+        "skip_get_url": true,
+        "uprn": "100090834792",
+        "url": "https://myaccount.great-yarmouth.gov.uk/article/6456/Find-my-waste-collection-days",
+        "web_driver": "http://selenium:4444",
+        "wiki_name": "Great Yarmouth",
+        "wiki_note": "Pass the postcode, and UPRN in their respective parameters. This parser requires a Selenium webdriver.",
+        "LAD24CD": "E07000145"
+    },
+    "GuildfordCouncil": {
+        "house_number": "THE LODGE",
+        "postcode": "GU3 1AH",
+        "skip_get_url": true,
+        "url": "https://my.guildford.gov.uk/customers/s/view-bin-collections",
+        "web_driver": "http://selenium:4444",
+        "wiki_name": "Guildford",
+        "wiki_note": "If the bin day is 'today' then the collectionDate will only show today's date if before 7 AM; else the date will be in 'previousCollectionDate'.",
+        "LAD24CD": "E07000209"
+    },
+    "GwyneddCouncil": {
+        "uprn": "10070350463",
+        "url": "https://diogel.gwynedd.llyw.cymru",
+        "wiki_name": "Gwynedd",
+        "wiki_note": "You will need to use [FindMyAddress](https://www.findmyaddress.co.uk/search) to find the UPRN.",
+        "LAD24CD": "W06000002"
+    },
+    "HackneyCouncil": {
+        "house_number": "101",
+        "postcode": "N16 9AS",
+        "url": "https://www.hackney.gov.uk",
+        "wiki_name": "Hackney",
+        "wiki_note": "Pass the postcode and house number in their respective arguments, both wrapped in quotes.",
+        "LAD24CD": "E09000012"
+    },
+    "HaltonBoroughCouncil": {
+        "house_number": "12",
+        "postcode": "WA7 4HA",
+        "skip_get_url": true,
+        "url": "https://webapp.halton.gov.uk/PublicWebForms/WasteServiceSearchv1.aspx#collections",
+        "web_driver": "http://selenium:4444",
+        "wiki_name": "Halton",
+        "wiki_note": "Pass the house number and postcode. This parser requires a Selenium webdriver.",
+        "LAD24CD": "E06000006"
+    },
+    "HarboroughDistrictCouncil": {
+        "uprn": "100030489072",
+        "url": "https://www.harborough.gov.uk",
+        "wiki_command_url_override": "https://www.harborough.gov.uk",
+        "wiki_name": "Harborough",
+        "wiki_note": "You will need to use [FindMyAddress](https://www.findmyaddress.co.uk/search) to find the UPRN.",
+        "LAD24CD": "E07000131"
+    },
+    "HaringeyCouncil": {
+        "skip_get_url": true,
+        "uprn": "100021203052",
+        "url": "https://wastecollections.haringey.gov.uk/property",
+        "wiki_name": "Haringey",
+        "wiki_note": "Pass the UPRN, which can be found at `https://wastecollections.haringey.gov.uk/property/{uprn}`.",
+        "LAD24CD": "E09000014"
+    },
+    "HarrogateBoroughCouncil": {
+        "LAD24CD": "E07000165",
+        "skip_get_url": true,
+        "uprn": "100050414307",
+        "url": "https://secure.harrogate.gov.uk/inmyarea",
+        "wiki_name": "Harrogate",
+        "wiki_note": "Pass the UPRN, which can be found at [this site](https://secure.harrogate.gov.uk/inmyarea). URL doesn't need to be passed."
+    },
+    "HartDistrictCouncil": {
+        "skip_get_url": true,
+        "uprn": "100062349291",
+        "url": "https://www.hart.gov.uk/",
+        "wiki_name": "Hart",
+        "wiki_note": "You will need to use [FindMyAddress](https://www.findmyaddress.co.uk/search) to find the UPRN.",
+        "LAD24CD": "E07000089"
+    },
+    "HartlepoolBoroughCouncil": {
+        "uprn": "100110019551",
+        "url": "https://www.hartlepool.gov.uk",
+        "wiki_name": "Hartlepool",
+        "wiki_note": "You will need to use [FindMyAddress](https://www.findmyaddress.co.uk/search) to find your UPRN.",
+        "LAD24CD": "E06000001"
+    },
+    "HastingsBoroughCouncil": {
+        "uprn": "100060038877",
+        "url": "https://www.hastings.gov.uk",
+        "wiki_command_url_override": "https://www.hastings.gov.uk",
+        "wiki_name": "Hastings",
+        "wiki_note": "You will need to use [FindMyAddress](https://www.findmyaddress.co.uk/search) to find the UPRN.",
+        "LAD24CD": "E07000062"
+    },
+    "HerefordshireCouncil": {
+        "uprn": "200002618844",
+        "url": "https://www.herefordshire.gov.uk/rubbish-recycling/check-bin-collection-day",
+        "skip_get_url": true,
+        "wiki_name": "Herefordshire",
+        "wiki_note": "You will need to use [FindMyAddress](https://www.findmyaddress.co.uk/search) to find the UPRN.",
+        "LAD24CD": "E06000019"
+    },
+    "HertsmereBoroughCouncil": {
+        "house_number": "1",
+        "postcode": "WD7 9HZ",
+        "skip_get_url": true,
+        "url": "https://www.hertsmere.gov.uk",
+        "web_driver": "http://selenium:4444",
+        "wiki_name": "Hertsmere",
+        "wiki_note": "Provide your house number in the `house_number` parameter and postcode in the `postcode` parameter.",
+        "LAD24CD": "E07000098"
+    },
+    "HighPeakCouncil": {
+        "house_number": "9 Ellison Street, Glossop",
+        "postcode": "SK13 8BX",
+        "skip_get_url": true,
+        "url": "https://www.highpeak.gov.uk/findyourbinday",
+        "web_driver": "http://selenium:4444",
+        "wiki_name": "High Peak",
+        "wiki_note": "Pass the name of the street with the house number parameter, wrapped in double quotes. This parser requires a Selenium webdriver.",
+        "LAD24CD": "E07000037"
+    },
+    "HighlandCouncil": {
+        "uprn": "130072429",
+        "url": "https://www.highland.gov.uk",
+        "wiki_command_url_override": "https://www.highland.gov.uk",
+        "wiki_name": "Highland",
+        "wiki_note": "You will need to use [FindMyAddress](https://www.findmyaddress.co.uk/search) to find the UPRN.",
+        "LAD24CD": "S12000017"
+    },
+    "Hillingdon": {
+        "house_number": "1, Milverton Drive, Ickenham, UB10 8PP, Ickenham, Hillingdon",
+        "postcode": "UB10 8PP",
+        "skip_get_url": true,
+        "url": "https://www.hillingdon.gov.uk/collection-day",
+        "web_driver": "http://selenium:4444",
+        "wiki_name": "Hillingdon",
+        "wiki_note": "Pass the postcode and the full address as it appears in the address pulldown menu.",
+        "LAD24CD": "E09000017"
+    },
+    "HinckleyandBosworthBoroughCouncil": {
+        "uprn": "100030533512",
+        "url": "https://www.hinckley-bosworth.gov.uk",
+        "wiki_name": "Hinckley and Bosworth",
+        "wiki_note": "You will need to use [FindMyAddress](https://www.findmyaddress.co.uk/search) to find the UPRN.",
+        "LAD24CD": "E07000132"
+    },
+    "HorshamDistrictCouncil": {
+        "postcode": "RH12 1AA",
+        "LAD24CD": "E07000227",
+        "skip_get_url": true,
+        "uprn": "010013792717",
+        "url": "https://www.horsham.gov.uk/waste-recycling-and-bins/household-bin-collections/check-your-bin-collection-day",
+        "web_driver": "http://selenium:4444",
+        "wiki_name": "Horsham",
+        "wiki_note": "Pass the UPRN. You can find it using [FindMyAddress](https://www.findmyaddress.co.uk/search). This parser requires a Selenium webdriver."
+    },
+    "HullCityCouncil": {
+        "LAD24CD": "E06000010",
+        "skip_get_url": true,
+        "uprn": "21033995",
+        "url": "https://www.hull.gov.uk/bins-and-recycling/bin-collections/bin-collection-day-checker",
+        "wiki_name": "Kingston upon Hull",
+        "wiki_note": "Pass the UPRN. You can find it using [FindMyAddress](https://www.findmyaddress.co.uk/search)."
+    },
+    "HuntingdonDistrictCouncil": {
+        "uprn": "10012048679",
+        "LAD24CD": "E07000011",
+        "url": "http://www.huntingdonshire.gov.uk/refuse-calendar/",
+        "skip_get_url": true,
+        "wiki_name": "Huntingdonshire",
+        "wiki_note": "Pass the UPRN. You can find it using [FindMyAddress](https://www.findmyaddress.co.uk/search)."
+    },
+    "HyndburnBoroughCouncil": {
+        "postcode": "BB1 4DJ",
+        "LAD24CD": "E07000120",
+        "uprn": "100010448773",
+        "url": "https://iapp.itouchvision.com/iappcollectionday/collection-day/?uuid=FEBA68993831481FD81B2E605364D00A8DC017A4",
+        "skip_get_url": true,
+        "web_driver": "http://selenium:4444",
+        "wiki_name": "Hyndburn",
+        "wiki_note": "Pass the UPRN. You can find it using [FindMyAddress](https://www.findmyaddress.co.uk/search). This parser requires a Selenium webdriver."
+    },
+    "IpswichBoroughCouncil": {
+        "house_number": "Siloam Place",
+        "url": "https://app.ipswich.gov.uk/bin-collection/",
+        "wiki_name": "Ipswich",
+        "wiki_note": "Provide only the street name (no house number) as the PAON",
+        "LAD24CD": "E07000202"
+    },
+    "IslingtonCouncil": {
+        "uprn": "5300094897",
+        "url": "https://www.islington.gov.uk/your-area?Postcode=unused&Uprn=5300094897",
+        "wiki_command_url_override": "https://www.islington.gov.uk/your-area?Postcode=unused&Uprn=XXXXXXXX",
+        "wiki_name": "Islington",
+        "wiki_note": "Replace XXXXXXXX with your UPRN.",
+        "LAD24CD": "E09000019"
+    },
+    "KingsLynnandWestNorfolkBC": {
+        "uprn": "10023636886",
+        "url": "https://www.west-norfolk.gov.uk/",
+        "wiki_name": "Kings Lynn and West Norfolk",
+        "wiki_note": "Provide your UPRN. Find your UPRN using [FindMyAddress](https://www.findmyaddress.co.uk/search).",
+        "LAD24CD": "E07000146"
+    },
+    "KingstonUponThamesCouncil": {
+        "url": "https://waste-services.kingston.gov.uk/waste/2701097",
+        "web_driver": "http://selenium:4444",
+        "wiki_command_url_override": "https://waste-services.kingston.gov.uk/waste/XXXXXXX",
+        "wiki_name": "Kingston upon Thames",
+        "wiki_note": "Follow the instructions [here](https://waste-services.kingston.gov.uk/waste) until the \"Your bin days\" page, then copy the URL and replace the URL in the command.",
+        "LAD24CD": "E09000021"
+    },
+    "KirkleesCouncil": {
+        "skip_get_url": true,
+        "uprn": "83002937",
+        "url": "https://www.kirklees.gov.uk/beta/your-property-bins-recycling/your-bins",
+        "wiki_name": "Kirklees",
+        "wiki_note": "Provide your UPRN. Find your UPRN using [FindMyAddress](https://www.findmyaddress.co.uk/search).",
+        "LAD24CD": "E08000034"
+    },
+    "KnowsleyMBCouncil": {
+        "house_number": "2 ALTMOOR ROAD HUYTON L36 3UY",
+        "postcode": "L36 3UY",
+        "skip_get_url": true,
+        "url": "https://knowsleytransaction.mendixcloud.com/link/youarebeingredirected?target=bincollectioninformation",
+        "web_driver": "http://selenium:4444",
+        "wiki_name": "Knowsley",
+        "wiki_note": "Pass the postcode in the postcode parameter, wrapped in double quotes and with a space.",
+        "LAD24CD": "E08000011"
+    },
+    "LancasterCityCouncil": {
+        "house_number": "1",
+        "postcode": "LA1 1RS",
+        "skip_get_url": true,
+        "url": "https://lcc-wrp.whitespacews.com",
+        "wiki_name": "Lancaster",
+        "wiki_note": "Pass the house number and postcode in their respective parameters.",
+        "LAD24CD": "E07000121"
+    },
+    "LeedsCityCouncil": {
+        "house_number": "1",
+        "postcode": "LS6 2SE",
+        "skip_get_url": true,
+        "uprn": "72506983",
+        "url": "https://www.leeds.gov.uk/residents/bins-and-recycling/check-your-bin-day",
+        "web_driver": "http://selenium:4444",
+        "wiki_name": "Leeds",
+        "wiki_note": "Pass the house number, postcode, and UPRN. This parser requires a Selenium webdriver.",
+        "LAD24CD": "E08000035"
+    },
+    "LeicesterCityCouncil": {
+        "uprn": "2465027976",
+        "url": "https://biffaleicester.co.uk",
+        "wiki_name": "Leicester",
+        "wiki_note": "You will need to use [FindMyAddress](https://www.findmyaddress.co.uk/search) to find the UPRN.",
+        "LAD24CD": "E06000016"
+    },
+    "LewesDistrictCouncil": {
+        "uprn": "100061930155",
+        "url": "https://www.lewes-eastbourne.gov.uk/article/1158/When-is-my-bin-collection-day",
+        "skip_get_url": true,
+        "wiki_name": "Lewes",
+        "wiki_note": "You will need to use [FindMyAddress](https://www.findmyaddress.co.uk/search) to find the UPRN.",
+        "LAD24CD": "E07000063"
+    },
+    "LichfieldDistrictCouncil": {
+        "uprn": "100031694085",
+        "url": "https://www.lichfielddc.gov.uk",
+        "wiki_command_url_override": "https://www.lichfielddc.gov.uk",
+        "wiki_name": "Lichfield",
+        "wiki_note": "You will need to use [FindMyAddress](https://www.findmyaddress.co.uk/search) to find the UPRN.",
+        "LAD24CD": "E07000194"
+    },
+    "LincolnCouncil": {
+        "postcode": "LN5 7SH",
+        "uprn": "000235024846",
+        "url": "https://lincoln.gov.uk",
+        "wiki_command_url_override": "https://lincoln.gov.uk",
+        "wiki_name": "City of Lincoln",
+        "wiki_note": "You will need to use [FindMyAddress](https://www.findmyaddress.co.uk/search) to find the UPRN.",
+        "LAD24CD": "E07000138"
+    },
+    "LisburnCastlereaghCityCouncil": {
+        "house_number": "97",
+        "postcode": "BT28 1JN",
+        "skip_get_url": true,
+        "url": "https://lisburn.isl-fusion.com",
+        "wiki_name": "Lisburn and Castlereagh",
+        "wiki_note": "Pass the house number and postcode in their respective parameters.",
+        "LAD24CD": "N09000007"
+    },
+    "LiverpoolCityCouncil": {
+        "uprn": "38164600",
+        "skip_get_url": true,
+        "url": "https://liverpool.gov.uk/bins-and-recycling/bin-collections/",
+        "wiki_name": "Liverpool",
+        "wiki_note": "You will need to use [FindMyAddress](https://www.findmyaddress.co.uk/search) to find the UPRN.",
+        "LAD24CD": "E08000012"
+    },
+    "LondonBoroughEaling": {
+        "skip_get_url": true,
+        "uprn": "12081498",
+        "url": "https://www.ealing.gov.uk/site/custom_scripts/WasteCollectionWS/home/FindCollection",
+        "wiki_name": "Ealing",
+        "wiki_note": "Pass the UPRN. You can find it using [FindMyAddress](https://www.findmyaddress.co.uk/search).",
+        "LAD24CD": "E09000009"
+    },
+    "LondonBoroughHarrow": {
+        "uprn": "100021298754",
+        "url": "https://www.harrow.gov.uk",
+        "wiki_command_url_override": "https://www.harrow.gov.uk",
+        "wiki_name": "Harrow",
+        "wiki_note": "You will need to use [FindMyAddress](https://www.findmyaddress.co.uk/search) to find the UPRN.",
+        "LAD24CD": "E09000015"
+    },
+    "LondonBoroughHavering": {
+        "uprn": "100021380730",
+        "url": "https://www.havering.gov.uk",
+        "wiki_name": "Havering",
+        "wiki_note": "Pass the UPRN. You can find it using [FindMyAddress](https://www.findmyaddress.co.uk/search).",
+        "LAD24CD": "E09000016"
+    },
+    "LondonBoroughHounslow": {
+        "skip_get_url": true,
+        "uprn": "100021577765",
+        "url": "https://www.hounslow.gov.uk/homepage/86/recycling_and_waste_collection_day_finder",
+        "wiki_name": "Hounslow",
+        "wiki_note": "Pass the UPRN. You can find it using [FindMyAddress](https://www.findmyaddress.co.uk/search).",
+        "LAD24CD": "E09000018"
+    },
+    "LondonBoroughLambeth": {
+        "skip_get_url": true,
+        "uprn": "100021881738",
+        "url": "https://wasteservice.lambeth.gov.uk/WhitespaceComms/GetServicesByUprn",
+        "wiki_name": "Lambeth",
+        "wiki_note": "Pass the UPRN. You can find it using [FindMyAddress](https://www.findmyaddress.co.uk/search).",
+        "LAD24CD": "E09000022"
+    },
+    "LondonBoroughLewisham": {
+        "postcode": "SE12 9QF",
+        "skip_get_url": true,
+        "uprn": "100021954849",
+        "url": "https://www.lewisham.gov.uk",
+        "web_driver": "http://selenium:4444",
+        "wiki_name": "Lewisham",
+        "wiki_note": "Pass the UPRN and postcode. To get the UPRN, you can use [FindMyAddress](https://www.findmyaddress.co.uk/search).",
+        "LAD24CD": "E09000023"
+    },
+    "LondonBoroughOfRichmondUponThames": {
+        "house_number": "March Road",
+        "skip_get_url": true,
+        "url": "https://www.richmond.gov.uk/services/waste_and_recycling/collection_days/",
+        "web_driver": "http://selenium:4444",
+        "wiki_name": "Richmond upon Thames",
+        "wiki_note": "Pass the name of the street ONLY in the house number parameter, unfortunately post code's are not allowed. ",
+        "LAD24CD": "E09000027"
+    },
+    "LondonBoroughRedbridge": {
+        "postcode": "IG2 6LQ",
+        "uprn": "10023770353",
+        "url": "https://my.redbridge.gov.uk/RecycleRefuse",
+        "web_driver": "http://selenium:4444",
+        "wiki_name": "Redbridge",
+        "wiki_note": "Follow the instructions [here](https://my.redbridge.gov.uk/RecycleRefuse) until you get the page listing your address, then copy the entire address text and use that in the house number field.",
+        "LAD24CD": "E09000026"
+    },
+    "LondonBoroughSutton": {
+        "uprn": "4473006",
+        "url": "https://waste-services.sutton.gov.uk/waste",
+        "wiki_command_url_override": "https://waste-services.sutton.gov.uk/waste",
+        "wiki_name": "Sutton",
+        "wiki_note": "You will need to find your unique property reference by going to (https://waste-services.sutton.gov.uk/waste), entering your details and then using the 7 digit reference in the URL as your UPRN",
+        "LAD24CD": "E09000029"
+    },
+    "LutonBoroughCouncil": {
+        "uprn": "100080155778",
+        "url": "https://myforms.luton.gov.uk",
+        "wiki_command_url_override": "https://myforms.luton.gov.uk",
+        "wiki_name": "Luton",
+        "wiki_note": "You will need to use [FindMyAddress](https://www.findmyaddress.co.uk/search) to find the UPRN.",
+        "LAD24CD": "E06000032"
+    },
+    "MaidstoneBoroughCouncil": {
+        "skip_get_url": true,
+        "house_number": "71",
+        "postcode": "ME16 8BT",
+        "url": "https://my.maidstone.gov.uk/service/Find-your-bin-day",
+        "wiki_name": "Maidstone",
+        "wiki_note": "Pass the house number and postcode in their respective parameters. This parser requires a Selenium webdriver.",
+        "LAD24CD": "E07000110"
+    },
+    "MaldonDistrictCouncil": {
+        "skip_get_url": true,
+        "uprn": "100090557253",
+        "url": "https://maldon.suez.co.uk/maldon/ServiceSummary",
+        "wiki_name": "Maldon",
+        "wiki_note": "Pass the UPRN. You can find it using [FindMyAddress](https://www.findmyaddress.co.uk/search).",
+        "LAD24CD": "E07000074"
+    },
+    "MalvernHillsDC": {
+        "skip_get_url": true,
+        "uprn": "100121348457",
+        "url": "https://swict.malvernhills.gov.uk/mhdcroundlookup/HandleSearchScreen",
+        "wiki_name": "Malvern Hills",
+        "wiki_note": "Pass the UPRN. You can find it using [FindMyAddress](https://www.findmyaddress.co.uk/search).",
+        "LAD24CD": "E07000235"
+    },
+    "ManchesterCityCouncil": {
+        "skip_get_url": true,
+        "uprn": "77127089",
+        "url": "https://www.manchester.gov.uk/bincollections",
+        "wiki_name": "Manchester",
+        "wiki_note": "Pass the UPRN. You can find it using [FindMyAddress](https://www.findmyaddress.co.uk/search).",
+        "LAD24CD": "E08000003"
+    },
+    "MansfieldDistrictCouncil": {
+        "skip_get_url": true,
+        "uprn": "100031396580",
+        "url": "https://www.mansfield.gov.uk/xfp/form/1327",
+        "wiki_name": "Mansfield",
+        "wiki_note": "Pass the UPRN. You can find it using [FindMyAddress](https://www.findmyaddress.co.uk/search).",
+        "LAD24CD": "E07000174"
+    },
+    "MedwayCouncil": {
+        "skip_get_url": true,
+        "uprn": "200000907059",
+        "url": "https://www.medway.gov.uk/homepage/45/check_your_waste_collection_day",
+        "wiki_name": "Medway",
+        "wiki_note": "Pass the UPRN. You can find it using [FindMyAddress](https://www.findmyaddress.co.uk/search).",
+        "LAD24CD": "E06000035"
+    },
+    "MeltonBoroughCouncil": {
+        "uprn": "100030540956",
+        "url": "https://my.melton.gov.uk/collections",
+        "wiki_name": "Melton",
+        "wiki_note": "To get the UPRN, you can use [FindMyAddress](https://www.findmyaddress.co.uk/search).",
+        "LAD24CD": "E07000133"
+    },
+    "MertonCouncil": {
+        "url": "https://myneighbourhood.merton.gov.uk/wasteservices/WasteServices.aspx?ID=25936129",
+        "wiki_command_url_override": "https://myneighbourhood.merton.gov.uk/Wasteservices/WasteServices.aspx?ID=XXXXXXXX",
+        "wiki_name": "Merton",
+        "wiki_note": "Follow the instructions [here](https://myneighbourhood.merton.gov.uk/Wasteservices/WasteServicesSearch.aspx) until you get the \"Your recycling and rubbish collection days\" page, then copy the URL and replace the URL in the command.",
+        "LAD24CD": "E09000024"
+    },
+    "MidAndEastAntrimBoroughCouncil": {
+        "postcode": "100 Galgorm Road",
+        "skip_get_url": true,
+        "url": "https://www.midandeastantrim.gov.uk/resident/waste-recycling/collection-dates/",
+        "web_driver": "http://selenium:4444",
+        "wiki_name": "Mid and East Antrim",
+        "wiki_note": "Pass the house name/number plus the name of the street with the postcode parameter, wrapped in double quotes. Check the address on the website first. This version will only pick the first SHOW button returned by the search or if it is fully unique.",
+        "LAD24CD": "N09000008"
+    },
+    "MidDevonCouncil": {
+        "uprn": "200003997770",
+        "url": "https://www.middevon.gov.uk",
+        "wiki_command_url_override": "https://www.middevon.gov.uk",
+        "wiki_name": "Mid Devon",
+        "wiki_note": "You will need to use [FindMyAddress](https://www.findmyaddress.co.uk/search) to find the UPRN.",
+        "LAD24CD": "E07000042"
+    },
+    "MidSuffolkDistrictCouncil": {
+        "house_number": "Monday",
+        "postcode": "Week 2",
+        "skip_get_url": true,
+        "uprn": "Monday",
+        "url": "https://www.midsuffolk.gov.uk",
+        "wiki_name": "Mid Suffolk",
+        "wiki_note": "Use the House Number field to pass the DAY of the week for your NORMAL collections. [Monday/Tuesday/Wednesday/Thursday/Friday]. [OPTIONAL] Use the 'postcode' field to pass the WEEK for your garden collection. [Week 1/Week 2]. [OPTIONAL] Use the 'uprn' field to pass the DAY for your garden collection. [Monday/Tuesday/Wednesday/Thursday/Friday]",
+        "LAD24CD": "E07000203"
+    },
+    "MidSussexDistrictCouncil": {
+        "house_number": "OAKLANDS, OAKLANDS ROAD RH16 1SS",
+        "postcode": "RH16 1SS",
+        "skip_get_url": true,
+        "url": "https://www.midsussex.gov.uk/waste-recycling/bin-collection/",
+        "web_driver": "http://selenium:4444",
+        "wiki_name": "Mid Sussex",
+        "wiki_note": "Pass the name of the street with the house number parameter, wrapped in double quotes. This parser requires a Selenium webdriver.",
+        "LAD24CD": "E07000228"
+    },
+    "MiddlesbroughCouncil": {
+        "house_number": "12 Constantine Court Park Road North, Middlesbrough",
+        "skip_get_url": true,
+        "url": "https://www.middlesbrough.gov.uk/recycling-and-rubbish/bin-collection-dates/",
+        "web_driver": "http://selenium:4444",
+        "wiki_name": "Middlesbrough",
+        "wiki_note": "Pass the entire address without postcode as it appears when you type it on the website. This parser requires a Selenium webdriver.",
+        "LAD24CD": "E06000002"
+    },
+    "MidlothianCouncil": {
+        "house_number": "52",
+        "postcode": "EH19 2EB",
+        "skip_get_url": true,
+        "url": "https://www.midlothian.gov.uk/info/1054/bins_and_recycling/343/bin_collection_days",
+        "wiki_name": "Midlothian",
+        "wiki_note": "Pass the house name/number wrapped in double quotes along with the postcode parameter.",
+        "LAD24CD": "S12000019"
+    },
+    "MidUlsterDistrictCouncil": {
+        "house_number": "20 HILLHEAD, STEWARTSTOWN, BT71 5HY",
+        "postcode": "BT71 5HY",
+        "skip_get_url": true,
+        "url": "https://www.midulstercouncil.org",
+        "web_driver": "http://selenium:4444",
+        "wiki_name": "Mid Ulster",
+        "wiki_note": "Pass the full address of the house postcode as displayed on the site. This parser requires a Selenium webdriver.",
+        "LAD24CD": "N09000009"
+    },
+    "MiltonKeynesCityCouncil": {
+        "uprn": "25109551",
+        "url": "https://mycouncil.milton-keynes.gov.uk/en/service/Waste_Collection_Round_Checker",
+        "wiki_name": "Milton Keynes",
+        "wiki_note": "You will need to use [FindMyAddress](https://www.findmyaddress.co.uk/search) to find the UPRN.",
+        "LAD24CD": "E06000042"
+    },
+    "MoleValleyDistrictCouncil": {
+        "postcode": "RH4 1SJ",
+        "skip_get_url": true,
+        "uprn": "200000171235",
+        "url": "https://myproperty.molevalley.gov.uk/molevalley/",
+        "wiki_name": "Mole Valley",
+        "wiki_note": "UPRN can only be parsed with a valid postcode.",
+        "LAD24CD": "E07000210"
+    },
+    "MonmouthshireCountyCouncil": {
+        "uprn": "100100266220",
+        "url": "https://maps.monmouthshire.gov.uk",
+        "wiki_name": "Monmouthshire",
+        "wiki_note": "You will need to use [FindMyAddress](https://www.findmyaddress.co.uk/search) to find the UPRN.",
+        "LAD24CD": "W06000021"
+    },
+    "MorayCouncil": {
+        "uprn": "45438",
+        "url": "https://bindayfinder.moray.gov.uk/",
+        "wiki_name": "Moray",
+        "wiki_note": "Find your property ID by going to (https://bindayfinder.moray.gov.uk), search for your property and extracting the ID from the URL. i.e. (https://bindayfinder.moray.gov.uk/disp_bins.php?id=00028841)",
+        "LAD24CD": "S12000020"
+    },
+    "NeathPortTalbotCouncil": {
+        "house_number": "2",
+        "postcode": "SA13 3BA",
+        "skip_get_url": true,
+        "url": "https://www.npt.gov.uk",
+        "web_driver": "http://selenium:4444",
+        "wiki_name": "Neath Port Talbot",
+        "wiki_note": "Pass the house number and postcode in their respective parameters. This parser requires a Selenium webdriver.",
+        "LAD24CD": "W06000012"
+    },
+    "NewForestCouncil": {
+        "postcode": "SO41 0GJ",
+        "skip_get_url": true,
+        "uprn": "100060482345",
+        "url": "https://forms.newforest.gov.uk/id/FIND_MY_COLLECTION",
+        "web_driver": "http://selenium:4444",
+        "wiki_name": "New Forest",
+        "wiki_note": "Pass the postcode and UPRN. This parser requires a Selenium webdriver.",
+        "LAD24CD": "E07000091"
+    },
+    "NewarkAndSherwoodDC": {
+        "uprn": "200004258529",
+        "url": "https://app.newark-sherwooddc.gov.uk/bincollection/",
+        "skip_get_url": true,
+        "wiki_name": "Newark and Sherwood",
+        "wiki_note": "Replace XXXXXXXX with your UPRN.",
+        "LAD24CD": "E07000175"
+    },
+    "NewcastleCityCouncil": {
+        "LAD24CD": "E08000021",
+        "url": "https://community.newcastle.gov.uk/my-neighbourhood/ajax/getBinsNew.php?uprn=004510730634",
+        "wiki_command_url_override": "https://community.newcastle.gov.uk/my-neighbourhood/ajax/getBinsNew.php?uprn=XXXXXXXX",
+        "wiki_name": "Newcastle upon Tyne",
+        "wiki_note": "Replace XXXXXXXX with your UPRN. UPRNs need to be 12 digits long so please pad the left hand side with 0s if your UPRN is not long enough"
+    },
+    "NewcastleUnderLymeCouncil": {
+        "uprn": "100031725433",
+        "url": "https://www.newcastle-staffs.gov.uk",
+        "wiki_name": "Newcastle-under-Lyme",
+        "wiki_note": "You will need to use [FindMyAddress](https://www.findmyaddress.co.uk/search) to find your UPRN.",
+        "LAD24CD": "E07000195"
+    },
+    "NewhamCouncil": {
+        "uprn": "46077811",
+        "url": "https://bincollection.newham.gov.uk/",
+        "skip_get_url": true,
+        "wiki_name": "Newham",
+        "wiki_note": "You will need to use [FindMyAddress](https://www.findmyaddress.co.uk/search) to find your UPRN.",
+        "LAD24CD": "E09000025"
+    },
+    "NewportCityCouncil": {
+        "postcode": "NP20 4HE",
+        "skip_get_url": true,
+        "uprn": "100100688837",
+        "url": "https://www.newport.gov.uk/",
+        "wiki_name": "Newport",
+        "wiki_note": "Pass the postcode and UPRN. You can find the UPRN using [FindMyAddress](https://www.findmyaddress.co.uk/search).",
+        "LAD24CD": "W06000022"
+    },
+    "NorthAyrshireCouncil": {
+        "uprn": "126045552",
+        "url": "https://www.north-ayrshire.gov.uk/",
+        "wiki_command_url_override": "https://www.north-ayrshire.gov.uk/",
+        "wiki_name": "North Ayrshire",
+        "wiki_note": "You will need to use [FindMyAddress](https://www.findmyaddress.co.uk/search) to find the UPRN.",
+        "LAD24CD": "S12000021"
+    },
+    "NorthDevonCountyCouncil": {
+        "house_number": "1",
+        "postcode": "EX31 2LE",
+        "skip_get_url": true,
+        "uprn": "100040249471",
+        "url": "https://my.northdevon.gov.uk/service/WasteRecyclingCollectionCalendar",
+        "web_driver": "http://selenium:4444",
+        "wiki_name": "North Devon",
+        "wiki_note": "Pass the house number and postcode in their respective parameters. This parser requires a Selenium webdriver.",
+        "LAD24CD": "E07000043"
+    },
+    "NorthEastDerbyshireDistrictCouncil": {
+        "postcode": "S42 5RB",
+        "skip_get_url": true,
+        "uprn": "010034492222",
+        "url": "https://myselfservice.ne-derbyshire.gov.uk/service/Check_your_Bin_Day",
+        "web_driver": "http://selenium:4444",
+        "wiki_name": "North East Derbyshire",
+        "wiki_note": "Pass the postcode and UPRN. This parser requires a Selenium webdriver.",
+        "LAD24CD": "E07000038"
+    },
+    "NorthEastLincs": {
+        "uprn": "11062649",
+        "url": "https://www.nelincs.gov.uk/refuse-collection-schedule/?view=timeline&uprn=11062649",
+        "wiki_command_url_override": "https://www.nelincs.gov.uk/refuse-collection-schedule/?view=timeline&uprn=XXXXXXXX",
+        "wiki_name": "North East Lincolnshire",
+        "wiki_note": "Replace XXXXXXXX with your UPRN.",
+        "LAD24CD": "E06000012"
+    },
+    "NorthHertfordshireDistrictCouncil": {
+        "house_number": "22",
+        "postcode": "SG6 4BJ",
+        "url": "https://www.north-herts.gov.uk",
+        "web_driver": "http://selenium:4444",
+        "wiki_name": "North Hertfordshire",
+        "wiki_note": "Pass the house number and postcode in their respective parameters.",
+        "LAD24CD": "E07000099"
+    },
+    "NorthKestevenDistrictCouncil": {
+        "url": "https://www.n-kesteven.org.uk/bins/display?uprn=100030869513",
+        "wiki_command_url_override": "https://www.n-kesteven.org.uk/bins/display?uprn=XXXXXXXX",
+        "wiki_name": "North Kesteven",
+        "wiki_note": "Replace XXXXXXXX with your UPRN.",
+        "LAD24CD": "E07000139"
+    },
+    "NorthLanarkshireCouncil": {
+        "url": "https://www.northlanarkshire.gov.uk/bin-collection-dates/000118016164/48402118",
+        "wiki_command_url_override": "https://www.northlanarkshire.gov.uk/bin-collection-dates/XXXXXXXXXXX/XXXXXXXXXXX",
+        "wiki_name": "North Lanarkshire",
+        "wiki_note": "Follow the instructions [here](https://www.northlanarkshire.gov.uk/bin-collection-dates) until you get the \"Next collections\" page, then copy the URL and replace the URL in the command.",
+        "LAD24CD": "S12000050"
+    },
+    "NorthLincolnshireCouncil": {
+        "skip_get_url": true,
+        "uprn": "100050194170",
+        "url": "https://www.northlincs.gov.uk/bins-waste-and-recycling/bin-and-box-collection-dates/",
+        "wiki_name": "North Lincolnshire",
+        "wiki_note": "Pass the UPRN. You can find it using [FindMyAddress](https://www.findmyaddress.co.uk/search).",
+        "LAD24CD": "E06000013"
+    },
+    "NorthNorfolkDistrictCouncil": {
+        "house_number": "1 Morston Mews",
+        "postcode": "NR25 6BH",
+        "skip_get_url": true,
+        "url": "https://www.north-norfolk.gov.uk/",
+        "web_driver": "http://selenium:4444",
+        "wiki_name": "North Norfolk",
+        "wiki_note": "Pass the name of the street with the house number parameter, wrapped in double quotes. This parser requires a Selenium webdriver.",
+        "LAD24CD": "E07000147"
+    },
+    "NorthNorthamptonshireCouncil": {
+        "skip_get_url": true,
+        "uprn": "100031021317",
+        "url": "https://cms.northnorthants.gov.uk/bin-collection-search/calendarevents/100031021318/2023-10-17/2023-10-01",
+        "wiki_name": "North Northamptonshire",
+        "wiki_note": "Pass the UPRN. You can find it using [FindMyAddress](https://www.findmyaddress.co.uk/search).",
+        "LAD24CD": "E06000061"
+    },
+    "NorthSomersetCouncil": {
+        "postcode": "BS49 5AA",
+        "skip_get_url": true,
+        "uprn": "24051674",
+        "url": "https://forms.n-somerset.gov.uk/Waste/CollectionSchedule",
+        "wiki_name": "North Somerset",
+        "wiki_note": "Pass the postcode and UPRN. You can find the UPRN using [FindMyAddress](https://www.findmyaddress.co.uk/search).",
+        "LAD24CD": "E06000024"
+    },
+    "NorthTynesideCouncil": {
+        "postcode": "NE26 2TG",
+        "skip_get_url": true,
+        "uprn": "47097627",
+        "url": "https://my.northtyneside.gov.uk/category/81/bin-collection-dates",
+        "wiki_name": "North Tyneside",
+        "wiki_note": "Pass the postcode and UPRN. You can find the UPRN using [FindMyAddress](https://www.findmyaddress.co.uk/search).",
+        "LAD24CD": "E08000022"
+    },
+    "NorthWestLeicestershire": {
+        "postcode": "DE74 2FZ",
+        "skip_get_url": true,
+        "uprn": "100030572613",
+        "url": "https://www.nwleics.gov.uk/pages/collection_information",
+        "web_driver": "http://selenium:4444",
+        "wiki_name": "North West Leicestershire",
+        "wiki_note": "Pass the postcode and UPRN. This parser requires a Selenium webdriver.",
+        "LAD24CD": "E07000134"
+    },
+    "NorthYorkshire": {
+        "skip_get_url": true,
+        "uprn": "10093091235",
+        "url": "https://www.northyorks.gov.uk/bin-calendar/lookup",
+        "wiki_name": "North Yorkshire",
+        "wiki_note": "Pass the UPRN. You can find it using [FindMyAddress](https://www.findmyaddress.co.uk/search).",
+        "LAD24CD": "E06000065"
+    },
+    "NorthumberlandCouncil": {
+        "house_number": "22",
+        "postcode": "NE46 1UQ",
+        "skip_get_url": true,
+        "url": "https://www.northumberland.gov.uk/Waste/Household-waste/Household-bin-collections/Bin-Calendars.aspx",
+        "web_driver": "http://selenium:4444",
+        "wiki_name": "Northumberland",
+        "wiki_note": "Pass the house number and postcode in their respective parameters. This parser requires a Selenium webdriver.",
+        "LAD24CD": "E06000057"
+    },
+    "NorwichCityCouncil": {
+        "uprn": "100090888980",
+        "url": "https://www.norwich.gov.uk",
+        "wiki_command_url_override": "https://www.norwich.gov.uk",
+        "wiki_name": "Norwich",
+        "wiki_note": "You will need to use [FindMyAddress](https://www.findmyaddress.co.uk/search) to find the UPRN.",
+        "LAD24CD": "E07000148"
+    },
+    "NottinghamCityCouncil": {
+        "skip_get_url": true,
+        "uprn": "100031540180",
+        "url": "https://geoserver.nottinghamcity.gov.uk/bincollections2/api/collection/100031540180",
+        "wiki_name": "Nottingham",
+        "wiki_note": "Pass the UPRN. You can find it using [FindMyAddress](https://www.findmyaddress.co.uk/search).",
+        "LAD24CD": "E06000018"
+    },
+    "NuneatonBedworthBoroughCouncil": {
+        "house_number": "Newdigate Road",
+        "skip_get_url": true,
+        "url": "https://www.nuneatonandbedworth.gov.uk",
+        "wiki_name": "Nuneaton and Bedworth",
+        "wiki_note": "Pass the name of the street ONLY in the house number parameter, wrapped in double quotes. Street name must match exactly as it appears on the council's website.",
+        "LAD24CD": "E07000219"
+    },
+    "OadbyAndWigstonBoroughCouncil": {
+        "LAD24CD": "E07000135",
+        "uprn": "10010149102",
+        "url": "https://my.oadby-wigston.gov.uk",
+        "wiki_name": "Oadby and Wigston",
+        "wiki_note": "You will need to use [FindMyAddress](https://www.findmyaddress.co.uk/search) to find the UPRN."
+    },
+    "OldhamCouncil": {
+        "url": "https://portal.oldham.gov.uk/bincollectiondates/details?uprn=422000033556",
+        "wiki_name": "Oldham",
+        "wiki_note": "Replace UPRN in URL with your own UPRN.",
+        "LAD24CD": "E08000004"
+    },
+    "OxfordCityCouncil": {
+        "postcode": "OX3 7QF",
+        "uprn": "100120820551",
+        "url": "https://www.oxford.gov.uk/xfp/form/142",
+        "wiki_command_url_override": "https://www.oxford.gov.uk/xfp/form/142",
+        "wiki_name": "Oxford",
+        "wiki_note": "You will need to use [FindMyAddress](https://www.findmyaddress.co.uk/search) to find the UPRN.",
+        "LAD24CD": "E07000178"
+    },
+    "PembrokeshireCountyCouncil": {
+        "url": "https://nearest.pembrokeshire.gov.uk/property/100100278790",
+        "wiki_command_url_override": "https://nearest.pembrokeshire.gov.uk/property/XXXXXXXXXX",
+        "wiki_name": "Pembrokeshire",
+        "wiki_note": "Replace XXXXXXXX with your UPRN. You will need to use [FindMyAddress](https://www.findmyaddress.co.uk/search) to find it.",
+        "LAD24CD": "W06000009"
+    },
+    "PeterboroughCityCouncil": {
+        "house_number": "7 Arundel Road, Peterborough, PE4 6JJ",
+        "postcode": "PE4 6JJ",
+        "skip_get_url": true,
+        "url": "https://report.peterborough.gov.uk/waste",
+        "web_driver": "http://selenium:4444",
+        "wiki_name": "Peterborough",
+        "wiki_note": "Pass the full address as it appears o nthe Peterborough website and postcode in their respective parameters. This parser requires a Selenium webdriver.",
+        "LAD24CD": "E06000031"
+    },
+    "PerthAndKinrossCouncil": {
+        "uprn": "124032322",
+        "url": "https://www.pkc.gov.uk",
+        "wiki_command_url_override": "https://www.pkc.gov.uk",
+        "wiki_name": "Perth and Kinross",
+        "wiki_note": "You will need to use [FindMyAddress](https://www.findmyaddress.co.uk/search) to find the UPRN.",
+        "LAD24CD": "S12000048"
+    },
+    "PlymouthCouncil": {
+        "uprn": "100040420582",
+        "url": "https://www.plymouth.gov.uk",
+        "wiki_command_url_override": "https://www.plymouth.gov.uk",
+        "wiki_name": "Plymouth",
+        "wiki_note": "You will need to use [FindMyAddress](https://www.findmyaddress.co.uk/search) to find the UPRN.",
+        "LAD24CD": "E06000026"
+    },
+    "PortsmouthCityCouncil": {
+        "postcode": "PO4 0LE",
+        "skip_get_url": true,
+        "uprn": "1775027504",
+        "url": "https://my.portsmouth.gov.uk/en/AchieveForms/?form_uri=sandbox-publish://AF-Process-26e27e70-f771-47b1-a34d-af276075cede/AF-Stage-cd7cc291-2e59-42cc-8c3f-1f93e132a2c9/definition.json&redirectlink=%2F&cancelRedirectLink=%2F",
+        "web_driver": "http://selenium:4444",
+        "wiki_name": "Portsmouth",
+        "wiki_note": "Pass the postcode and UPRN. This parser requires a Selenium webdriver.",
+        "LAD24CD": "E06000044"
+    },
+    "PowysCouncil": {
+        "house_number": "LANE COTTAGE",
+        "postcode": "HR3 5JS",
+        "skip_get_url": true,
+        "url": "https://www.powys.gov.uk",
+        "web_driver": "http://selenium:4444",
+        "wiki_name": "Powys",
+        "LAD24CD": "W06000023"
+    },
+    "PrestonCityCouncil": {
+        "house_number": "Town Hall",
+        "postcode": "PR1 2RL",
+        "skip_get_url": true,
+        "url": "https://selfservice.preston.gov.uk/service/Forms/FindMyNearest.aspx?Service=bins",
+        "web_driver": "http://selenium:4444",
+        "wiki_name": "Preston",
+        "wiki_note": "Pass the house number and postcode in their respective parameters. This parser requires a Selenium webdriver.",
+        "LAD24CD": "E07000123"
+    },
+    "ReadingBoroughCouncil": {
+        "url": "https://api.reading.gov.uk/api/collections/310056735",
+        "wiki_command_url_override": "https://api.reading.gov.uk/api/collections/XXXXXXXX",
+        "wiki_name": "Reading",
+        "wiki_note": "Replace XXXXXXXX with your property's UPRN.",
+        "LAD24CD": "E06000038"
+    },
+    "RedcarandClevelandCouncil": {
+        "house_number": "11",
+        "postcode": "TS10 2RE",
+        "skip_get_url": true,
+        "url": "https://www.redcar-cleveland.gov.uk",
+        "wiki_name": "Redcar and Cleveland",
+        "wiki_note": "Pass the house name/number and postcode in their respective parameters",
+        "LAD24CD": "E06000003"
+    },
+    "RedditchBoroughCouncil": {
+        "uprn": "10094557691",
+        "url": "https://redditchbc.gov.uk",
+        "wiki_command_url_override": "https://redditchbc.gov.uk",
+        "wiki_name": "Redditch",
+        "wiki_note": "You will need to use [FindMyAddress](https://www.findmyaddress.co.uk/search) to find the UPRN.",
+        "LAD24CD": "E07000236"
+    },
+    "ReigateAndBansteadBoroughCouncil": {
+        "skip_get_url": true,
+        "uprn": "68134867",
+        "url": "https://www.reigate-banstead.gov.uk/",
+        "web_driver": "http://selenium:4444",
+        "wiki_name": "Reigate and Banstead",
+        "wiki_note": "To get the UPRN, you can use [FindMyAddress](https://www.findmyaddress.co.uk/search). This parser requires a Selenium webdriver.",
+        "LAD24CD": "E07000211"
+    },
+    "RenfrewshireCouncil": {
+        "house_number": "1, STATIONHOUSE DRIVE, JOHNSTONE, RENFREWSHIRE, PA6 7FJ",
+        "paon": "1, STATIONHOUSE DRIVE, JOHNSTONE, RENFREWSHIRE, PA6 7FJ",
+        "postcode": "PA6 7FJ",
+        "skip_get_url": true,
+        "url": "https://www.renfrewshire.gov.uk/bin-day",
+        "web_driver": "http://selenium:4444",
+        "wiki_name": "Renfrewshire",
+        "wiki_note": "Pass the full address as it appears on the website. This parser requires a Selenium webdriver.",
+        "LAD24CD": "S12000038"
+    },
+    "RhonddaCynonTaffCouncil": {
+        "skip_get_url": true,
+        "uprn": "100100778320",
+        "url": "https://www.rctcbc.gov.uk/EN/Resident/RecyclingandWaste/RecyclingandWasteCollectionDays.aspx",
+        "wiki_name": "Rhondda Cynon Taff",
+        "wiki_note": "To get the UPRN, you can use [FindMyAddress](https://www.findmyaddress.co.uk/search).",
+        "LAD24CD": "W06000016"
+    },
+    "RochdaleCouncil": {
+        "postcode": "OL11 5BE",
+        "skip_get_url": true,
+        "uprn": "23049922",
+        "url": "https://webforms.rochdale.gov.uk/BinCalendar",
+        "wiki_name": "Rochdale",
+        "wiki_note": "Provide your UPRN and postcode. You can find your UPRN using [FindMyAddress](https://www.findmyaddress.co.uk/search).",
+        "LAD24CD": "E08000005"
+    },
+    "RochfordCouncil": {
+        "url": "https://www.rochford.gov.uk/online-bin-collections-calendar",
+        "wiki_name": "Rochford",
+        "wiki_note": "No extra parameters are required. Dates presented should be read as 'week commencing'.",
+        "LAD24CD": "E07000075"
+    },
+    "RotherDistrictCouncil": {
+        "uprn": "100061937338",
+        "url": "https://www.rother.gov.uk",
+        "wiki_name": "Rother",
+        "wiki_note": "Use [FindMyAddress](https://www.findmyaddress.co.uk/search) to find your UPRN.",
+        "LAD24CD": "E07000064"
+    },
+    "RotherhamCouncil": {
+        "uprn": "100050866000",
+        "url": "https://www.rotherham.gov.uk/bin-collections?address=100050866000&submit=Submit",
+        "wiki_command_url_override": "https://www.rotherham.gov.uk/bin-collections?address=XXXXXXXXX&submit=Submit",
+        "wiki_name": "Rotherham",
+        "wiki_note": "Replace `XXXXXXXXX` with your UPRN in the URL. You can find your UPRN using [FindMyAddress](https://www.findmyaddress.co.uk/search).",
+        "LAD24CD": "E08000018"
+    },
+    "RoyalBoroughofGreenwich": {
+        "house_number": "57",
+        "postcode": "BR7 6DN",
+        "skip_get_url": true,
+        "url": "https://www.royalgreenwich.gov.uk",
+        "wiki_name": "Greenwich",
+        "wiki_note": "Provide your house number in the `house_number` parameter and your postcode in the `postcode` parameter.",
+        "LAD24CD": "E09000011"
+    },
+    "RugbyBoroughCouncil": {
+        "postcode": "CV22 6LA",
+        "skip_get_url": true,
+        "uprn": "100070182634",
+        "url": "https://www.rugby.gov.uk/check-your-next-bin-day",
+        "web_driver": "http://selenium:4444",
+        "wiki_name": "Rugby",
+        "wiki_note": "Provide your UPRN and postcode. You can find your UPRN using [FindMyAddress](https://www.findmyaddress.co.uk/search).",
+        "LAD24CD": "E07000220"
+    },
+    "RunnymedeBoroughCouncil": {
+        "skip_get_url": true,
+        "uprn": "100061483636",
+        "url": "https://www.runnymede.gov.uk/",
+        "wiki_name": "Runnymede",
+        "wiki_note": "You will need to use [FindMyAddress](https://www.findmyaddress.co.uk/search) to find the UPRN.",
+        "LAD24CD": "E07000212"
+    },
+    "RushcliffeBoroughCouncil": {
+        "postcode": "NG13 8TZ",
+        "skip_get_url": true,
+        "uprn": "3040040994",
+        "url": "https://www.rushcliffe.gov.uk/",
+        "web_driver": "http://selenium:4444",
+        "wiki_name": "Rushcliffe",
+        "wiki_note": "Provide your UPRN and postcode. Use [FindMyAddress](https://www.findmyaddress.co.uk/search) to find your UPRN.",
+        "LAD24CD": "E07000176"
+    },
+    "RushmoorCouncil": {
+        "url": "https://www.rushmoor.gov.uk/Umbraco/Api/BinLookUpWorkAround/Get?selectedAddress=100060545034",
+        "wiki_command_url_override": "https://www.rushmoor.gov.uk/Umbraco/Api/BinLookUpWorkAround/Get?selectedAddress=XXXXXXXXXX",
+        "wiki_name": "Rushmoor",
+        "wiki_note": "Replace `XXXXXXXXXX` with your UPRN, which you can find using [FindMyAddress](https://www.findmyaddress.co.uk/search).",
+        "LAD24CD": "E07000092"
+    },
+    "SalfordCityCouncil": {
+        "skip_get_url": true,
+        "uprn": "100011416709",
+        "url": "https://www.salford.gov.uk/bins-and-recycling/bin-collection-days/your-bin-collections",
+        "wiki_name": "Salford",
+        "wiki_note": "Provide your UPRN. You can find it using [FindMyAddress](https://www.findmyaddress.co.uk/search).",
+        "LAD24CD": "E08000006"
+    },
+    "SandwellBoroughCouncil": {
+        "skip_get_url": true,
+        "uprn": "32101971",
+        "url": "https://www.sandwell.gov.uk",
+        "wiki_name": "Sandwell",
+        "wiki_note": "Pass the UPRN. You will need to use [FindMyAddress](https://www.findmyaddress.co.uk/search).",
+        "LAD24CD": "E08000028"
+    },
+    "SeftonCouncil": {
+        "house_number": "1",
+        "postcode": "L20 6GG",
+        "url": "https://www.sefton.gov.uk",
+        "wiki_name": "Sefton",
+        "wiki_note": "Pass the postcode and house number in their respective arguments, both wrapped in quotes.",
+        "LAD24CD": "E08000014"
+    },
+    "SevenoaksDistrictCouncil": {
+        "house_number": "60 Hever Road",
+        "postcode": "TN15 6EB",
+        "skip_get_url": true,
+        "url": "https://sevenoaks-dc-host01.oncreate.app/w/webpage/waste-collection-day",
+        "web_driver": "http://selenium:4444",
+        "wiki_name": "Sevenoaks",
+        "wiki_note": "Pass the house name/number in the `house_number` parameter, wrapped in double quotes, and the postcode in the `postcode` parameter.",
+        "LAD24CD": "E07000111"
+    },
+    "SheffieldCityCouncil": {
+        "url": "https://wasteservices.sheffield.gov.uk/property/100050931898",
+        "wiki_command_url_override": "https://wasteservices.sheffield.gov.uk/property/XXXXXXXXXXX",
+        "wiki_name": "Sheffield",
+        "wiki_note": "Follow the instructions [here](https://wasteservices.sheffield.gov.uk/) until you get the 'Your bin collection dates and services' page, then copy the URL and replace the URL in the command.",
+        "LAD24CD": "E08000019"
+    },
+    "ShropshireCouncil": {
+        "url": "https://bins.shropshire.gov.uk/property/100070034731",
+        "wiki_command_url_override": "https://bins.shropshire.gov.uk/property/XXXXXXXXXXX",
+        "wiki_name": "Shropshire",
+        "wiki_note": "Follow the instructions [here](https://bins.shropshire.gov.uk/) until you get the page showing your bin collection dates, then copy the URL and replace the URL in the command.",
+        "LAD24CD": "E06000051"
+    },
+    "SloughBoroughCouncil": {
+        "postcode": "SL2 2EW",
+        "skip_get_url": true,
+        "url": "https://www.slough.gov.uk/bin-collections",
+        "web_driver": "http://selenium:4444",
+        "wiki_name": "Slough",
+        "wiki_note": "Pass the UPRN and postcode in their respective parameters. This parser requires a Selenium webdriver.",
+        "LAD24CD": "E06000039"
+    },
+    "SolihullCouncil": {
+        "url": "https://digital.solihull.gov.uk/BinCollectionCalendar/Calendar.aspx?UPRN=100071005444",
+        "wiki_command_url_override": "https://digital.solihull.gov.uk/BinCollectionCalendar/Calendar.aspx?UPRN=XXXXXXXX",
+        "wiki_name": "Solihull",
+        "wiki_note": "Replace `XXXXXXXX` with your UPRN. You will need to use [FindMyAddress](https://www.findmyaddress.co.uk/search) to find the UPRN.",
+        "LAD24CD": "E08000029"
+    },
+    "SomersetCouncil": {
+        "postcode": "TA6 4AA",
+        "skip_get_url": true,
+        "uprn": "10090857775",
+        "url": "https://www.somerset.gov.uk/",
+        "wiki_name": "Somerset",
+        "wiki_note": "Provide your UPRN and postcode. Find your UPRN using [FindMyAddress](https://www.findmyaddress.co.uk/search).",
+        "LAD24CD": "E06000066"
+    },
+    "SouthAyrshireCouncil": {
+        "postcode": "KA19 7BN",
+        "skip_get_url": true,
+        "uprn": "141003134",
+        "url": "https://www.south-ayrshire.gov.uk/",
+        "wiki_name": "South Ayrshire",
+        "wiki_note": "Provide your UPRN and postcode. Use [FindMyAddress](https://www.findmyaddress.co.uk/search) to find your UPRN.",
+        "LAD24CD": "S12000028"
+    },
+    "SouthCambridgeshireCouncil": {
+        "house_number": "53",
+        "postcode": "CB23 6GZ",
+        "skip_get_url": true,
+        "url": "https://www.scambs.gov.uk/recycling-and-bins/find-your-household-bin-collection-day/",
+        "wiki_name": "South Cambridgeshire",
+        "wiki_note": "Provide your house number in the `house_number` parameter and postcode in the `postcode` parameter.",
+        "LAD24CD": "E07000012"
+    },
+    "SouthDerbyshireDistrictCouncil": {
+        "uprn": "10000820668",
+        "url": "https://maps.southderbyshire.gov.uk/iShareLIVE.web//getdata.aspx?RequestType=LocalInfo&ms=mapsources/MyHouse&format=JSONP&group=Recycling%20Bins%20and%20Waste|Next%20Bin%20Collections&uid=",
+        "wiki_command_url_override": "https://maps.southderbyshire.gov.uk/iShareLIVE.web//getdata.aspx?RequestType=LocalInfo&ms=mapsources/MyHouse&format=JSONP&group=Recycling%20Bins%20and%20Waste|Next%20Bin%20Collections&uid=XXXXXXXX",
+        "wiki_name": "South Derbyshire",
+        "wiki_note": "Replace `XXXXXXXX` with your UPRN. You can find your UPRN using [FindMyAddress](https://www.findmyaddress.co.uk/search).",
+        "LAD24CD": "E07000039"
+    },
+    "SouthGloucestershireCouncil": {
+        "skip_get_url": true,
+        "uprn": "566419",
+        "url": "https://beta.southglos.gov.uk/waste-and-recycling-collection-date",
+        "wiki_name": "South Gloucestershire",
+        "wiki_note": "Provide your UPRN. You can find it using [FindMyAddress](https://www.findmyaddress.co.uk/search).",
+        "LAD24CD": "E06000025"
+    },
+    "SouthHamsDistrictCouncil": {
+        "uprn": "10004742851",
+        "url": "https://www.southhams.gov.uk",
+        "wiki_name": "South Hams",
+        "wiki_note": "Use [FindMyAddress](https://www.findmyaddress.co.uk/search) to find your UPRN.",
+        "LAD24CD": "E07000044"
+    },
+    "SouthHollandDistrictCouncil": {
+        "house_number": "1",
+        "postcode": "PE6 0HE",
+        "skip_get_url": true,
+        "uprn": "100030872493",
+        "url": "https://www.sholland.gov.uk/mycollections",
+        "web_driver": "http://selenium:4444",
+        "wiki_name": "South Holland",
+        "wiki_note": "Pass the UPRN and postcode in their respective parameters. This parser requires a Selenium webdriver.",
+        "LAD24CD": "E07000140"
+    },
+    "SouthKestevenDistrictCouncil": {
+        "house_number": "2 Althorpe Close, Market Deeping, PE6 8BL",
+        "postcode": "PE68BL",
+        "skip_get_url": true,
+        "url": "https://pre.southkesteven.gov.uk/BinSearch.aspx",
+        "web_driver": "http://selenium:4444",
+        "wiki_name": "South Kesteven",
+        "wiki_note": "Provide your full address in the `house_number` parameter and your postcode in the `postcode` parameter.",
+        "LAD24CD": "E07000141"
+    },
+    "SouthLanarkshireCouncil": {
+        "url": "https://www.southlanarkshire.gov.uk/directory_record/579973/abbeyhill_crescent_lesmahagow",
+        "wiki_command_url_override": "https://www.southlanarkshire.gov.uk/directory_record/XXXXX/XXXXX",
+        "wiki_name": "South Lanarkshire",
+        "wiki_note": "Follow the instructions [here](https://www.southlanarkshire.gov.uk/info/200156/bins_and_recycling/1670/bin_collections_and_calendar) until you get the page that shows the weekly collections for your street, then copy the URL and replace the URL in the command.",
+        "LAD24CD": "S12000029"
+    },
+    "SouthNorfolkCouncil": {
+        "skip_get_url": true,
+        "uprn": "2630102526",
+        "url": "https://www.southnorfolkandbroadland.gov.uk/rubbish-recycling/south-norfolk-bin-collection-day-finder",
+        "wiki_name": "South Norfolk",
+        "wiki_note": "Provide your UPRN. Find it using [FindMyAddress](https://www.findmyaddress.co.uk/search).",
+        "LAD24CD": "E07000149"
+    },
+    "SouthOxfordshireCouncil": {
+        "skip_get_url": true,
+        "uprn": "10033002851",
+        "url": "https://www.southoxon.gov.uk/south-oxfordshire-district-council/recycling-rubbish-and-waste/when-is-your-collection-day/",
+        "wiki_name": "South Oxfordshire",
+        "wiki_note": "Provide your UPRN. Use [FindMyAddress](https://www.findmyaddress.co.uk/search) to locate it.",
+        "LAD24CD": "E07000179"
+    },
+    "SouthRibbleCouncil": {
+        "uprn": "10013243496",
+        "postcode": "PR266QW",
+        "url": "https://forms.chorleysouthribble.gov.uk/xfp/form/70",
+        "wiki_command_url_override": "https://forms.chorleysouthribble.gov.uk/xfp/form/70",
+        "wiki_name": "South Ribble",
+        "wiki_note": "You will need to use [FindMyAddress](https://www.findmyaddress.co.uk/search) to find your UPRN.",
+        "LAD24CD": "E07000126"
+    },
+    "SouthStaffordshireDistrictCouncil": {
+        "uprn": "200004523954",
+        "url": "https://www.sstaffs.gov.uk/where-i-live?uprn=200004523954",
+        "wiki_name": "South Staffordshire",
+        "wiki_note": "The URL needs to be `https://www.sstaffs.gov.uk/where-i-live?uprn=<Your_UPRN>`. Replace `<Your_UPRN>` with your UPRN.",
+        "LAD24CD": "E07000196"
+    },
+    "SouthTynesideCouncil": {
+        "house_number": "1",
+        "postcode": "NE33 3JW",
+        "skip_get_url": true,
+        "url": "https://www.southtyneside.gov.uk/article/33352/Bin-collection-dates",
+        "wiki_name": "South Tyneside",
+        "wiki_note": "Provide your house number in the `house_number` parameter and postcode in the `postcode` parameter.",
+        "LAD24CD": "E08000023"
+    },
+    "SouthamptonCityCouncil": {
+        "skip_get_url": true,
+        "uprn": "100060731893",
+        "url": "https://www.southampton.gov.uk",
+        "wiki_name": "Southampton",
+        "wiki_note": "Pass the UPRN. You will need to use [FindMyAddress](https://www.findmyaddress.co.uk/search).",
+        "LAD24CD": "E06000045"
+    },
+    "SouthwarkCouncil": {
+        "uprn": "200003469271",
+        "url": "https://services.southwark.gov.uk/bins/lookup/",
+        "wiki_command_url_override": "https://services.southwark.gov.uk/bins/lookup/XXXXXXXX",
+        "wiki_name": "Southwark",
+        "wiki_note": "Replace `XXXXXXXX` with your UPRN. Use [FindMyAddress](https://www.findmyaddress.co.uk/search) to find your UPRN.",
+        "LAD24CD": "E09000028"
+    },
+    "SpelthorneBoroughCouncil": {
+        "house_number": "1",
+        "postcode": "TW18 2PR",
+        "skip_get_url": true,
+        "url": "https://www.spelthorne.gov.uk",
+        "wiki_name": "Spelthorne",
+        "LAD24CD": "E07000213"
+    },
+    "StAlbansCityAndDistrictCouncil": {
+        "skip_get_url": true,
+        "uprn": "100081153583",
+        "url": "https://gis.stalbans.gov.uk/NoticeBoard9/VeoliaProxy.NoticeBoard.asmx/GetServicesByUprnAndNoticeBoard",
+        "wiki_name": "St Albans",
+        "wiki_note": "Provide your UPRN. You can find it using [FindMyAddress](https://www.findmyaddress.co.uk/search).",
+        "LAD24CD": "E07000240"
+    },
+    "StHelensBC": {
+        "house_number": "15",
+        "postcode": "L34 2GA",
+        "skip_get_url": true,
+        "url": "https://www.sthelens.gov.uk/",
+        "web_driver": "http://selenium:4444",
+        "wiki_name": "St. Helens",
+        "wiki_note": "Pass the house name/number in the house number parameter, wrapped in double quotes",
+        "LAD24CD": "E08000013"
+    },
+    "StaffordBoroughCouncil": {
+        "uprn": "100032203010",
+        "url": "https://www.staffordbc.gov.uk/address/100032203010",
+        "wiki_name": "Stafford",
+        "wiki_note": "The URL needs to be `https://www.staffordbc.gov.uk/address/<Your_UPRN>`. Replace `<Your_UPRN>` with your UPRN.",
+        "LAD24CD": "E07000197"
+    },
+    "StaffordshireMoorlandsDistrictCouncil": {
+        "postcode": "ST8 6HN",
+        "skip_get_url": true,
+        "uprn": "100031863037",
+        "url": "https://www.staffsmoorlands.gov.uk/",
+        "web_driver": "http://selenium:4444",
+        "wiki_name": "Staffordshire Moorlands",
+        "wiki_note": "Provide your UPRN and postcode. Use [FindMyAddress](https://www.findmyaddress.co.uk/search) to find your UPRN.",
+        "LAD24CD": "E07000198"
+    },
+    "StevenageBoroughCouncil": {
+        "uprn": "100080878852",
+        "url": "https://www.stevenage.gov.uk",
+        "wiki_name": "Stevenage",
+        "wiki_note": "Use [FindMyAddress](https://www.findmyaddress.co.uk/search) to find your UPRN.",
+        "LAD24CD": "E07000243"
+    },
+    "StirlingCouncil": {
+        "house_number": "5, SUNNYLAW ROAD, BRIDGE OF ALLAN, STIRLING, FK9 4QA",
+        "postcode": "FK9 4QA",
+        "skip_get_url": true,
+        "url": "https://www.stirling.gov.uk/bins-and-recycling/bin-collection-dates-search/",
+        "web_driver": "http://selenium:4444",
+        "wiki_name": "Stirling",
+        "wiki_note": "Use the full address as it appears on the drop-down on the site when you search by postcode.",
+        "LAD24CD": "S12000030"
+    },
+    "StockportBoroughCouncil": {
+        "url": "https://myaccount.stockport.gov.uk/bin-collections/show/100011434401",
+        "wiki_command_url_override": "https://myaccount.stockport.gov.uk/bin-collections/show/XXXXXXXX",
+        "wiki_name": "Stockport",
+        "wiki_note": "Replace `XXXXXXXX` with your UPRN.",
+        "LAD24CD": "E08000007"
+    },
+    "StocktonOnTeesCouncil": {
+        "house_number": "24",
+        "postcode": "TS20 2RD",
+        "skip_get_url": true,
+        "url": "https://www.stockton.gov.uk",
+        "web_driver": "http://selenium:4444",
+        "wiki_name": "Stockton-on-Tees",
+        "LAD24CD": "E06000004"
+    },
+    "StokeOnTrentCityCouncil": {
+        "url": "https://www.stoke.gov.uk/jadu/custom/webserviceLookUps/BarTecWebServices_missed_bin_calendar.php?UPRN=3455121482",
+        "wiki_command_url_override": "https://www.stoke.gov.uk/jadu/custom/webserviceLookUps/BarTecWebServices_missed_bin_calendar.php?UPRN=XXXXXXXXXX",
+        "wiki_name": "Stoke-on-Trent",
+        "wiki_note": "Replace `XXXXXXXXXX` with your property's UPRN.",
+        "LAD24CD": "E06000021"
+    },
+    "StratfordUponAvonCouncil": {
+        "LAD24CD": "E07000221",
+        "skip_get_url": true,
+        "uprn": "100070212698",
+        "url": "https://www.stratford.gov.uk/waste-recycling/when-we-collect.cfm/part/calendar",
+        "wiki_name": "Stratford-on-Avon",
+        "wiki_note": "Provide your UPRN. Use [FindMyAddress](https://www.findmyaddress.co.uk/search) to find it."
+    },
+    "StroudDistrictCouncil": {
+        "postcode": "GL10 3BH",
+        "uprn": "100120512183",
+        "url": "https://www.stroud.gov.uk/my-house?uprn=100120512183&postcode=GL10+3BH",
+        "wiki_name": "Stroud",
+        "wiki_note": "Provide your UPRN and postcode. Replace the UPRN and postcode in the URL with your own.",
+        "LAD24CD": "E07000082"
+    },
+    "SunderlandCityCouncil": {
+        "house_number": "13",
+        "postcode": "SR4 6BJ",
+        "skip_get_url": true,
+        "url": "https://webapps.sunderland.gov.uk/WEBAPPS/WSS/Sunderland_Portal/Forms/bindaychecker.aspx",
+        "web_driver": "http://selenium:4444",
+        "wiki_name": "Sunderland",
+        "wiki_note": "Provide your house number (without quotes) and postcode (wrapped in double quotes with a space).",
+        "LAD24CD": "E08000024"
+    },
+    "SurreyHeathBoroughCouncil": {
+        "house_number": "36",
+        "postcode": "GU20 6PN",
+        "skip_get_url": true,
+        "url": "https://asjwsw-wrpsurreyheathmunicipal-live.whitespacews.com/",
+        "wiki_name": "Surrey Heath",
+        "wiki_note": "Provide your house number in the `house_number` parameter and postcode in the `postcode` parameter.",
+        "LAD24CD": "E07000214"
+    },
+    "SwaleBoroughCouncil": {
+        "house_number": "81",
+        "postcode": "ME12 2NQ",
+        "skip_get_url": true,
+        "url": "https://swale.gov.uk/bins-littering-and-the-environment/bins/collection-days",
+        "web_driver": "http://selenium:4444",
+        "wiki_name": "Swale",
+        "wiki_note": "Provide your house number in the `house_number` parameter and postcode in the `postcode` parameter.",
+        "LAD24CD": "E07000113"
+    },
+    "SwanseaCouncil": {
+        "postcode": "SA43PQ",
+        "skip_get_url": true,
+        "uprn": "100100324821",
+        "url": "https://www1.swansea.gov.uk/recyclingsearch/",
+        "wiki_name": "Swansea",
+        "wiki_note": "Provide your UPRN and postcode. Find your UPRN using [FindMyAddress](https://www.findmyaddress.co.uk/search).",
+        "LAD24CD": "W06000011"
+    },
+    "SwindonBoroughCouncil": {
+        "uprn": "10022793351",
+        "url": "https://www.swindon.gov.uk",
+        "wiki_name": "Swindon",
+        "wiki_note": "You will need to use [FindMyAddress](https://www.findmyaddress.co.uk/search) to find your UPRN.",
+        "LAD24CD": "E06000030"
+    },
+    "TamesideMBCouncil": {
+        "skip_get_url": true,
+        "uprn": "100012835362",
+        "url": "http://lite.tameside.gov.uk/BinCollections/CollectionService.svc/GetBinCollection",
+        "wiki_name": "Tameside",
+        "wiki_note": "Provide your UPRN. You can find it using [FindMyAddress](https://www.findmyaddress.co.uk/search).",
+        "LAD24CD": "E08000008"
+    },
+    "TandridgeDistrictCouncil": {
+        "skip_get_url": true,
+        "uprn": "100062160432",
+        "url": "https://tdcws01.tandridge.gov.uk/TDCWebAppsPublic/tfaBranded/408?utm_source=pressrelease&utm_medium=smposts&utm_campaign=check_my_bin_day",
+        "wiki_name": "Tandridge",
+        "wiki_note": "Provide your UPRN. Use [FindMyAddress](https://www.findmyaddress.co.uk/search) to locate it.",
+        "LAD24CD": "E07000215"
+    },
+    "TeignbridgeCouncil": {
+        "uprn": "100040338776",
+        "url": "https://www.google.co.uk",
+        "web_driver": "http://selenium:4444",
+        "wiki_command_url_override": "https://www.google.co.uk",
+        "wiki_name": "Teignbridge",
+        "wiki_note": "Provide Google as the URL as the real URL breaks the integration. You will need to use [FindMyAddress](https://www.findmyaddress.co.uk/search) to find the UPRN.",
+        "LAD24CD": "E07000045"
+    },
+    "TelfordAndWrekinCouncil": {
+        "skip_get_url": true,
+        "uprn": "000452015013",
+        "url": "https://dac.telford.gov.uk/bindayfinder/",
+        "wiki_name": "Telford and Wrekin",
+        "wiki_note": "Provide your UPRN. Find it using [FindMyAddress](https://www.findmyaddress.co.uk/search).",
+        "LAD24CD": "E06000020"
+    },
+    "TewkesburyBoroughCouncil": {
+        "skip_get_url": true,
+        "uprn": "10067626314",
+        "url": "https://tewkesbury.gov.uk/services/waste-and-recycling/",
+        "wiki_name": "Tewkesbury",
+        "wiki_note": "Provide your UPRN. Find it using [FindMyAddress](https://www.findmyaddress.co.uk/search).",
+        "LAD24CD": "E07000083"
+    },
+    "TendringDistrictCouncil": {
+        "postcode": "CO15 4EU",
+        "skip_get_url": true,
+        "uprn": "100090604247",
+        "url": "https://tendring-self.achieveservice.com/en/service/Rubbish_and_recycling_collection_days",
+        "web_driver": "http://selenium:4444",
+        "wiki_name": "Tendring",
+        "wiki_note": "Provide your UPRN and postcode. Find your UPRN using [FindMyAddress](https://www.findmyaddress.co.uk/search).",
+        "LAD24CD": "E07000076"
+    },
+    "TestValleyBoroughCouncil": {
+        "postcode": "SO51 9ZD",
+        "skip_get_url": true,
+        "uprn": "200010012019",
+        "url": "https://testvalley.gov.uk/wasteandrecycling/when-are-my-bins-collected",
+        "wiki_name": "Test Valley",
+        "wiki_note": "Provide your UPRN and postcode. Use [FindMyAddress](https://www.findmyaddress.co.uk/search) to find your UPRN.",
+        "LAD24CD": "E07000093"
+    },
+    "ThanetDistrictCouncil": {
+        "uprn": "100061111858",
+        "url": "https://www.thanet.gov.uk",
+        "web_driver": "http://selenium:4444",
+        "wiki_name": "Thanet",
+        "wiki_note": "Use [FindMyAddress](https://www.findmyaddress.co.uk/search) to find your UPRN.",
+        "LAD24CD": "E07000114"
+    },
+    "ThreeRiversDistrictCouncil": {
+        "postcode": "WD3 7AZ",
+        "skip_get_url": true,
+        "uprn": "100080913662",
+        "url": "https://my.threerivers.gov.uk/en/AchieveForms/?mode=fill&consentMessage=yes&form_uri=sandbox-publish://AF-Process-52df96e3-992a-4b39-bba3-06cfaabcb42b/AF-Stage-01ee28aa-1584-442c-8d1f-119b6e27114a/definition.json&process=1&process_uri=sandbox-processes://AF-Process-52df96e3-992a-4b39-bba3-06cfaabcb42b&process_id=AF-Process-52df96e3-992a-4b39-bba3-06cfaabcb42b&noLoginPrompt=1",
+        "web_driver": "http://selenium:4444",
+        "wiki_name": "Three Rivers",
+        "wiki_note": "Provide your UPRN and postcode. Find your UPRN using [FindMyAddress](https://www.findmyaddress.co.uk/search).",
+        "LAD24CD": "E07000102"
+    },
+    "ThurrockCouncil": {
+        "house_number": "Monday",
+        "postcode": "Round A",
+        "skip_get_url": true,
+        "url": "https://www.thurrock.gov.uk",
+        "wiki_name": "Thurrock",
+        "wiki_note": "Use the House Number field to pass the DAY of the week for your collections. [Monday/Tuesday/Wednesday/Thursday/Friday]. Use the 'postcode' field to pass the ROUND (wrapped in quotes) for your collections. [Round A/Round B].",
+        "LAD24CD": "E06000034"
+    },
+    "TonbridgeAndMallingBC": {
+        "postcode": "ME19 4JS",
+        "skip_get_url": true,
+        "uprn": "10002914589",
+        "url": "https://www.tmbc.gov.uk/",
+        "wiki_name": "Tonbridge and Malling",
+        "wiki_note": "Provide your UPRN and postcode.",
+        "LAD24CD": "E07000115"
+    },
+    "TorbayCouncil": {
+        "skip_get_url": true,
+        "uprn": "10000016984",
+        "postcode": "TQ1 1AG",
+        "url": "https://www.torbay.gov.uk/recycling/bin-collections/",
+        "wiki_name": "Torbay",
+        "wiki_note": "Provide your UPRN. Use [FindMyAddress](https://www.findmyaddress.co.uk/search) to find it.",
+        "LAD24CD": "E06000027"
+    },
+    "TorridgeDistrictCouncil": {
+        "skip_get_url": true,
+        "uprn": "10091078762",
+        "url": "https://collections-torridge.azurewebsites.net/WebService2.asmx",
+        "wiki_name": "Torridge",
+        "wiki_note": "Provide your UPRN.",
+        "LAD24CD": "E07000046"
+    },
+    "TunbridgeWellsCouncil": {
+        "uprn": "10090058289",
+        "url": "https://tunbridgewells.gov.uk",
+        "wiki_command_url_override": "https://tunbridgewells.gov.uk",
+        "wiki_name": "Tunbridge Wells",
+        "wiki_note": "You will need to use [FindMyAddress](https://www.findmyaddress.co.uk/search) to find your UPRN.",
+        "LAD24CD": "E07000116"
+    },
+    "UttlesfordDistrictCouncil": {
+        "house_number": "72, Birchanger Lane",
+        "postcode": "CM23 5QF",
+        "skip_get_url": true,
+        "uprn": "100090643434",
+        "url": "https://bins.uttlesford.gov.uk/",
+        "web_driver": "http://selenium:4444",
+        "wiki_name": "Uttlesford",
+        "wiki_note": "Provide your full address in the `house_number` parameter and your postcode in the `postcode` parameter.",
+        "LAD24CD": "E07000077"
+    },
+    "ValeofGlamorganCouncil": {
+        "skip_get_url": true,
+        "uprn": "64029020",
+        "url": "https://www.valeofglamorgan.gov.uk/en/living/Recycling-and-Waste/",
+        "wiki_name": "The Vale of Glamorgan",
+        "wiki_note": "Provide your UPRN. Find it using [FindMyAddress](https://www.findmyaddress.co.uk/search).",
+        "LAD24CD": "W06000014"
+    },
+    "ValeofWhiteHorseCouncil": {
+        "custom_component_show_url_field": false,
+        "skip_get_url": true,
+        "uprn": "100121391443",
+        "url": "https://eform.whitehorsedc.gov.uk/ebase/BINZONE_DESKTOP.eb",
+        "wiki_name": "Vale of White Horse",
+        "wiki_note": "Provide your UPRN.",
+        "LAD24CD": "E07000180"
+    },
+    "WakefieldCityCouncil": {
+        "custom_component_show_url_field": true,
+        "skip_get_url": true,
+        "url": "https://www.wakefield.gov.uk/where-i-live/?uprn=63035490&a=115%20Elizabeth%20Drive%20Castleford%20WF10%203RR&usrn=41801243&e=445418&n=426091&p=WF10%203RR",
+        "web_driver": "http://selenium:4444",
+        "wiki_command_url_override": "https://www.wakefield.gov.uk/where-i-live/?uprn=XXXXXXXXXXX&a=XXXXXXXXXXX&usrn=XXXXXXXXXXX&e=XXXXXXXXXXX&n=XXXXXXXXXXX&p=XXXXXXXXXXX",
+        "wiki_name": "Wakefield",
+        "wiki_note": "Follow the instructions [here](https://www.wakefield.gov.uk/where-i-live/) until you get the page that includes a 'Bin Collections' section, then copy the URL and replace the URL in the command.",
+        "LAD24CD": "E08000036"
+    },
+    "WalsallCouncil": {
+        "uprn": "100071080513",
+        "url": "https://cag.walsall.gov.uk/",
+        "wiki_command_url_override": "https://cag.walsall.gov.uk/",
+        "wiki_name": "Walsall",
+        "wiki_note": "You will need to use [FindMyAddress](https://www.findmyaddress.co.uk/search) to find your UPRN.",
+        "LAD24CD": "E08000030"
+    },
+    "WalthamForest": {
+        "house_number": "17 Chingford Road, Walthamstow",
+        "postcode": "E17 4PW",
+        "skip_get_url": true,
+        "uprn": "200001415697",
+        "url": "https://portal.walthamforest.gov.uk/AchieveForms/?mode=fill&consentMessage=yes&form_uri=sandbox-publish://AF-Process-d62ccdd2-3de9-48eb-a229-8e20cbdd6393/AF-Stage-8bf39bf9-5391-4c24-857f-0dc2025c67f4/definition.json&process=1&process_uri=sandbox-processes://AF-Process-d62ccdd2-3de9-48eb-a229-8e20cbdd6393&process_id=AF-Process-d62ccdd2-3de9-48eb-a229-8e20cbdd6393",
+        "web_driver": "http://selenium:4444",
+        "wiki_name": "Waltham Forest",
+        "wiki_note": "Use [FindMyAddress](https://www.findmyaddress.co.uk/search) to find your UPRN.",
+        "LAD24CD": "E09000031"
+    },
+    "WandsworthCouncil": {
+        "uprn": "100022684035",
+        "url": "https://www.wandsworth.gov.uk",
+        "wiki_command_url_override": "https://www.wandsworth.gov.uk",
+        "wiki_name": "Wandsworth",
+        "wiki_note": "You will need to use [FindMyAddress](https://www.findmyaddress.co.uk/search) to find the UPRN.",
+        "LAD24CD": "E09000032"
+    },
+    "WarringtonBoroughCouncil": {
+        "uprn": "10094964379",
+        "url": "https://www.warrington.gov.uk",
+        "wiki_command_url_override": "https://www.warrington.gov.uk",
+        "wiki_name": "Warrington",
+        "wiki_note": "You will need to use [FindMyAddress](https://www.findmyaddress.co.uk/search) to find the UPRN.",
+        "LAD24CD": "E06000007"
+    },
+    "WarwickDistrictCouncil": {
+        "url": "https://estates7.warwickdc.gov.uk/PropertyPortal/Property/Recycling/100070263793",
+        "wiki_command_url_override": "https://estates7.warwickdc.gov.uk/PropertyPortal/Property/Recycling/XXXXXXXX",
+        "wiki_name": "Warwick",
+        "wiki_note": "Replace `XXXXXXXX` with your UPRN.",
+        "LAD24CD": "E07000222"
+    },
+    "WatfordBoroughCouncil": {
+        "uprn": "100080942183",
+        "url": "https://www.watford.gov.uk",
+        "wiki_command_url_override": "https://www.watford.gov.uk",
+        "wiki_name": "Watford",
+        "wiki_note": "You will need to use [FindMyAddress](https://www.findmyaddress.co.uk/search) to find the UPRN.",
+        "LAD24CD": "E07000103"
+    },
+    "WaverleyBoroughCouncil": {
+        "house_number": "23",
+        "postcode": "GU9 9QG",
+        "skip_get_url": true,
+        "url": "https://wav-wrp.whitespacews.com/",
+        "wiki_name": "Waverley",
+        "wiki_note": "Follow the instructions [here](https://wav-wrp.whitespacews.com/#!) until you get the page that shows your next scheduled collections. Then take the number from `pIndex=NUMBER` in the URL and pass it as the `-n` parameter along with your postcode in `-p`.",
+        "LAD24CD": "E07000216"
+    },
+    "WealdenDistrictCouncil": {
+        "skip_get_url": true,
+        "uprn": "10033413624",
+        "url": "https://www.wealden.gov.uk/recycling-and-waste/bin-search/",
+        "wiki_name": "Wealden",
+        "wiki_note": "Provide your UPRN. Use [FindMyAddress](https://www.findmyaddress.co.uk/search) to find it.",
+        "LAD24CD": "E07000065"
+    },
+    "WelhatCouncil": {
+        "LAD24CD": "E07000241",
+        "postcode": "AL8 6HQ",
+        "uprn": "100080982825",
+        "url": "https://www.welhat.gov.uk/xfp/form/214",
+        "wiki_name": "Welwyn Hatfield",
+        "wiki_note": "Provide your UPRN and postcode."
+    },
+    "WestBerkshireCouncil": {
+        "house_number": "8",
+        "postcode": "RG14 7DP",
+        "skip_get_url": true,
+        "url": "https://www.westberks.gov.uk/binday",
+        "web_driver": "http://selenium:4444",
+        "wiki_name": "West Berkshire",
+        "wiki_note": "Provide your house number in the `house_number` parameter and postcode in the `postcode` parameter.",
+        "LAD24CD": "E06000037"
+    },
+    "WestDunbartonshireCouncil": {
+        "uprn": "129001383",
+        "url": "https://www.west-dunbarton.gov.uk/",
+        "wiki_name": "West Dunbartonshire",
+        "wiki_note": "You will need to use [FindMyAddress](https://www.findmyaddress.co.uk/search) to find the UPRN.",
+        "LAD24CD": "S12000039"
+    },
+    "WestLancashireBoroughCouncil": {
+        "postcode": "WN8 0HR",
+        "uprn": "10012343339",
+        "url": "https://www.westlancs.gov.uk",
+        "wiki_name": "West Lancashire",
+        "wiki_note": "You will need to use [FindMyAddress](https://www.findmyaddress.co.uk/search) to find the UPRN.",
+        "LAD24CD": "E07000127"
+    },
+    "WestLindseyDistrictCouncil": {
+        "house_number": "35",
+        "postcode": "LN8 3AX",
+        "skip_get_url": true,
+        "url": "https://www.west-lindsey.gov.uk/",
+        "wiki_name": "West Lindsey",
+        "wiki_note": "Provide your house name/number in the `house_number` parameter, and postcode in the `postcode` parameter, both wrapped in double quotes. If multiple results are returned, the first will be used.",
+        "LAD24CD": "E07000142"
+    },
+    "WestLothianCouncil": {
+        "house_number": "1 GOSCHEN PLACE",
+        "postcode": "EH52 5JE",
+        "skip_get_url": true,
+        "url": "https://www.westlothian.gov.uk/",
+        "web_driver": "http://selenium:4444",
+        "wiki_name": "West Lothian",
+        "wiki_note": "Provide your house name/number in the `house_number` parameter (wrapped in double quotes) and your postcode in the `postcode` parameter.",
+        "LAD24CD": "S12000040"
+    },
+    "WestMorlandAndFurness": {
+        "uprn": "100110353478",
+        "url": "https://www.westmorlandandfurness.gov.uk/",
+        "wiki_command_url_override": "https://www.westmorlandandfurness.gov.uk/",
+        "wiki_name": "Westmorland and Furness",
+        "wiki_note": "Provide your UPRN. You can find your UPRN using [FindMyAddress](https://www.findmyaddress.co.uk/search).",
+        "LAD24CD": "E06000064"
+    },
+    "WestNorthamptonshireCouncil": {
+        "skip_get_url": true,
+        "uprn": "28056796",
+        "url": "https://www.westnorthants.gov.uk",
+        "wiki_name": "West Northamptonshire",
+        "wiki_note": "Provide your UPRN. You can find your UPRN using [FindMyAddress](https://www.findmyaddress.co.uk/search).",
+        "LAD24CD": "E06000062"
+    },
+    "WestOxfordshireDistrictCouncil": {
+        "house_number": "24",
+        "postcode": "OX28 1YA",
+        "skip_get_url": true,
+        "url": "https://community.westoxon.gov.uk/s/waste-collection-enquiry",
+        "web_driver": "http://selenium:4444",
+        "wiki_name": "West Oxfordshire",
+        "wiki_note": "Provide your house number in the `house_number` parameter and your postcode in the `postcode` parameter.",
+        "LAD24CD": "E07000181"
+    },
+    "WestSuffolkCouncil": {
+        "postcode": "IP28 6DR",
+        "skip_get_url": true,
+        "uprn": "10009739960",
+        "url": "https://maps.westsuffolk.gov.uk/MyWestSuffolk.aspx",
+        "wiki_name": "West Suffolk",
+        "wiki_note": "Provide your UPRN and postcode. You can find your UPRN using [FindMyAddress](https://www.findmyaddress.co.uk/search).",
+        "LAD24CD": "E07000245"
+    },
+    "WiganBoroughCouncil": {
+        "postcode": "WN2 4UQ",
+        "skip_get_url": true,
+        "uprn": "010093942934",
+        "url": "https://apps.wigan.gov.uk/MyNeighbourhood/",
+        "wiki_name": "Wigan",
+        "wiki_note": "Provide your UPRN and postcode. Find your UPRN using [FindMyAddress](https://www.findmyaddress.co.uk/search).",
+        "LAD24CD": "E08000010"
+    },
+    "WiltshireCouncil": {
+        "postcode": "SN8 3TE",
+        "skip_get_url": true,
+        "uprn": "100120982570",
+        "url": "https://ilambassadorformsprod.azurewebsites.net/wastecollectiondays/index",
+        "wiki_name": "Wiltshire",
+        "wiki_note": "Provide your UPRN and postcode. Use [FindMyAddress](https://www.findmyaddress.co.uk/search) to find your UPRN.",
+        "LAD24CD": "E06000054"
+    },
+    "WinchesterCityCouncil": {
+        "house_number": "12",
+        "paon": "12",
+        "postcode": "SO23 7GA",
+        "skip_get_url": false,
+        "url": "https://iportal.itouchvision.com/icollectionday/collection-day",
+        "web_driver": "http://selenium:4444",
+        "wiki_name": "Winchester",
+        "wiki_note": "Provide your house name/number in the `house_number` parameter (wrapped in double quotes) and your postcode in the `postcode` parameter.",
+        "LAD24CD": "E07000094"
+    },
+    "WindsorAndMaidenheadCouncil": {
+        "skip_get_url": true,
+        "uprn": "100080371082",
+        "url": "https://forms.rbwm.gov.uk/bincollections?uprn=",
+        "web_driver": "http://selenium:4444",
+        "wiki_name": "Windsor and Maidenhead",
+        "wiki_note": "Provide your UPRN. You can find it using [FindMyAddress](https://www.findmyaddress.co.uk/search).",
+        "LAD24CD": "E06000040"
+    },
+    "WirralCouncil": {
+        "uprn": "Vernon Avenue,Seacombe",
+        "url": "https://www.wirral.gov.uk",
+        "wiki_command_url_override": "https://www.wirral.gov.uk",
+        "wiki_name": "Wirral",
+        "wiki_note": "In the `uprn` field, enter your street name and suburb separated by a comma (e.g., 'Vernon Avenue,Seacombe').",
+        "LAD24CD": "E08000015"
+    },
+    "WokingBoroughCouncil": {
+        "house_number": "2",
+        "postcode": "GU21 4JY",
+        "skip_get_url": true,
+        "url": "https://asjwsw-wrpwokingmunicipal-live.whitespacews.com/",
+        "wiki_name": "Woking",
+        "wiki_note": "Provide your house number in the `house_number` parameter and postcode in the `postcode` parameter. This works with all collection areas that use Joint Waste Solutions.",
+        "LAD24CD": "E07000217"
+    },
+    "WokinghamBoroughCouncil": {
+        "house_number": "90",
+        "postcode": "RG40 2HR",
+        "skip_get_url": true,
+        "url": "https://www.wokingham.gov.uk/rubbish-and-recycling/waste-collection/find-your-bin-collection-day",
+        "web_driver": "http://selenium:4444",
+        "wiki_name": "Wokingham",
+        "wiki_note": "Provide your house number in the `house_number` parameter and postcode in the `postcode` parameter.",
+        "LAD24CD": "E06000041"
+    },
+    "WolverhamptonCityCouncil": {
+        "postcode": "WV3 9NZ",
+        "uprn": "100071205205",
+        "url": "https://www.wolverhampton.gov.uk",
+        "wiki_name": "Wolverhampton",
+        "wiki_note": "Use [FindMyAddress](https://www.findmyaddress.co.uk/search) to find your UPRN.",
+        "LAD24CD": "E08000031"
+    },
+    "WorcesterCityCouncil": {
+        "uprn": "100120650345",
+        "url": "https://www.Worcester.gov.uk",
+        "wiki_command_url_override": "https://www.Worcester.gov.uk",
+        "wiki_name": "Worcester",
+        "wiki_note": "You will need to use [FindMyAddress](https://www.findmyaddress.co.uk/search) to find the UPRN.",
+        "LAD24CD": "E07000237"
+    },
+    "WrexhamCountyBoroughCouncil": {
+        "house_number": "1",
+        "postcode": "LL12 7RW",
+        "uprn": "200002944225",
+        "skip_get_url": true,
+        "url": "https://www.wrexham.gov.uk/service/when-are-my-bins-collected",
+        "web_driver": "http://selenium:4444",
+        "wiki_name": "Wrexham",
+        "wiki_note": "Provide your house number in the `house_number` parameter and postcode in the `postcode` parameter.",
+        "LAD24CD": "W06000006"
+    },
+    "WychavonDistrictCouncil": {
+        "postcode": "WR3 7RU",
+        "skip_get_url": true,
+        "uprn": "100120716273",
+        "url": "https://selfservice.wychavon.gov.uk/wdcroundlookup/wdc_search.jsp",
+        "web_driver": "http://selenium:4444",
+        "wiki_name": "Wychavon",
+        "wiki_note": "Provide your UPRN and postcode. Find your UPRN using [FindMyAddress](https://www.findmyaddress.co.uk/search).",
+        "LAD24CD": "E07000238"
+    },
+    "WyreCouncil": {
+        "skip_get_url": true,
+        "uprn": "10003519994",
+        "url": "https://www.wyre.gov.uk/bins-rubbish-recycling",
+        "wiki_name": "Wyre",
+        "wiki_note": "Provide your UPRN. Find your UPRN using [FindMyAddress](https://www.findmyaddress.co.uk/search).",
+        "LAD24CD": "E07000128"
+    },
+    "WyreForestDistrictCouncil": {
+        "house_number": "Monday",
+        "skip_get_url": true,
+        "url": "https://www.wyreforestdc.gov.uk",
+        "wiki_name": "Wyre Forest",
+        "wiki_note": "Use the House Number field to pass the DAY of the week for your collections. [Monday/Tuesday/Wednesday/Thursday/Friday/Saturday/Sunday].",
+        "LAD24CD": "E07000239"
+    },
+    "YorkCouncil": {
+        "skip_get_url": true,
+        "uprn": "100050535540",
+        "url": "https://waste-api.york.gov.uk/api/Collections/GetBinCollectionDataForUprn/",
+        "wiki_name": "York",
+        "wiki_note": "Provide your UPRN.",
+        "LAD24CD": "E06000014"
+    }
+}