--- conflicted
+++ resolved
@@ -10,10 +10,7 @@
             | council      |
             | BlackburnCouncil |
             | CheshireEastCouncil |
-<<<<<<< HEAD
             | LeedsCityCouncil |
             | MidSussexDistrictCouncil |
-=======
             | SouthTynesideCouncil |
->>>>>>> ea904227
             | WarwickDistrictCouncil |