--- conflicted
+++ resolved
@@ -15,76 +15,7 @@
 
 
 class UkBinCollectionConfigFlow(config_entries.ConfigFlow, domain=DOMAIN):
-<<<<<<< HEAD
     """Handle a config flow for UkBinCollection."""
-=======
-    def __init__(self):
-        self.councils_data = None
-
-    async def get_councils_json(self) -> object:
-        """Returns an object of supported councils and their required fields."""
-        url = "https://raw.githubusercontent.com/robbrad/UKBinCollectionData/0.111.0/uk_bin_collection/tests/input.json"
-        try:
-            async with aiohttp.ClientSession() as session:
-                try:
-                    async with session.get(url) as response:
-                        data_text = await response.text()
-                        return json.loads(data_text)
-                except Exception as e:
-                    _LOGGER.error("Failed to fetch data from URL: %s", e)
-                    raise
-        except Exception as e:
-            _LOGGER.error("Failed to create aiohttp ClientSession: %s", e)
-            return {}
-
-    async def get_council_schema(self, council=str) -> vol.Schema:
-        """Returns a config flow form schema based on a specific council's fields."""
-        if self.councils_data is None:
-            self.councils_data = await self.get_councils_json()
-        council_schema = vol.Schema({})
-        if (
-            "skip_get_url" not in self.councils_data[council]
-            or "custom_component_show_url_field" in self.councils_data[council]
-        ):
-            council_schema = council_schema.extend(
-                {vol.Required("url", default=""): cv.string}
-            )
-        if "uprn" in self.councils_data[council]:
-            council_schema = council_schema.extend(
-                {vol.Required("uprn", default=""): cv.string}
-            )
-        if "postcode" in self.councils_data[council]:
-            council_schema = council_schema.extend(
-                {vol.Required("postcode", default=""): cv.string}
-            )
-        if "house_number" in self.councils_data[council]:
-            council_schema = council_schema.extend(
-                {vol.Required("number", default=""): cv.string}
-            )
-        if "usrn" in self.councils_data[council]:
-            council_schema = council_schema.extend(
-                {vol.Required("usrn", default=""): cv.string}
-            )
-        if "web_driver" in self.councils_data[council]:
-            council_schema = council_schema.extend(
-                {vol.Optional("web_driver", default=""): cv.string}
-            )
-            council_schema = council_schema.extend(
-                {vol.Optional("headless", default=True): bool}
-            )
-            council_schema = council_schema.extend(
-                {vol.Optional("local_browser", default=False): bool}
-            )
-
-            # Add timeout field with default value of 60 seconds
-        council_schema = council_schema.extend(
-            {
-                vol.Optional("timeout", default=60): vol.All(
-                    vol.Coerce(int), vol.Range(min=10)
-                )
-            }
-        )
->>>>>>> bf8ad37e
 
     VERSION = 1
 
@@ -221,11 +152,7 @@
         return await self.async_step_reconfigure_confirm()
 
     async def async_step_reconfigure_confirm(
-<<<<<<< HEAD
         self, user_input: Optional[Dict[str, Any]] = None
-=======
-        self, user_input: dict[str, Any] | None = None
->>>>>>> bf8ad37e
     ):
         """Handle a reconfiguration flow initialized by the user."""
         errors = {}
@@ -282,7 +209,7 @@
 
     async def get_councils_json(self) -> Dict[str, Any]:
         """Fetch and return the supported councils data."""
-        url = "https://raw.githubusercontent.com/robbrad/UKBinCollectionData/0.107.0/uk_bin_collection/tests/input.json"
+        url = "https://raw.githubusercontent.com/robbrad/UKBinCollectionData/0.111.0/uk_bin_collection/tests/input.json"
         try:
             async with aiohttp.ClientSession() as session:
                 async with session.get(url) as response:
