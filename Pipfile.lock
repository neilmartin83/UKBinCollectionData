--- conflicted
+++ resolved
@@ -33,41 +33,26 @@
         },
         "certifi": {
             "hashes": [
-<<<<<<< HEAD
-                "sha256:2bbf76fd432960138b3ef6dda3dde0544f27cbf8546c458e60baf371917ba9ee",
-                "sha256:50b1e4f8446b06f41be7dd6338db18e0990601dce795c2b1686458aa7e8fa7d8"
-            ],
-            "version": "==2021.5.30"
-=======
                 "sha256:78884e7c1d4b00ce3cea67b44566851c4343c120abd683433ce934a68ea58872",
                 "sha256:d62a0163eb4c2344ac042ab2bdf75399a71a2d8c7d47eac2e2ee91b9d6339569"
             ],
             "version": "==2021.10.8"
->>>>>>> 3e0b1569
         },
         "charset-normalizer": {
             "hashes": [
                 "sha256:e019de665e2bcf9c2b64e2e5aa025fa991da8720daa3c1138cadd2fd1856aed0",
                 "sha256:f7af805c321bfa1ce6714c51f254e0d5bb5e5834039bc17db7ebe3a4cec9492b"
             ],
-<<<<<<< HEAD
-            "version": "==4.0.0"
-=======
             "markers": "python_version >= '3'",
             "version": "==2.0.7"
->>>>>>> 3e0b1569
         },
         "idna": {
             "hashes": [
                 "sha256:84d9dd047ffa80596e0f246e2eab0b391788b0503584e8945f2368256d2735ff",
                 "sha256:9d643ff0a55b762d5cdb124b8eaa99c66322e2157b69160bc32796e824360e6d"
             ],
-<<<<<<< HEAD
-            "version": "==2.10"
-=======
             "markers": "python_version >= '3'",
             "version": "==3.3"
->>>>>>> 3e0b1569
         },
         "requests": {
             "hashes": [
@@ -87,30 +72,16 @@
         },
         "urllib3": {
             "hashes": [
-<<<<<<< HEAD
-                "sha256:753a0374df26658f99d826cfe40394a686d05985786d946fbe4165b5148f5a7c",
-                "sha256:a7acd0977125325f516bda9735fa7142b909a8d01e8b2e4c8108d0984e6e0098"
-            ],
-            "index": "pypi",
-            "version": "==1.26.5"
-=======
                 "sha256:4987c65554f7a2dbf30c18fd48778ef124af6fab771a377103da0585e2336ece",
                 "sha256:c4fdf4019605b6e5423637e01bc9fe4daef873709a7973e195ceba0a62bbc844"
             ],
             "markers": "python_version >= '2.7' and python_version not in '3.0, 3.1, 3.2, 3.3, 3.4' and python_version < '4'",
             "version": "==1.26.7"
->>>>>>> 3e0b1569
         }
     },
     "develop": {
         "astroid": {
             "hashes": [
-<<<<<<< HEAD
-                "sha256:3c9a2d84354185d13213ff2640ec03d39168dbcd13648abc84fb13ca3b2e2761",
-                "sha256:d66a600e1602736a0f24f725a511b0e50d12eb18f54b31ec276d2c26a0a62c6a"
-            ],
-            "version": "==2.5.7"
-=======
                 "sha256:3975a0bd5373bdce166e60c851cfcbaf21ee96de80ec518c1f4cb3e94c3fb334",
                 "sha256:ab7f36e8a78b8e54a62028ba6beef7561db4cdb6f2a5009ecc44a6f42b5697ef"
             ],
@@ -124,16 +95,9 @@
             ],
             "markers": "python_version >= '2.7' and python_version not in '3.0, 3.1, 3.2, 3.3, 3.4'",
             "version": "==21.2.0"
->>>>>>> 3e0b1569
         },
         "black": {
             "hashes": [
-<<<<<<< HEAD
-                "sha256:149e90d6d8ac20db7a955ad60cf0e6881a3f20d37096140088356da6c716b0b1",
-                "sha256:ef6aaac3ca6cd92904cdd0d83f629a15f18053ec84e6432106f7a4d04ae4f5fb"
-            ],
-            "version": "==21.2.0"
-=======
                 "sha256:380f1b5da05e5a1429225676655dddb96f5ae8c75bdf91e53d798871b902a115",
                 "sha256:7de4cfc7eb6b710de325712d40125689101d21d25283eed7e9998722cf10eb91"
             ],
@@ -147,7 +111,6 @@
             ],
             "markers": "python_version >= '3.6'",
             "version": "==8.0.3"
->>>>>>> 3e0b1569
         },
         "coverage": {
             "hashes": [
@@ -208,12 +171,8 @@
                 "sha256:9c2ea1e62d871267b78307fe511c0838ba0da28698c5732d54e2790bf3ba9899",
                 "sha256:e17d6e2b81095c9db0a03a8025a957f334d6ea30b26f9ec70805411e5c7c81f2"
             ],
-<<<<<<< HEAD
-            "version": "==5.8.0"
-=======
             "markers": "python_version < '4.0' and python_full_version >= '3.6.1'",
             "version": "==5.9.3"
->>>>>>> 3e0b1569
         },
         "lazy-object-proxy": {
             "hashes": [
@@ -261,9 +220,6 @@
                 "sha256:7dc96269f53a4ccec5c0670940a4281106dd0bb343f47b7471f779df49c2fbe7",
                 "sha256:c86254f9220d55e31cc94d69bade760f0847da8000def4dfe1c6b872fd14ff14"
             ],
-<<<<<<< HEAD
-            "version": "==20.9"
-=======
             "markers": "python_version >= '3.6'",
             "version": "==21.0"
         },
@@ -281,19 +237,14 @@
             ],
             "markers": "python_version >= '3.6'",
             "version": "==2.4.0"
->>>>>>> 3e0b1569
         },
         "pluggy": {
             "hashes": [
                 "sha256:4224373bacce55f955a878bf9cfa763c1e360858e330072059e10bad68531159",
                 "sha256:74134bbf457f031a36d68416e1509f34bd5ccc019f0bcc952c7b909d06b37bd3"
             ],
-<<<<<<< HEAD
-            "version": "==0.13.1"
-=======
             "markers": "python_version >= '3.6'",
             "version": "==1.0.0"
->>>>>>> 3e0b1569
         },
         "py": {
             "hashes": [
@@ -331,12 +282,8 @@
                 "sha256:84196357aa3566d64ad123d7a3c67b0e597a115c4934b097580e5ce220b91531",
                 "sha256:fd93fc45c47893c300bd98f5dd1b41c0e783eaeb727e7cea210dcc09d64ce7c3"
             ],
-<<<<<<< HEAD
-            "version": "==2.4.7"
-=======
             "markers": "python_version >= '3.6'",
             "version": "==3.0.1"
->>>>>>> 3e0b1569
         },
         "pytest": {
             "hashes": [
